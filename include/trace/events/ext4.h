#undef TRACE_SYSTEM
#define TRACE_SYSTEM ext4

#if !defined(_TRACE_EXT4_H) || defined(TRACE_HEADER_MULTI_READ)
#define _TRACE_EXT4_H

#include <linux/writeback.h>
#include <linux/tracepoint.h>

struct ext4_allocation_context;
struct ext4_allocation_request;
struct ext4_prealloc_space;
struct ext4_inode_info;
struct mpage_da_data;

#define EXT4_I(inode) (container_of(inode, struct ext4_inode_info, vfs_inode))

TRACE_EVENT(ext4_free_inode,
	TP_PROTO(struct inode *inode),

	TP_ARGS(inode),

	TP_STRUCT__entry(
		__field(	int,   dev_major                )
		__field(	int,   dev_minor                )
		__field(	ino_t,	ino			)
		__field(	umode_t, mode			)
		__field(	uid_t,	uid			)
		__field(	gid_t,	gid			)
		__field(	blkcnt_t, blocks		)
	),

	TP_fast_assign(
		__entry->dev_major = MAJOR(inode->i_sb->s_dev);
		__entry->dev_minor = MINOR(inode->i_sb->s_dev);
		__entry->ino	= inode->i_ino;
		__entry->mode	= inode->i_mode;
		__entry->uid	= inode->i_uid;
		__entry->gid	= inode->i_gid;
		__entry->blocks	= inode->i_blocks;
	),

	TP_printk("dev %d,%d ino %lu mode 0%o uid %u gid %u blocks %llu",
		  __entry->dev_major, __entry->dev_minor,
		  (unsigned long) __entry->ino, __entry->mode,
		  __entry->uid, __entry->gid,
		  (unsigned long long) __entry->blocks)
);

TRACE_EVENT(ext4_request_inode,
	TP_PROTO(struct inode *dir, int mode),

	TP_ARGS(dir, mode),

	TP_STRUCT__entry(
		__field(	int,   dev_major                )
		__field(	int,   dev_minor                )
		__field(	ino_t,	dir			)
		__field(	umode_t, mode			)
	),

	TP_fast_assign(
		__entry->dev_major = MAJOR(dir->i_sb->s_dev);
		__entry->dev_minor = MINOR(dir->i_sb->s_dev);
		__entry->dir	= dir->i_ino;
		__entry->mode	= mode;
	),

	TP_printk("dev %d,%d dir %lu mode 0%o",
		  __entry->dev_major, __entry->dev_minor,
		  (unsigned long) __entry->dir, __entry->mode)
);

TRACE_EVENT(ext4_allocate_inode,
	TP_PROTO(struct inode *inode, struct inode *dir, int mode),

	TP_ARGS(inode, dir, mode),

	TP_STRUCT__entry(
		__field(	int,   dev_major                )
		__field(	int,   dev_minor                )
		__field(	ino_t,	ino			)
		__field(	ino_t,	dir			)
		__field(	umode_t, mode			)
	),

	TP_fast_assign(
		__entry->dev_major = MAJOR(inode->i_sb->s_dev);
		__entry->dev_minor = MINOR(inode->i_sb->s_dev);
		__entry->ino	= inode->i_ino;
		__entry->dir	= dir->i_ino;
		__entry->mode	= mode;
	),

	TP_printk("dev %d,%d ino %lu dir %lu mode 0%o",
		  __entry->dev_major, __entry->dev_minor,
		  (unsigned long) __entry->ino,
		  (unsigned long) __entry->dir, __entry->mode)
);

DECLARE_EVENT_CLASS(ext4__write_begin,

	TP_PROTO(struct inode *inode, loff_t pos, unsigned int len,
		 unsigned int flags),

	TP_ARGS(inode, pos, len, flags),

	TP_STRUCT__entry(
		__field(	int,   dev_major                )
		__field(	int,   dev_minor                )
		__field(	ino_t,	ino			)
		__field(	loff_t,	pos			)
		__field(	unsigned int, len		)
		__field(	unsigned int, flags		)
	),

	TP_fast_assign(
		__entry->dev_major = MAJOR(inode->i_sb->s_dev);
		__entry->dev_minor = MINOR(inode->i_sb->s_dev);
		__entry->ino	= inode->i_ino;
		__entry->pos	= pos;
		__entry->len	= len;
		__entry->flags	= flags;
	),

	TP_printk("dev %d,%d ino %lu pos %llu len %u flags %u",
		  __entry->dev_major, __entry->dev_minor,
		  (unsigned long) __entry->ino,
		  __entry->pos, __entry->len, __entry->flags)
);

DEFINE_EVENT(ext4__write_begin, ext4_write_begin,

	TP_PROTO(struct inode *inode, loff_t pos, unsigned int len,
		 unsigned int flags),

	TP_ARGS(inode, pos, len, flags)
);

DEFINE_EVENT(ext4__write_begin, ext4_da_write_begin,

	TP_PROTO(struct inode *inode, loff_t pos, unsigned int len,
		 unsigned int flags),

	TP_ARGS(inode, pos, len, flags)
);

DECLARE_EVENT_CLASS(ext4__write_end,
	TP_PROTO(struct inode *inode, loff_t pos, unsigned int len,
			unsigned int copied),

	TP_ARGS(inode, pos, len, copied),

	TP_STRUCT__entry(
		__field(	int,   dev_major                )
		__field(	int,   dev_minor                )
		__field(	ino_t,	ino			)
		__field(	loff_t,	pos			)
		__field(	unsigned int, len		)
		__field(	unsigned int, copied		)
	),

	TP_fast_assign(
		__entry->dev_major = MAJOR(inode->i_sb->s_dev);
		__entry->dev_minor = MINOR(inode->i_sb->s_dev);
		__entry->ino	= inode->i_ino;
		__entry->pos	= pos;
		__entry->len	= len;
		__entry->copied	= copied;
	),

	TP_printk("dev %d,%d ino %lu pos %llu len %u copied %u",
		  __entry->dev_major, __entry->dev_minor,
		  (unsigned long) __entry->ino, __entry->pos,
		  __entry->len, __entry->copied)
);

DEFINE_EVENT(ext4__write_end, ext4_ordered_write_end,

	TP_PROTO(struct inode *inode, loff_t pos, unsigned int len,
		 unsigned int copied),

	TP_ARGS(inode, pos, len, copied)
);

DEFINE_EVENT(ext4__write_end, ext4_writeback_write_end,

	TP_PROTO(struct inode *inode, loff_t pos, unsigned int len,
		 unsigned int copied),

	TP_ARGS(inode, pos, len, copied)
);

DEFINE_EVENT(ext4__write_end, ext4_journalled_write_end,

	TP_PROTO(struct inode *inode, loff_t pos, unsigned int len,
		 unsigned int copied),

	TP_ARGS(inode, pos, len, copied)
);

DEFINE_EVENT(ext4__write_end, ext4_da_write_end,

	TP_PROTO(struct inode *inode, loff_t pos, unsigned int len,
		 unsigned int copied),

	TP_ARGS(inode, pos, len, copied)
);

TRACE_EVENT(ext4_writepage,
	TP_PROTO(struct inode *inode, struct page *page),

	TP_ARGS(inode, page),

	TP_STRUCT__entry(
		__field(	int,   dev_major                )
		__field(	int,   dev_minor                )
		__field(	ino_t,	ino			)
		__field(	pgoff_t, index			)

	),

	TP_fast_assign(
		__entry->dev_major = MAJOR(inode->i_sb->s_dev);
		__entry->dev_minor = MINOR(inode->i_sb->s_dev);
		__entry->ino	= inode->i_ino;
		__entry->index	= page->index;
	),

	TP_printk("dev %d,%d ino %lu page_index %lu",
		  __entry->dev_major, __entry->dev_minor,
		  (unsigned long) __entry->ino, __entry->index)
);

TRACE_EVENT(ext4_da_writepages,
	TP_PROTO(struct inode *inode, struct writeback_control *wbc),

	TP_ARGS(inode, wbc),

	TP_STRUCT__entry(
		__field(	int,   dev_major                )
		__field(	int,   dev_minor                )
		__field(	ino_t,	ino			)
		__field(	long,	nr_to_write		)
		__field(	long,	pages_skipped		)
		__field(	loff_t,	range_start		)
		__field(	loff_t,	range_end		)
		__field(	char,	nonblocking		)
		__field(	char,	for_kupdate		)
		__field(	char,	for_reclaim		)
		__field(	char,	range_cyclic		)
		__field(       pgoff_t,	writeback_index		)
	),

	TP_fast_assign(
		__entry->dev_major	= MAJOR(inode->i_sb->s_dev);
		__entry->dev_minor	= MINOR(inode->i_sb->s_dev);
		__entry->ino		= inode->i_ino;
		__entry->nr_to_write	= wbc->nr_to_write;
		__entry->pages_skipped	= wbc->pages_skipped;
		__entry->range_start	= wbc->range_start;
		__entry->range_end	= wbc->range_end;
		__entry->for_kupdate	= wbc->for_kupdate;
		__entry->for_reclaim	= wbc->for_reclaim;
		__entry->range_cyclic	= wbc->range_cyclic;
		__entry->writeback_index = inode->i_mapping->writeback_index;
	),

<<<<<<< HEAD
	TP_printk("dev %s ino %lu nr_to_write %ld pages_skipped %ld "
		  "range_start %llu range_end %llu "
		  "for_kupdate %d for_reclaim %d "
		  "range_cyclic %d writeback_index %lu",
		  jbd2_dev_to_name(__entry->dev),
=======
	TP_printk("dev %d,%d ino %lu nr_to_write %ld pages_skipped %ld range_start %llu range_end %llu nonblocking %d for_kupdate %d for_reclaim %d range_cyclic %d writeback_index %lu",
		  __entry->dev_major, __entry->dev_minor,
>>>>>>> a269029d
		  (unsigned long) __entry->ino, __entry->nr_to_write,
		  __entry->pages_skipped, __entry->range_start,
		  __entry->range_end,
		  __entry->for_kupdate, __entry->for_reclaim,
		  __entry->range_cyclic,
		  (unsigned long) __entry->writeback_index)
);

TRACE_EVENT(ext4_da_write_pages,
	TP_PROTO(struct inode *inode, struct mpage_da_data *mpd),

	TP_ARGS(inode, mpd),

	TP_STRUCT__entry(
		__field(	int,   dev_major                )
		__field(	int,   dev_minor                )
		__field(	ino_t,	ino			)
		__field(	__u64,	b_blocknr		)
		__field(	__u32,	b_size			)
		__field(	__u32,	b_state			)
		__field(	unsigned long,	first_page	)
		__field(	int,	io_done			)
		__field(	int,	pages_written		)
	),

	TP_fast_assign(
		__entry->dev_major	= MAJOR(inode->i_sb->s_dev);
		__entry->dev_minor	= MINOR(inode->i_sb->s_dev);
		__entry->ino		= inode->i_ino;
		__entry->b_blocknr	= mpd->b_blocknr;
		__entry->b_size		= mpd->b_size;
		__entry->b_state	= mpd->b_state;
		__entry->first_page	= mpd->first_page;
		__entry->io_done	= mpd->io_done;
		__entry->pages_written	= mpd->pages_written;
	),

	TP_printk("dev %d,%d ino %lu b_blocknr %llu b_size %u b_state 0x%04x first_page %lu io_done %d pages_written %d",
		  __entry->dev_major, __entry->dev_minor,
		  (unsigned long) __entry->ino,
		  __entry->b_blocknr, __entry->b_size,
		  __entry->b_state, __entry->first_page,
		  __entry->io_done, __entry->pages_written)
);

TRACE_EVENT(ext4_da_writepages_result,
	TP_PROTO(struct inode *inode, struct writeback_control *wbc,
			int ret, int pages_written),

	TP_ARGS(inode, wbc, ret, pages_written),

	TP_STRUCT__entry(
		__field(	int,   dev_major                )
		__field(	int,   dev_minor                )
		__field(	ino_t,	ino			)
		__field(	int,	ret			)
		__field(	int,	pages_written		)
		__field(	long,	pages_skipped		)
		__field(	char,	more_io			)	
		__field(       pgoff_t,	writeback_index		)
	),

	TP_fast_assign(
		__entry->dev_major	= MAJOR(inode->i_sb->s_dev);
		__entry->dev_minor	= MINOR(inode->i_sb->s_dev);
		__entry->ino		= inode->i_ino;
		__entry->ret		= ret;
		__entry->pages_written	= pages_written;
		__entry->pages_skipped	= wbc->pages_skipped;
		__entry->more_io	= wbc->more_io;
		__entry->writeback_index = inode->i_mapping->writeback_index;
	),

	TP_printk("dev %d,%d ino %lu ret %d pages_written %d pages_skipped %ld more_io %d writeback_index %lu",
		  __entry->dev_major, __entry->dev_minor,
		  (unsigned long) __entry->ino, __entry->ret,
		  __entry->pages_written, __entry->pages_skipped,
		  __entry->more_io,
		  (unsigned long) __entry->writeback_index)
);

TRACE_EVENT(ext4_discard_blocks,
	TP_PROTO(struct super_block *sb, unsigned long long blk,
			unsigned long long count),

	TP_ARGS(sb, blk, count),

	TP_STRUCT__entry(
		__field(	int,   dev_major                )
		__field(	int,   dev_minor                )
		__field(	__u64,	blk			)
		__field(	__u64,	count			)

	),

	TP_fast_assign(
		__entry->dev_major = MAJOR(sb->s_dev);
		__entry->dev_minor = MINOR(sb->s_dev);
		__entry->blk	= blk;
		__entry->count	= count;
	),

	TP_printk("dev %d,%d blk %llu count %llu",
		  __entry->dev_major, __entry->dev_minor,
		  __entry->blk, __entry->count)
);

DECLARE_EVENT_CLASS(ext4__mb_new_pa,
	TP_PROTO(struct ext4_allocation_context *ac,
		 struct ext4_prealloc_space *pa),

	TP_ARGS(ac, pa),

	TP_STRUCT__entry(
		__field(	int,   dev_major                )
		__field(	int,   dev_minor                )
		__field(	ino_t,	ino			)
		__field(	__u64,	pa_pstart		)
		__field(	__u32,	pa_len			)
		__field(	__u64,	pa_lstart		)

	),

	TP_fast_assign(
		__entry->dev_major	= MAJOR(ac->ac_sb->s_dev);
		__entry->dev_minor	= MINOR(ac->ac_sb->s_dev);
		__entry->ino		= ac->ac_inode->i_ino;
		__entry->pa_pstart	= pa->pa_pstart;
		__entry->pa_len		= pa->pa_len;
		__entry->pa_lstart	= pa->pa_lstart;
	),

	TP_printk("dev %d,%d ino %lu pstart %llu len %u lstart %llu",
		  __entry->dev_major, __entry->dev_minor,
		  (unsigned long) __entry->ino, __entry->pa_pstart,
		  __entry->pa_len, __entry->pa_lstart)
);

DEFINE_EVENT(ext4__mb_new_pa, ext4_mb_new_inode_pa,

	TP_PROTO(struct ext4_allocation_context *ac,
		 struct ext4_prealloc_space *pa),

	TP_ARGS(ac, pa)
);

DEFINE_EVENT(ext4__mb_new_pa, ext4_mb_new_group_pa,

	TP_PROTO(struct ext4_allocation_context *ac,
		 struct ext4_prealloc_space *pa),

	TP_ARGS(ac, pa)
);

TRACE_EVENT(ext4_mb_release_inode_pa,
	TP_PROTO(struct super_block *sb,
		 struct inode *inode,
		 struct ext4_prealloc_space *pa,
		 unsigned long long block, unsigned int count),

	TP_ARGS(sb, inode, pa, block, count),

	TP_STRUCT__entry(
		__field(	int,   dev_major                )
		__field(	int,   dev_minor                )
		__field(	ino_t,	ino			)
		__field(	__u64,	block			)
		__field(	__u32,	count			)

	),

	TP_fast_assign(
		__entry->dev_major	= MAJOR(sb->s_dev);
		__entry->dev_minor	= MINOR(sb->s_dev);
		__entry->ino		= inode->i_ino;
		__entry->block		= block;
		__entry->count		= count;
	),

	TP_printk("dev %d,%d ino %lu block %llu count %u",
		  __entry->dev_major, __entry->dev_minor,
		  (unsigned long) __entry->ino, __entry->block, __entry->count)
);

TRACE_EVENT(ext4_mb_release_group_pa,
	TP_PROTO(struct super_block *sb,
		 struct ext4_prealloc_space *pa),

	TP_ARGS(sb, pa),

	TP_STRUCT__entry(
		__field(	int,   dev_major                )
		__field(	int,   dev_minor                )
		__field(	__u64,	pa_pstart		)
		__field(	__u32,	pa_len			)

	),

	TP_fast_assign(
		__entry->dev_major	= MAJOR(sb->s_dev);
		__entry->dev_minor	= MINOR(sb->s_dev);
		__entry->pa_pstart	= pa->pa_pstart;
		__entry->pa_len		= pa->pa_len;
	),

	TP_printk("dev %d,%d pstart %llu len %u",
		  __entry->dev_major, __entry->dev_minor,
		  __entry->pa_pstart, __entry->pa_len)
);

TRACE_EVENT(ext4_discard_preallocations,
	TP_PROTO(struct inode *inode),

	TP_ARGS(inode),

	TP_STRUCT__entry(
		__field(	int,   dev_major                )
		__field(	int,   dev_minor                )
		__field(	ino_t,	ino			)

	),

	TP_fast_assign(
		__entry->dev_major = MAJOR(inode->i_sb->s_dev);
		__entry->dev_minor = MINOR(inode->i_sb->s_dev);
		__entry->ino	= inode->i_ino;
	),

	TP_printk("dev %d,%d ino %lu",
		  __entry->dev_major, __entry->dev_minor,
		  (unsigned long) __entry->ino)
);

TRACE_EVENT(ext4_mb_discard_preallocations,
	TP_PROTO(struct super_block *sb, int needed),

	TP_ARGS(sb, needed),

	TP_STRUCT__entry(
		__field(	int,   dev_major                )
		__field(	int,   dev_minor                )
		__field(	int,	needed			)

	),

	TP_fast_assign(
		__entry->dev_major = MAJOR(sb->s_dev);
		__entry->dev_minor = MINOR(sb->s_dev);
		__entry->needed	= needed;
	),

	TP_printk("dev %d,%d needed %d",
		  __entry->dev_major, __entry->dev_minor, __entry->needed)
);

TRACE_EVENT(ext4_request_blocks,
	TP_PROTO(struct ext4_allocation_request *ar),

	TP_ARGS(ar),

	TP_STRUCT__entry(
		__field(	int,   dev_major                )
		__field(	int,   dev_minor                )
		__field(	ino_t,	ino			)
		__field(	unsigned int, flags		)
		__field(	unsigned int, len		)
		__field(	__u64,  logical			)
		__field(	__u64,	goal			)
		__field(	__u64,	lleft			)
		__field(	__u64,	lright			)
		__field(	__u64,	pleft			)
		__field(	__u64,	pright			)
	),

	TP_fast_assign(
		__entry->dev_major = MAJOR(ar->inode->i_sb->s_dev);
		__entry->dev_minor = MINOR(ar->inode->i_sb->s_dev);
		__entry->ino	= ar->inode->i_ino;
		__entry->flags	= ar->flags;
		__entry->len	= ar->len;
		__entry->logical = ar->logical;
		__entry->goal	= ar->goal;
		__entry->lleft	= ar->lleft;
		__entry->lright	= ar->lright;
		__entry->pleft	= ar->pleft;
		__entry->pright	= ar->pright;
	),

	TP_printk("dev %d,%d ino %lu flags %u len %u lblk %llu goal %llu lleft %llu lright %llu pleft %llu pright %llu ",
		  __entry->dev_major, __entry->dev_minor,
		  (unsigned long) __entry->ino,
		  __entry->flags, __entry->len,
		  (unsigned long long) __entry->logical,
		  (unsigned long long) __entry->goal,
		  (unsigned long long) __entry->lleft,
		  (unsigned long long) __entry->lright,
		  (unsigned long long) __entry->pleft,
		  (unsigned long long) __entry->pright)
);

TRACE_EVENT(ext4_allocate_blocks,
	TP_PROTO(struct ext4_allocation_request *ar, unsigned long long block),

	TP_ARGS(ar, block),

	TP_STRUCT__entry(
		__field(	int,   dev_major                )
		__field(	int,   dev_minor                )
		__field(	ino_t,	ino			)
		__field(	__u64,	block			)
		__field(	unsigned int, flags		)
		__field(	unsigned int, len		)
		__field(	__u64,  logical			)
		__field(	__u64,	goal			)
		__field(	__u64,	lleft			)
		__field(	__u64,	lright			)
		__field(	__u64,	pleft			)
		__field(	__u64,	pright			)
	),

	TP_fast_assign(
		__entry->dev_major = MAJOR(ar->inode->i_sb->s_dev);
		__entry->dev_minor = MINOR(ar->inode->i_sb->s_dev);
		__entry->ino	= ar->inode->i_ino;
		__entry->block	= block;
		__entry->flags	= ar->flags;
		__entry->len	= ar->len;
		__entry->logical = ar->logical;
		__entry->goal	= ar->goal;
		__entry->lleft	= ar->lleft;
		__entry->lright	= ar->lright;
		__entry->pleft	= ar->pleft;
		__entry->pright	= ar->pright;
	),

	TP_printk("dev %d,%d ino %lu flags %u len %u block %llu lblk %llu goal %llu lleft %llu lright %llu pleft %llu pright %llu ",
		  __entry->dev_major, __entry->dev_minor,
		  (unsigned long) __entry->ino, __entry->flags,
		  __entry->len, __entry->block,
		  (unsigned long long) __entry->logical,
		  (unsigned long long) __entry->goal,
		  (unsigned long long) __entry->lleft,
		  (unsigned long long) __entry->lright,
		  (unsigned long long) __entry->pleft,
		  (unsigned long long) __entry->pright)
);

TRACE_EVENT(ext4_free_blocks,
	TP_PROTO(struct inode *inode, __u64 block, unsigned long count,
		 int flags),

	TP_ARGS(inode, block, count, flags),

	TP_STRUCT__entry(
		__field(	int,   dev_major                )
		__field(	int,   dev_minor                )
		__field(	ino_t,	ino			)
		__field(      umode_t, mode			)
		__field(	__u64,	block			)
		__field(	unsigned long,	count		)
		__field(	 int,	flags			)
	),

	TP_fast_assign(
		__entry->dev_major	= MAJOR(inode->i_sb->s_dev);
		__entry->dev_minor	= MINOR(inode->i_sb->s_dev);
		__entry->ino		= inode->i_ino;
		__entry->mode		= inode->i_mode;
		__entry->block		= block;
		__entry->count		= count;
		__entry->flags		= flags;
	),

	TP_printk("dev %d,%d ino %lu mode 0%o block %llu count %lu flags %d",
		  __entry->dev_major, __entry->dev_minor,
		  (unsigned long) __entry->ino,
		  __entry->mode, __entry->block, __entry->count,
		  __entry->flags)
);

TRACE_EVENT(ext4_sync_file,
	TP_PROTO(struct file *file, int datasync),

	TP_ARGS(file, datasync),

	TP_STRUCT__entry(
		__field(	int,   dev_major                )
		__field(	int,   dev_minor                )
		__field(	ino_t,	ino			)
		__field(	ino_t,	parent			)
		__field(	int,	datasync		)
	),

	TP_fast_assign(
		struct dentry *dentry = file->f_path.dentry;

		__entry->dev_major	= MAJOR(dentry->d_inode->i_sb->s_dev);
		__entry->dev_minor	= MINOR(dentry->d_inode->i_sb->s_dev);
		__entry->ino		= dentry->d_inode->i_ino;
		__entry->datasync	= datasync;
		__entry->parent		= dentry->d_parent->d_inode->i_ino;
	),

	TP_printk("dev %d,%d ino %ld parent %ld datasync %d ",
		  __entry->dev_major, __entry->dev_minor,
		  (unsigned long) __entry->ino,
		  (unsigned long) __entry->parent, __entry->datasync)
);

TRACE_EVENT(ext4_sync_fs,
	TP_PROTO(struct super_block *sb, int wait),

	TP_ARGS(sb, wait),

	TP_STRUCT__entry(
		__field(	int,   dev_major                )
		__field(	int,   dev_minor                )
		__field(	int,	wait			)

	),

	TP_fast_assign(
		__entry->dev_major = MAJOR(sb->s_dev);
		__entry->dev_minor = MINOR(sb->s_dev);
		__entry->wait	= wait;
	),

	TP_printk("dev %d,%d wait %d", __entry->dev_major,
		  __entry->dev_minor, __entry->wait)
);

TRACE_EVENT(ext4_alloc_da_blocks,
	TP_PROTO(struct inode *inode),

	TP_ARGS(inode),

	TP_STRUCT__entry(
		__field(	int,   dev_major                )
		__field(	int,   dev_minor                )
		__field(	ino_t,	ino			)
		__field( unsigned int,	data_blocks	)
		__field( unsigned int,	meta_blocks	)
	),

	TP_fast_assign(
		__entry->dev_major = MAJOR(inode->i_sb->s_dev);
		__entry->dev_minor = MINOR(inode->i_sb->s_dev);
		__entry->ino	= inode->i_ino;
		__entry->data_blocks = EXT4_I(inode)->i_reserved_data_blocks;
		__entry->meta_blocks = EXT4_I(inode)->i_reserved_meta_blocks;
	),

	TP_printk("dev %d,%d ino %lu data_blocks %u meta_blocks %u",
		  __entry->dev_major, __entry->dev_minor,
		  (unsigned long) __entry->ino,
		  __entry->data_blocks, __entry->meta_blocks)
);

TRACE_EVENT(ext4_mballoc_alloc,
	TP_PROTO(struct ext4_allocation_context *ac),

	TP_ARGS(ac),

	TP_STRUCT__entry(
		__field(	int,   dev_major                )
		__field(	int,   dev_minor                )
		__field(	ino_t,	ino			)
		__field(	__u16,	found			)
		__field(	__u16,	groups			)
		__field(	__u16,	buddy			)
		__field(	__u16,	flags			)
		__field(	__u16,	tail			)
		__field(	__u8,	cr			)
		__field(	__u32, 	orig_logical		)
		__field(	  int,	orig_start		)
		__field(	__u32, 	orig_group		)
		__field(	  int,	orig_len		)
		__field(	__u32, 	goal_logical		)
		__field(	  int,	goal_start		)
		__field(	__u32, 	goal_group		)
		__field(	  int,	goal_len		)
		__field(	__u32, 	result_logical		)
		__field(	  int,	result_start		)
		__field(	__u32, 	result_group		)
		__field(	  int,	result_len		)
	),

	TP_fast_assign(
		__entry->dev_major	= MAJOR(ac->ac_inode->i_sb->s_dev);
		__entry->dev_minor	= MINOR(ac->ac_inode->i_sb->s_dev);
		__entry->ino		= ac->ac_inode->i_ino;
		__entry->found		= ac->ac_found;
		__entry->flags		= ac->ac_flags;
		__entry->groups		= ac->ac_groups_scanned;
		__entry->buddy		= ac->ac_buddy;
		__entry->tail		= ac->ac_tail;
		__entry->cr		= ac->ac_criteria;
		__entry->orig_logical	= ac->ac_o_ex.fe_logical;
		__entry->orig_start	= ac->ac_o_ex.fe_start;
		__entry->orig_group	= ac->ac_o_ex.fe_group;
		__entry->orig_len	= ac->ac_o_ex.fe_len;
		__entry->goal_logical	= ac->ac_g_ex.fe_logical;
		__entry->goal_start	= ac->ac_g_ex.fe_start;
		__entry->goal_group	= ac->ac_g_ex.fe_group;
		__entry->goal_len	= ac->ac_g_ex.fe_len;
		__entry->result_logical	= ac->ac_f_ex.fe_logical;
		__entry->result_start	= ac->ac_f_ex.fe_start;
		__entry->result_group	= ac->ac_f_ex.fe_group;
		__entry->result_len	= ac->ac_f_ex.fe_len;
	),

	TP_printk("dev %d,%d inode %lu orig %u/%d/%u@%u goal %u/%d/%u@%u "
		  "result %u/%d/%u@%u blks %u grps %u cr %u flags 0x%04x "
		  "tail %u broken %u",
		  __entry->dev_major, __entry->dev_minor,
		  (unsigned long) __entry->ino,
		  __entry->orig_group, __entry->orig_start,
		  __entry->orig_len, __entry->orig_logical,
		  __entry->goal_group, __entry->goal_start,
		  __entry->goal_len, __entry->goal_logical,
		  __entry->result_group, __entry->result_start,
		  __entry->result_len, __entry->result_logical,
		  __entry->found, __entry->groups, __entry->cr,
		  __entry->flags, __entry->tail,
		  __entry->buddy ? 1 << __entry->buddy : 0)
);

TRACE_EVENT(ext4_mballoc_prealloc,
	TP_PROTO(struct ext4_allocation_context *ac),

	TP_ARGS(ac),

	TP_STRUCT__entry(
		__field(	int,   dev_major                )
		__field(	int,   dev_minor                )
		__field(	ino_t,	ino			)
		__field(	__u32, 	orig_logical		)
		__field(	  int,	orig_start		)
		__field(	__u32, 	orig_group		)
		__field(	  int,	orig_len		)
		__field(	__u32, 	result_logical		)
		__field(	  int,	result_start		)
		__field(	__u32, 	result_group		)
		__field(	  int,	result_len		)
	),

	TP_fast_assign(
		__entry->dev_major	= MAJOR(ac->ac_inode->i_sb->s_dev);
		__entry->dev_minor	= MINOR(ac->ac_inode->i_sb->s_dev);
		__entry->ino		= ac->ac_inode->i_ino;
		__entry->orig_logical	= ac->ac_o_ex.fe_logical;
		__entry->orig_start	= ac->ac_o_ex.fe_start;
		__entry->orig_group	= ac->ac_o_ex.fe_group;
		__entry->orig_len	= ac->ac_o_ex.fe_len;
		__entry->result_logical	= ac->ac_b_ex.fe_logical;
		__entry->result_start	= ac->ac_b_ex.fe_start;
		__entry->result_group	= ac->ac_b_ex.fe_group;
		__entry->result_len	= ac->ac_b_ex.fe_len;
	),

	TP_printk("dev %d,%d inode %lu orig %u/%d/%u@%u result %u/%d/%u@%u",
		  __entry->dev_major, __entry->dev_minor,
		  (unsigned long) __entry->ino,
		  __entry->orig_group, __entry->orig_start,
		  __entry->orig_len, __entry->orig_logical,
		  __entry->result_group, __entry->result_start,
		  __entry->result_len, __entry->result_logical)
);

DECLARE_EVENT_CLASS(ext4__mballoc,
	TP_PROTO(struct super_block *sb,
		 struct inode *inode,
		 ext4_group_t group,
		 ext4_grpblk_t start,
		 ext4_grpblk_t len),

	TP_ARGS(sb, inode, group, start, len),

	TP_STRUCT__entry(
		__field(	int,   dev_major                )
		__field(	int,   dev_minor                )
		__field(	ino_t,	ino			)
		__field(	  int,	result_start		)
		__field(	__u32, 	result_group		)
		__field(	  int,	result_len		)
	),

	TP_fast_assign(
		__entry->dev_major	= MAJOR(sb->s_dev);
		__entry->dev_minor	= MINOR(sb->s_dev);
		__entry->ino		= inode ? inode->i_ino : 0;
		__entry->result_start	= start;
		__entry->result_group	= group;
		__entry->result_len	= len;
	),

	TP_printk("dev %d,%d inode %lu extent %u/%d/%u ",
		  __entry->dev_major, __entry->dev_minor,
		  (unsigned long) __entry->ino,
		  __entry->result_group, __entry->result_start,
		  __entry->result_len)
);

DEFINE_EVENT(ext4__mballoc, ext4_mballoc_discard,

	TP_PROTO(struct super_block *sb,
		 struct inode *inode,
		 ext4_group_t group,
		 ext4_grpblk_t start,
		 ext4_grpblk_t len),

	TP_ARGS(sb, inode, group, start, len)
);

DEFINE_EVENT(ext4__mballoc, ext4_mballoc_free,

	TP_PROTO(struct super_block *sb,
		 struct inode *inode,
		 ext4_group_t group,
		 ext4_grpblk_t start,
		 ext4_grpblk_t len),

	TP_ARGS(sb, inode, group, start, len)
);

TRACE_EVENT(ext4_forget,
	TP_PROTO(struct inode *inode, int is_metadata, __u64 block),

	TP_ARGS(inode, is_metadata, block),

	TP_STRUCT__entry(
		__field(	int,   dev_major                )
		__field(	int,   dev_minor                )
		__field(	ino_t,	ino			)
		__field(	umode_t, mode			)
		__field(	int,	is_metadata		)
		__field(	__u64,	block			)
	),

	TP_fast_assign(
		__entry->dev_major = MAJOR(inode->i_sb->s_dev);
		__entry->dev_minor = MINOR(inode->i_sb->s_dev);
		__entry->ino	= inode->i_ino;
		__entry->mode	= inode->i_mode;
		__entry->is_metadata = is_metadata;
		__entry->block	= block;
	),

	TP_printk("dev %d,%d ino %lu mode 0%o is_metadata %d block %llu",
		  __entry->dev_major, __entry->dev_minor,
		  (unsigned long) __entry->ino, __entry->mode,
		  __entry->is_metadata, __entry->block)
);

TRACE_EVENT(ext4_da_update_reserve_space,
	TP_PROTO(struct inode *inode, int used_blocks),

	TP_ARGS(inode, used_blocks),

	TP_STRUCT__entry(
		__field(	int,   dev_major                )
		__field(	int,   dev_minor                )
		__field(	ino_t,	ino			)
		__field(	umode_t, mode			)
		__field(	__u64,	i_blocks		)
		__field(	int,	used_blocks		)
		__field(	int,	reserved_data_blocks	)
		__field(	int,	reserved_meta_blocks	)
		__field(	int,	allocated_meta_blocks	)
	),

	TP_fast_assign(
		__entry->dev_major = MAJOR(inode->i_sb->s_dev);
		__entry->dev_minor = MINOR(inode->i_sb->s_dev);
		__entry->ino	= inode->i_ino;
		__entry->mode	= inode->i_mode;
		__entry->i_blocks = inode->i_blocks;
		__entry->used_blocks = used_blocks;
		__entry->reserved_data_blocks = EXT4_I(inode)->i_reserved_data_blocks;
		__entry->reserved_meta_blocks = EXT4_I(inode)->i_reserved_meta_blocks;
		__entry->allocated_meta_blocks = EXT4_I(inode)->i_allocated_meta_blocks;
	),

	TP_printk("dev %d,%d ino %lu mode 0%o i_blocks %llu used_blocks %d reserved_data_blocks %d reserved_meta_blocks %d allocated_meta_blocks %d",
		  __entry->dev_major, __entry->dev_minor,
		  (unsigned long) __entry->ino, __entry->mode,
		  (unsigned long long) __entry->i_blocks,
		  __entry->used_blocks, __entry->reserved_data_blocks,
		  __entry->reserved_meta_blocks, __entry->allocated_meta_blocks)
);

TRACE_EVENT(ext4_da_reserve_space,
	TP_PROTO(struct inode *inode, int md_needed),

	TP_ARGS(inode, md_needed),

	TP_STRUCT__entry(
		__field(	int,   dev_major                )
		__field(	int,   dev_minor                )
		__field(	ino_t,	ino			)
		__field(	umode_t, mode			)
		__field(	__u64,	i_blocks		)
		__field(	int,	md_needed		)
		__field(	int,	reserved_data_blocks	)
		__field(	int,	reserved_meta_blocks	)
	),

	TP_fast_assign(
		__entry->dev_major = MAJOR(inode->i_sb->s_dev);
		__entry->dev_minor = MINOR(inode->i_sb->s_dev);
		__entry->ino	= inode->i_ino;
		__entry->mode	= inode->i_mode;
		__entry->i_blocks = inode->i_blocks;
		__entry->md_needed = md_needed;
		__entry->reserved_data_blocks = EXT4_I(inode)->i_reserved_data_blocks;
		__entry->reserved_meta_blocks = EXT4_I(inode)->i_reserved_meta_blocks;
	),

	TP_printk("dev %d,%d ino %lu mode 0%o i_blocks %llu md_needed %d reserved_data_blocks %d reserved_meta_blocks %d",
		  __entry->dev_major, __entry->dev_minor,
		  (unsigned long) __entry->ino,
		  __entry->mode, (unsigned long long) __entry->i_blocks,
		  __entry->md_needed, __entry->reserved_data_blocks,
		  __entry->reserved_meta_blocks)
);

TRACE_EVENT(ext4_da_release_space,
	TP_PROTO(struct inode *inode, int freed_blocks),

	TP_ARGS(inode, freed_blocks),

	TP_STRUCT__entry(
		__field(	int,   dev_major                )
		__field(	int,   dev_minor                )
		__field(	ino_t,	ino			)
		__field(	umode_t, mode			)
		__field(	__u64,	i_blocks		)
		__field(	int,	freed_blocks		)
		__field(	int,	reserved_data_blocks	)
		__field(	int,	reserved_meta_blocks	)
		__field(	int,	allocated_meta_blocks	)
	),

	TP_fast_assign(
		__entry->dev_major = MAJOR(inode->i_sb->s_dev);
		__entry->dev_minor = MINOR(inode->i_sb->s_dev);
		__entry->ino	= inode->i_ino;
		__entry->mode	= inode->i_mode;
		__entry->i_blocks = inode->i_blocks;
		__entry->freed_blocks = freed_blocks;
		__entry->reserved_data_blocks = EXT4_I(inode)->i_reserved_data_blocks;
		__entry->reserved_meta_blocks = EXT4_I(inode)->i_reserved_meta_blocks;
		__entry->allocated_meta_blocks = EXT4_I(inode)->i_allocated_meta_blocks;
	),

	TP_printk("dev %d,%d ino %lu mode 0%o i_blocks %llu freed_blocks %d reserved_data_blocks %d reserved_meta_blocks %d allocated_meta_blocks %d",
		  __entry->dev_major, __entry->dev_minor,
		  (unsigned long) __entry->ino,
		  __entry->mode, (unsigned long long) __entry->i_blocks,
		  __entry->freed_blocks, __entry->reserved_data_blocks,
		  __entry->reserved_meta_blocks, __entry->allocated_meta_blocks)
);

DECLARE_EVENT_CLASS(ext4__bitmap_load,
	TP_PROTO(struct super_block *sb, unsigned long group),

	TP_ARGS(sb, group),

	TP_STRUCT__entry(
		__field(	int,   dev_major                )
		__field(	int,   dev_minor                )
		__field(	__u32,	group			)

	),

	TP_fast_assign(
		__entry->dev_major = MAJOR(sb->s_dev);
		__entry->dev_minor = MINOR(sb->s_dev);
		__entry->group	= group;
	),

	TP_printk("dev %d,%d group %u",
		  __entry->dev_major, __entry->dev_minor, __entry->group)
);

DEFINE_EVENT(ext4__bitmap_load, ext4_mb_bitmap_load,

	TP_PROTO(struct super_block *sb, unsigned long group),

	TP_ARGS(sb, group)
);

DEFINE_EVENT(ext4__bitmap_load, ext4_mb_buddy_bitmap_load,

	TP_PROTO(struct super_block *sb, unsigned long group),

	TP_ARGS(sb, group)
);

#endif /* _TRACE_EXT4_H */

/* This part must be outside protection */
#include <trace/define_trace.h><|MERGE_RESOLUTION|>--- conflicted
+++ resolved
@@ -245,7 +245,6 @@
 		__field(	long,	pages_skipped		)
 		__field(	loff_t,	range_start		)
 		__field(	loff_t,	range_end		)
-		__field(	char,	nonblocking		)
 		__field(	char,	for_kupdate		)
 		__field(	char,	for_reclaim		)
 		__field(	char,	range_cyclic		)
@@ -266,16 +265,11 @@
 		__entry->writeback_index = inode->i_mapping->writeback_index;
 	),
 
-<<<<<<< HEAD
-	TP_printk("dev %s ino %lu nr_to_write %ld pages_skipped %ld "
+	TP_printk("dev %d,%d ino %lu nr_to_write %ld pages_skipped %ld "
 		  "range_start %llu range_end %llu "
 		  "for_kupdate %d for_reclaim %d "
 		  "range_cyclic %d writeback_index %lu",
-		  jbd2_dev_to_name(__entry->dev),
-=======
-	TP_printk("dev %d,%d ino %lu nr_to_write %ld pages_skipped %ld range_start %llu range_end %llu nonblocking %d for_kupdate %d for_reclaim %d range_cyclic %d writeback_index %lu",
-		  __entry->dev_major, __entry->dev_minor,
->>>>>>> a269029d
+		  __entry->dev_major, __entry->dev_minor,
 		  (unsigned long) __entry->ino, __entry->nr_to_write,
 		  __entry->pages_skipped, __entry->range_start,
 		  __entry->range_end,
