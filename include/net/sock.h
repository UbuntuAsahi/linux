/*
 * INET		An implementation of the TCP/IP protocol suite for the LINUX
 *		operating system.  INET is implemented using the  BSD Socket
 *		interface as the means of communication with the user level.
 *
 *		Definitions for the AF_INET socket handler.
 *
 * Version:	@(#)sock.h	1.0.4	05/13/93
 *
 * Authors:	Ross Biro
 *		Fred N. van Kempen, <waltje@uWalt.NL.Mugnet.ORG>
 *		Corey Minyard <wf-rch!minyard@relay.EU.net>
 *		Florian La Roche <flla@stud.uni-sb.de>
 *
 * Fixes:
 *		Alan Cox	:	Volatiles in skbuff pointers. See
 *					skbuff comments. May be overdone,
 *					better to prove they can be removed
 *					than the reverse.
 *		Alan Cox	:	Added a zapped field for tcp to note
 *					a socket is reset and must stay shut up
 *		Alan Cox	:	New fields for options
 *	Pauline Middelink	:	identd support
 *		Alan Cox	:	Eliminate low level recv/recvfrom
 *		David S. Miller	:	New socket lookup architecture.
 *              Steve Whitehouse:       Default routines for sock_ops
 *              Arnaldo C. Melo :	removed net_pinfo, tp_pinfo and made
 *              			protinfo be just a void pointer, as the
 *              			protocol specific parts were moved to
 *              			respective headers and ipv4/v6, etc now
 *              			use private slabcaches for its socks
 *              Pedro Hortas	:	New flags field for socket options
 *
 *
 *		This program is free software; you can redistribute it and/or
 *		modify it under the terms of the GNU General Public License
 *		as published by the Free Software Foundation; either version
 *		2 of the License, or (at your option) any later version.
 */
#ifndef _SOCK_H
#define _SOCK_H

#include <linux/hardirq.h>
#include <linux/kernel.h>
#include <linux/list.h>
#include <linux/list_nulls.h>
#include <linux/timer.h>
#include <linux/cache.h>
#include <linux/bitops.h>
#include <linux/lockdep.h>
#include <linux/netdevice.h>
#include <linux/skbuff.h>	/* struct sk_buff */
#include <linux/mm.h>
#include <linux/security.h>
#include <linux/slab.h>
#include <linux/uaccess.h>
#include <linux/page_counter.h>
#include <linux/memcontrol.h>
#include <linux/static_key.h>
#include <linux/sched.h>

#include <linux/filter.h>
#include <linux/rculist_nulls.h>
#include <linux/poll.h>

#include <linux/atomic.h>
#include <net/dst.h>
#include <net/checksum.h>
#include <net/tcp_states.h>
#include <linux/net_tstamp.h>

struct cgroup;
struct cgroup_subsys;
#ifdef CONFIG_NET
int mem_cgroup_sockets_init(struct mem_cgroup *memcg, struct cgroup_subsys *ss);
void mem_cgroup_sockets_destroy(struct mem_cgroup *memcg);
#else
static inline
int mem_cgroup_sockets_init(struct mem_cgroup *memcg, struct cgroup_subsys *ss)
{
	return 0;
}
static inline
void mem_cgroup_sockets_destroy(struct mem_cgroup *memcg)
{
}
#endif
/*
 * This structure really needs to be cleaned up.
 * Most of it is for TCP, and not used by any of
 * the other protocols.
 */

/* Define this to get the SOCK_DBG debugging facility. */
#define SOCK_DEBUGGING
#ifdef SOCK_DEBUGGING
#define SOCK_DEBUG(sk, msg...) do { if ((sk) && sock_flag((sk), SOCK_DBG)) \
					printk(KERN_DEBUG msg); } while (0)
#else
/* Validate arguments and do nothing */
static inline __printf(2, 3)
void SOCK_DEBUG(const struct sock *sk, const char *msg, ...)
{
}
#endif

/* This is the per-socket lock.  The spinlock provides a synchronization
 * between user contexts and software interrupt processing, whereas the
 * mini-semaphore synchronizes multiple users amongst themselves.
 */
typedef struct {
	spinlock_t		slock;
	int			owned;
	wait_queue_head_t	wq;
	/*
	 * We express the mutex-alike socket_lock semantics
	 * to the lock validator by explicitly managing
	 * the slock as a lock variant (in addition to
	 * the slock itself):
	 */
#ifdef CONFIG_DEBUG_LOCK_ALLOC
	struct lockdep_map dep_map;
#endif
} socket_lock_t;

struct sock;
struct proto;
struct net;

typedef __u32 __bitwise __portpair;
typedef __u64 __bitwise __addrpair;

/**
 *	struct sock_common - minimal network layer representation of sockets
 *	@skc_daddr: Foreign IPv4 addr
 *	@skc_rcv_saddr: Bound local IPv4 addr
 *	@skc_hash: hash value used with various protocol lookup tables
 *	@skc_u16hashes: two u16 hash values used by UDP lookup tables
 *	@skc_dport: placeholder for inet_dport/tw_dport
 *	@skc_num: placeholder for inet_num/tw_num
 *	@skc_family: network address family
 *	@skc_state: Connection state
 *	@skc_reuse: %SO_REUSEADDR setting
 *	@skc_reuseport: %SO_REUSEPORT setting
 *	@skc_bound_dev_if: bound device index if != 0
 *	@skc_bind_node: bind hash linkage for various protocol lookup tables
 *	@skc_portaddr_node: second hash linkage for UDP/UDP-Lite protocol
 *	@skc_prot: protocol handlers inside a network family
 *	@skc_net: reference to the network namespace of this socket
 *	@skc_node: main hash linkage for various protocol lookup tables
 *	@skc_nulls_node: main hash linkage for TCP/UDP/UDP-Lite protocol
 *	@skc_tx_queue_mapping: tx queue number for this connection
 *	@skc_flags: place holder for sk_flags
 *		%SO_LINGER (l_onoff), %SO_BROADCAST, %SO_KEEPALIVE,
 *		%SO_OOBINLINE settings, %SO_TIMESTAMPING settings
 *	@skc_incoming_cpu: record/match cpu processing incoming packets
 *	@skc_refcnt: reference count
 *
 *	This is the minimal network layer representation of sockets, the header
 *	for struct sock and struct inet_timewait_sock.
 */
struct sock_common {
	/* skc_daddr and skc_rcv_saddr must be grouped on a 8 bytes aligned
	 * address on 64bit arches : cf INET_MATCH()
	 */
	union {
		__addrpair	skc_addrpair;
		struct {
			__be32	skc_daddr;
			__be32	skc_rcv_saddr;
		};
	};
	union  {
		unsigned int	skc_hash;
		__u16		skc_u16hashes[2];
	};
	/* skc_dport && skc_num must be grouped as well */
	union {
		__portpair	skc_portpair;
		struct {
			__be16	skc_dport;
			__u16	skc_num;
		};
	};

	unsigned short		skc_family;
	volatile unsigned char	skc_state;
	unsigned char		skc_reuse:4;
	unsigned char		skc_reuseport:1;
	unsigned char		skc_ipv6only:1;
	unsigned char		skc_net_refcnt:1;
	int			skc_bound_dev_if;
	union {
		struct hlist_node	skc_bind_node;
		struct hlist_nulls_node skc_portaddr_node;
	};
	struct proto		*skc_prot;
	possible_net_t		skc_net;

#if IS_ENABLED(CONFIG_IPV6)
	struct in6_addr		skc_v6_daddr;
	struct in6_addr		skc_v6_rcv_saddr;
#endif

	atomic64_t		skc_cookie;

	/* following fields are padding to force
	 * offset(struct sock, sk_refcnt) == 128 on 64bit arches
	 * assuming IPV6 is enabled. We use this padding differently
	 * for different kind of 'sockets'
	 */
	union {
		unsigned long	skc_flags;
		struct sock	*skc_listener; /* request_sock */
		struct inet_timewait_death_row *skc_tw_dr; /* inet_timewait_sock */
	};
	/*
	 * fields between dontcopy_begin/dontcopy_end
	 * are not copied in sock_copy()
	 */
	/* private: */
	int			skc_dontcopy_begin[0];
	/* public: */
	union {
		struct hlist_node	skc_node;
		struct hlist_nulls_node skc_nulls_node;
	};
	int			skc_tx_queue_mapping;
	union {
		int		skc_incoming_cpu;
		u32		skc_rcv_wnd;
		u32		skc_tw_rcv_nxt; /* struct tcp_timewait_sock  */
	};

	atomic_t		skc_refcnt;
	/* private: */
	int                     skc_dontcopy_end[0];
	union {
		u32		skc_rxhash;
		u32		skc_window_clamp;
		u32		skc_tw_snd_nxt; /* struct tcp_timewait_sock */
	};
	/* public: */
};

struct cg_proto;
/**
  *	struct sock - network layer representation of sockets
  *	@__sk_common: shared layout with inet_timewait_sock
  *	@sk_shutdown: mask of %SEND_SHUTDOWN and/or %RCV_SHUTDOWN
  *	@sk_userlocks: %SO_SNDBUF and %SO_RCVBUF settings
  *	@sk_lock:	synchronizer
  *	@sk_rcvbuf: size of receive buffer in bytes
  *	@sk_wq: sock wait queue and async head
  *	@sk_rx_dst: receive input route used by early demux
  *	@sk_dst_cache: destination cache
  *	@sk_dst_lock: destination cache lock
  *	@sk_policy: flow policy
  *	@sk_receive_queue: incoming packets
  *	@sk_wmem_alloc: transmit queue bytes committed
  *	@sk_write_queue: Packet sending queue
  *	@sk_omem_alloc: "o" is "option" or "other"
  *	@sk_wmem_queued: persistent queue size
  *	@sk_forward_alloc: space allocated forward
  *	@sk_napi_id: id of the last napi context to receive data for sk
  *	@sk_ll_usec: usecs to busypoll when there is no data
  *	@sk_allocation: allocation mode
  *	@sk_pacing_rate: Pacing rate (if supported by transport/packet scheduler)
  *	@sk_max_pacing_rate: Maximum pacing rate (%SO_MAX_PACING_RATE)
  *	@sk_sndbuf: size of send buffer in bytes
  *	@sk_no_check_tx: %SO_NO_CHECK setting, set checksum in TX packets
  *	@sk_no_check_rx: allow zero checksum in RX packets
  *	@sk_route_caps: route capabilities (e.g. %NETIF_F_TSO)
  *	@sk_route_nocaps: forbidden route capabilities (e.g NETIF_F_GSO_MASK)
  *	@sk_gso_type: GSO type (e.g. %SKB_GSO_TCPV4)
  *	@sk_gso_max_size: Maximum GSO segment size to build
  *	@sk_gso_max_segs: Maximum number of GSO segments
  *	@sk_lingertime: %SO_LINGER l_linger setting
  *	@sk_backlog: always used with the per-socket spinlock held
  *	@sk_callback_lock: used with the callbacks in the end of this struct
  *	@sk_error_queue: rarely used
  *	@sk_prot_creator: sk_prot of original sock creator (see ipv6_setsockopt,
  *			  IPV6_ADDRFORM for instance)
  *	@sk_err: last error
  *	@sk_err_soft: errors that don't cause failure but are the cause of a
  *		      persistent failure not just 'timed out'
  *	@sk_drops: raw/udp drops counter
  *	@sk_ack_backlog: current listen backlog
  *	@sk_max_ack_backlog: listen backlog set in listen()
  *	@sk_priority: %SO_PRIORITY setting
  *	@sk_cgrp_prioidx: socket group's priority map index
  *	@sk_type: socket type (%SOCK_STREAM, etc)
  *	@sk_protocol: which protocol this socket belongs in this network family
  *	@sk_peer_pid: &struct pid for this socket's peer
  *	@sk_peer_cred: %SO_PEERCRED setting
  *	@sk_rcvlowat: %SO_RCVLOWAT setting
  *	@sk_rcvtimeo: %SO_RCVTIMEO setting
  *	@sk_sndtimeo: %SO_SNDTIMEO setting
  *	@sk_txhash: computed flow hash for use on transmit
  *	@sk_filter: socket filtering instructions
  *	@sk_timer: sock cleanup timer
  *	@sk_stamp: time stamp of last packet received
  *	@sk_tsflags: SO_TIMESTAMPING socket options
  *	@sk_tskey: counter to disambiguate concurrent tstamp requests
  *	@sk_socket: Identd and reporting IO signals
  *	@sk_user_data: RPC layer private data
  *	@sk_frag: cached page frag
  *	@sk_peek_off: current peek_offset value
  *	@sk_send_head: front of stuff to transmit
  *	@sk_security: used by security modules
  *	@sk_mark: generic packet mark
  *	@sk_classid: this socket's cgroup classid
  *	@sk_cgrp: this socket's cgroup-specific proto data
  *	@sk_write_pending: a write to stream socket waits to start
  *	@sk_state_change: callback to indicate change in the state of the sock
  *	@sk_data_ready: callback to indicate there is data to be processed
  *	@sk_write_space: callback to indicate there is bf sending space available
  *	@sk_error_report: callback to indicate errors (e.g. %MSG_ERRQUEUE)
  *	@sk_backlog_rcv: callback to process the backlog
  *	@sk_destruct: called at sock freeing time, i.e. when all refcnt == 0
 */
struct sock {
	/*
	 * Now struct inet_timewait_sock also uses sock_common, so please just
	 * don't add nothing before this first member (__sk_common) --acme
	 */
	struct sock_common	__sk_common;
#define sk_node			__sk_common.skc_node
#define sk_nulls_node		__sk_common.skc_nulls_node
#define sk_refcnt		__sk_common.skc_refcnt
#define sk_tx_queue_mapping	__sk_common.skc_tx_queue_mapping

#define sk_dontcopy_begin	__sk_common.skc_dontcopy_begin
#define sk_dontcopy_end		__sk_common.skc_dontcopy_end
#define sk_hash			__sk_common.skc_hash
#define sk_portpair		__sk_common.skc_portpair
#define sk_num			__sk_common.skc_num
#define sk_dport		__sk_common.skc_dport
#define sk_addrpair		__sk_common.skc_addrpair
#define sk_daddr		__sk_common.skc_daddr
#define sk_rcv_saddr		__sk_common.skc_rcv_saddr
#define sk_family		__sk_common.skc_family
#define sk_state		__sk_common.skc_state
#define sk_reuse		__sk_common.skc_reuse
#define sk_reuseport		__sk_common.skc_reuseport
#define sk_ipv6only		__sk_common.skc_ipv6only
#define sk_net_refcnt		__sk_common.skc_net_refcnt
#define sk_bound_dev_if		__sk_common.skc_bound_dev_if
#define sk_bind_node		__sk_common.skc_bind_node
#define sk_prot			__sk_common.skc_prot
#define sk_net			__sk_common.skc_net
#define sk_v6_daddr		__sk_common.skc_v6_daddr
#define sk_v6_rcv_saddr	__sk_common.skc_v6_rcv_saddr
#define sk_cookie		__sk_common.skc_cookie
#define sk_incoming_cpu		__sk_common.skc_incoming_cpu
#define sk_flags		__sk_common.skc_flags
#define sk_rxhash		__sk_common.skc_rxhash

	socket_lock_t		sk_lock;
	struct sk_buff_head	sk_receive_queue;
	/*
	 * The backlog queue is special, it is always used with
	 * the per-socket spinlock held and requires low latency
	 * access. Therefore we special case it's implementation.
	 * Note : rmem_alloc is in this structure to fill a hole
	 * on 64bit arches, not because its logically part of
	 * backlog.
	 */
	struct {
		atomic_t	rmem_alloc;
		int		len;
		struct sk_buff	*head;
		struct sk_buff	*tail;
	} sk_backlog;
#define sk_rmem_alloc sk_backlog.rmem_alloc
	int			sk_forward_alloc;

	__u32			sk_txhash;
#ifdef CONFIG_NET_RX_BUSY_POLL
	unsigned int		sk_napi_id;
	unsigned int		sk_ll_usec;
#endif
	atomic_t		sk_drops;
	int			sk_rcvbuf;

	struct sk_filter __rcu	*sk_filter;
	struct socket_wq __rcu	*sk_wq;

#ifdef CONFIG_XFRM
	struct xfrm_policy	*sk_policy[2];
#endif
	struct dst_entry	*sk_rx_dst;
	struct dst_entry __rcu	*sk_dst_cache;
	spinlock_t		sk_dst_lock;
	atomic_t		sk_wmem_alloc;
	atomic_t		sk_omem_alloc;
	int			sk_sndbuf;
	struct sk_buff_head	sk_write_queue;
	kmemcheck_bitfield_begin(flags);
	unsigned int		sk_shutdown  : 2,
				sk_no_check_tx : 1,
				sk_no_check_rx : 1,
				sk_userlocks : 4,
				sk_protocol  : 8,
				sk_type      : 16;
	kmemcheck_bitfield_end(flags);
	int			sk_wmem_queued;
	gfp_t			sk_allocation;
	u32			sk_pacing_rate; /* bytes per second */
	u32			sk_max_pacing_rate;
	netdev_features_t	sk_route_caps;
	netdev_features_t	sk_route_nocaps;
	int			sk_gso_type;
	unsigned int		sk_gso_max_size;
	u16			sk_gso_max_segs;
	int			sk_rcvlowat;
	unsigned long	        sk_lingertime;
	struct sk_buff_head	sk_error_queue;
	struct proto		*sk_prot_creator;
	rwlock_t		sk_callback_lock;
	int			sk_err,
				sk_err_soft;
	u32			sk_ack_backlog;
	u32			sk_max_ack_backlog;
	__u32			sk_priority;
#if IS_ENABLED(CONFIG_CGROUP_NET_PRIO)
	__u32			sk_cgrp_prioidx;
#endif
	struct pid		*sk_peer_pid;
	const struct cred	*sk_peer_cred;
	long			sk_rcvtimeo;
	long			sk_sndtimeo;
	struct timer_list	sk_timer;
	ktime_t			sk_stamp;
	u16			sk_tsflags;
	u32			sk_tskey;
	struct socket		*sk_socket;
	void			*sk_user_data;
	struct page_frag	sk_frag;
	struct sk_buff		*sk_send_head;
	__s32			sk_peek_off;
	int			sk_write_pending;
#ifdef CONFIG_SECURITY
	void			*sk_security;
#endif
	__u32			sk_mark;
#ifdef CONFIG_CGROUP_NET_CLASSID
	u32			sk_classid;
#endif
	struct cg_proto		*sk_cgrp;
	void			(*sk_state_change)(struct sock *sk);
	void			(*sk_data_ready)(struct sock *sk);
	void			(*sk_write_space)(struct sock *sk);
	void			(*sk_error_report)(struct sock *sk);
	int			(*sk_backlog_rcv)(struct sock *sk,
						  struct sk_buff *skb);
	void                    (*sk_destruct)(struct sock *sk);
};

#define __sk_user_data(sk) ((*((void __rcu **)&(sk)->sk_user_data)))

#define rcu_dereference_sk_user_data(sk)	rcu_dereference(__sk_user_data((sk)))
#define rcu_assign_sk_user_data(sk, ptr)	rcu_assign_pointer(__sk_user_data((sk)), ptr)

/*
 * SK_CAN_REUSE and SK_NO_REUSE on a socket mean that the socket is OK
 * or not whether his port will be reused by someone else. SK_FORCE_REUSE
 * on a socket means that the socket will reuse everybody else's port
 * without looking at the other's sk_reuse value.
 */

#define SK_NO_REUSE	0
#define SK_CAN_REUSE	1
#define SK_FORCE_REUSE	2

static inline int sk_peek_offset(struct sock *sk, int flags)
{
	if ((flags & MSG_PEEK) && (sk->sk_peek_off >= 0))
		return sk->sk_peek_off;
	else
		return 0;
}

static inline void sk_peek_offset_bwd(struct sock *sk, int val)
{
	if (sk->sk_peek_off >= 0) {
		if (sk->sk_peek_off >= val)
			sk->sk_peek_off -= val;
		else
			sk->sk_peek_off = 0;
	}
}

static inline void sk_peek_offset_fwd(struct sock *sk, int val)
{
	if (sk->sk_peek_off >= 0)
		sk->sk_peek_off += val;
}

/*
 * Hashed lists helper routines
 */
static inline struct sock *sk_entry(const struct hlist_node *node)
{
	return hlist_entry(node, struct sock, sk_node);
}

static inline struct sock *__sk_head(const struct hlist_head *head)
{
	return hlist_entry(head->first, struct sock, sk_node);
}

static inline struct sock *sk_head(const struct hlist_head *head)
{
	return hlist_empty(head) ? NULL : __sk_head(head);
}

static inline struct sock *__sk_nulls_head(const struct hlist_nulls_head *head)
{
	return hlist_nulls_entry(head->first, struct sock, sk_nulls_node);
}

static inline struct sock *sk_nulls_head(const struct hlist_nulls_head *head)
{
	return hlist_nulls_empty(head) ? NULL : __sk_nulls_head(head);
}

static inline struct sock *sk_next(const struct sock *sk)
{
	return sk->sk_node.next ?
		hlist_entry(sk->sk_node.next, struct sock, sk_node) : NULL;
}

static inline struct sock *sk_nulls_next(const struct sock *sk)
{
	return (!is_a_nulls(sk->sk_nulls_node.next)) ?
		hlist_nulls_entry(sk->sk_nulls_node.next,
				  struct sock, sk_nulls_node) :
		NULL;
}

static inline bool sk_unhashed(const struct sock *sk)
{
	return hlist_unhashed(&sk->sk_node);
}

static inline bool sk_hashed(const struct sock *sk)
{
	return !sk_unhashed(sk);
}

static inline void sk_node_init(struct hlist_node *node)
{
	node->pprev = NULL;
}

static inline void sk_nulls_node_init(struct hlist_nulls_node *node)
{
	node->pprev = NULL;
}

static inline void __sk_del_node(struct sock *sk)
{
	__hlist_del(&sk->sk_node);
}

/* NB: equivalent to hlist_del_init_rcu */
static inline bool __sk_del_node_init(struct sock *sk)
{
	if (sk_hashed(sk)) {
		__sk_del_node(sk);
		sk_node_init(&sk->sk_node);
		return true;
	}
	return false;
}

/* Grab socket reference count. This operation is valid only
   when sk is ALREADY grabbed f.e. it is found in hash table
   or a list and the lookup is made under lock preventing hash table
   modifications.
 */

static inline void sock_hold(struct sock *sk)
{
	atomic_inc(&sk->sk_refcnt);
}

/* Ungrab socket in the context, which assumes that socket refcnt
   cannot hit zero, f.e. it is true in context of any socketcall.
 */
static inline void __sock_put(struct sock *sk)
{
	atomic_dec(&sk->sk_refcnt);
}

static inline bool sk_del_node_init(struct sock *sk)
{
	bool rc = __sk_del_node_init(sk);

	if (rc) {
		/* paranoid for a while -acme */
		WARN_ON(atomic_read(&sk->sk_refcnt) == 1);
		__sock_put(sk);
	}
	return rc;
}
#define sk_del_node_init_rcu(sk)	sk_del_node_init(sk)

static inline bool __sk_nulls_del_node_init_rcu(struct sock *sk)
{
	if (sk_hashed(sk)) {
		hlist_nulls_del_init_rcu(&sk->sk_nulls_node);
		return true;
	}
	return false;
}

static inline bool sk_nulls_del_node_init_rcu(struct sock *sk)
{
	bool rc = __sk_nulls_del_node_init_rcu(sk);

	if (rc) {
		/* paranoid for a while -acme */
		WARN_ON(atomic_read(&sk->sk_refcnt) == 1);
		__sock_put(sk);
	}
	return rc;
}

static inline void __sk_add_node(struct sock *sk, struct hlist_head *list)
{
	hlist_add_head(&sk->sk_node, list);
}

static inline void sk_add_node(struct sock *sk, struct hlist_head *list)
{
	sock_hold(sk);
	__sk_add_node(sk, list);
}

static inline void sk_add_node_rcu(struct sock *sk, struct hlist_head *list)
{
	sock_hold(sk);
	hlist_add_head_rcu(&sk->sk_node, list);
}

static inline void __sk_nulls_add_node_rcu(struct sock *sk, struct hlist_nulls_head *list)
{
	hlist_nulls_add_head_rcu(&sk->sk_nulls_node, list);
}

static inline void sk_nulls_add_node_rcu(struct sock *sk, struct hlist_nulls_head *list)
{
	sock_hold(sk);
	__sk_nulls_add_node_rcu(sk, list);
}

static inline void __sk_del_bind_node(struct sock *sk)
{
	__hlist_del(&sk->sk_bind_node);
}

static inline void sk_add_bind_node(struct sock *sk,
					struct hlist_head *list)
{
	hlist_add_head(&sk->sk_bind_node, list);
}

#define sk_for_each(__sk, list) \
	hlist_for_each_entry(__sk, list, sk_node)
#define sk_for_each_rcu(__sk, list) \
	hlist_for_each_entry_rcu(__sk, list, sk_node)
#define sk_nulls_for_each(__sk, node, list) \
	hlist_nulls_for_each_entry(__sk, node, list, sk_nulls_node)
#define sk_nulls_for_each_rcu(__sk, node, list) \
	hlist_nulls_for_each_entry_rcu(__sk, node, list, sk_nulls_node)
#define sk_for_each_from(__sk) \
	hlist_for_each_entry_from(__sk, sk_node)
#define sk_nulls_for_each_from(__sk, node) \
	if (__sk && ({ node = &(__sk)->sk_nulls_node; 1; })) \
		hlist_nulls_for_each_entry_from(__sk, node, sk_nulls_node)
#define sk_for_each_safe(__sk, tmp, list) \
	hlist_for_each_entry_safe(__sk, tmp, list, sk_node)
#define sk_for_each_bound(__sk, list) \
	hlist_for_each_entry(__sk, list, sk_bind_node)

/**
 * sk_nulls_for_each_entry_offset - iterate over a list at a given struct offset
 * @tpos:	the type * to use as a loop cursor.
 * @pos:	the &struct hlist_node to use as a loop cursor.
 * @head:	the head for your list.
 * @offset:	offset of hlist_node within the struct.
 *
 */
#define sk_nulls_for_each_entry_offset(tpos, pos, head, offset)		       \
	for (pos = (head)->first;					       \
	     (!is_a_nulls(pos)) &&					       \
		({ tpos = (typeof(*tpos) *)((void *)pos - offset); 1;});       \
	     pos = pos->next)

static inline struct user_namespace *sk_user_ns(struct sock *sk)
{
	/* Careful only use this in a context where these parameters
	 * can not change and must all be valid, such as recvmsg from
	 * userspace.
	 */
	return sk->sk_socket->file->f_cred->user_ns;
}

/* Sock flags */
enum sock_flags {
	SOCK_DEAD,
	SOCK_DONE,
	SOCK_URGINLINE,
	SOCK_KEEPOPEN,
	SOCK_LINGER,
	SOCK_DESTROY,
	SOCK_BROADCAST,
	SOCK_TIMESTAMP,
	SOCK_ZAPPED,
	SOCK_USE_WRITE_QUEUE, /* whether to call sk->sk_write_space in sock_wfree */
	SOCK_DBG, /* %SO_DEBUG setting */
	SOCK_RCVTSTAMP, /* %SO_TIMESTAMP setting */
	SOCK_RCVTSTAMPNS, /* %SO_TIMESTAMPNS setting */
	SOCK_LOCALROUTE, /* route locally only, %SO_DONTROUTE setting */
	SOCK_QUEUE_SHRUNK, /* write queue has been shrunk recently */
	SOCK_MEMALLOC, /* VM depends on this socket for swapping */
	SOCK_TIMESTAMPING_RX_SOFTWARE,  /* %SOF_TIMESTAMPING_RX_SOFTWARE */
	SOCK_FASYNC, /* fasync() active */
	SOCK_RXQ_OVFL,
	SOCK_ZEROCOPY, /* buffers from userspace */
	SOCK_WIFI_STATUS, /* push wifi status to userspace */
	SOCK_NOFCS, /* Tell NIC not to do the Ethernet FCS.
		     * Will use last 4 bytes of packet sent from
		     * user-space instead.
		     */
	SOCK_FILTER_LOCKED, /* Filter cannot be changed anymore */
	SOCK_SELECT_ERR_QUEUE, /* Wake select on error queue */
};

static inline void sock_copy_flags(struct sock *nsk, struct sock *osk)
{
	nsk->sk_flags = osk->sk_flags;
}

static inline void sock_set_flag(struct sock *sk, enum sock_flags flag)
{
	__set_bit(flag, &sk->sk_flags);
}

static inline void sock_reset_flag(struct sock *sk, enum sock_flags flag)
{
	__clear_bit(flag, &sk->sk_flags);
}

static inline bool sock_flag(const struct sock *sk, enum sock_flags flag)
{
	return test_bit(flag, &sk->sk_flags);
}

#ifdef CONFIG_NET
extern struct static_key memalloc_socks;
static inline int sk_memalloc_socks(void)
{
	return static_key_false(&memalloc_socks);
}
#else

static inline int sk_memalloc_socks(void)
{
	return 0;
}

#endif

static inline gfp_t sk_gfp_atomic(const struct sock *sk, gfp_t gfp_mask)
{
	return GFP_ATOMIC | (sk->sk_allocation & __GFP_MEMALLOC);
}

static inline void sk_acceptq_removed(struct sock *sk)
{
	sk->sk_ack_backlog--;
}

static inline void sk_acceptq_added(struct sock *sk)
{
	sk->sk_ack_backlog++;
}

static inline bool sk_acceptq_is_full(const struct sock *sk)
{
	return sk->sk_ack_backlog > sk->sk_max_ack_backlog;
}

/*
 * Compute minimal free write space needed to queue new packets.
 */
static inline int sk_stream_min_wspace(const struct sock *sk)
{
	return sk->sk_wmem_queued >> 1;
}

static inline int sk_stream_wspace(const struct sock *sk)
{
	return sk->sk_sndbuf - sk->sk_wmem_queued;
}

void sk_stream_write_space(struct sock *sk);

/* OOB backlog add */
static inline void __sk_add_backlog(struct sock *sk, struct sk_buff *skb)
{
	/* dont let skb dst not refcounted, we are going to leave rcu lock */
	skb_dst_force(skb);

	if (!sk->sk_backlog.tail)
		sk->sk_backlog.head = skb;
	else
		sk->sk_backlog.tail->next = skb;

	sk->sk_backlog.tail = skb;
	skb->next = NULL;
}

/*
 * Take into account size of receive queue and backlog queue
 * Do not take into account this skb truesize,
 * to allow even a single big packet to come.
 */
static inline bool sk_rcvqueues_full(const struct sock *sk, unsigned int limit)
{
	unsigned int qsize = sk->sk_backlog.len + atomic_read(&sk->sk_rmem_alloc);

	return qsize > limit;
}

/* The per-socket spinlock must be held here. */
static inline __must_check int sk_add_backlog(struct sock *sk, struct sk_buff *skb,
					      unsigned int limit)
{
	if (sk_rcvqueues_full(sk, limit))
		return -ENOBUFS;

	/*
	 * If the skb was allocated from pfmemalloc reserves, only
	 * allow SOCK_MEMALLOC sockets to use it as this socket is
	 * helping free memory
	 */
	if (skb_pfmemalloc(skb) && !sock_flag(sk, SOCK_MEMALLOC))
		return -ENOMEM;

	__sk_add_backlog(sk, skb);
	sk->sk_backlog.len += skb->truesize;
	return 0;
}

int __sk_backlog_rcv(struct sock *sk, struct sk_buff *skb);

static inline int sk_backlog_rcv(struct sock *sk, struct sk_buff *skb)
{
	if (sk_memalloc_socks() && skb_pfmemalloc(skb))
		return __sk_backlog_rcv(sk, skb);

	return sk->sk_backlog_rcv(sk, skb);
}

static inline void sk_incoming_cpu_update(struct sock *sk)
{
	sk->sk_incoming_cpu = raw_smp_processor_id();
}

static inline void sock_rps_record_flow_hash(__u32 hash)
{
#ifdef CONFIG_RPS
	struct rps_sock_flow_table *sock_flow_table;

	rcu_read_lock();
	sock_flow_table = rcu_dereference(rps_sock_flow_table);
	rps_record_sock_flow(sock_flow_table, hash);
	rcu_read_unlock();
#endif
}

static inline void sock_rps_record_flow(const struct sock *sk)
{
#ifdef CONFIG_RPS
	sock_rps_record_flow_hash(sk->sk_rxhash);
#endif
}

static inline void sock_rps_save_rxhash(struct sock *sk,
					const struct sk_buff *skb)
{
#ifdef CONFIG_RPS
	if (unlikely(sk->sk_rxhash != skb->hash))
		sk->sk_rxhash = skb->hash;
#endif
}

static inline void sock_rps_reset_rxhash(struct sock *sk)
{
#ifdef CONFIG_RPS
	sk->sk_rxhash = 0;
#endif
}

#define sk_wait_event(__sk, __timeo, __condition)			\
	({	int __rc;						\
		release_sock(__sk);					\
		__rc = __condition;					\
		if (!__rc) {						\
			*(__timeo) = schedule_timeout(*(__timeo));	\
		}							\
		sched_annotate_sleep();						\
		lock_sock(__sk);					\
		__rc = __condition;					\
		__rc;							\
	})

int sk_stream_wait_connect(struct sock *sk, long *timeo_p);
int sk_stream_wait_memory(struct sock *sk, long *timeo_p);
void sk_stream_wait_close(struct sock *sk, long timeo_p);
int sk_stream_error(struct sock *sk, int flags, int err);
void sk_stream_kill_queues(struct sock *sk);
void sk_set_memalloc(struct sock *sk);
void sk_clear_memalloc(struct sock *sk);

int sk_wait_data(struct sock *sk, long *timeo, const struct sk_buff *skb);

struct request_sock_ops;
struct timewait_sock_ops;
struct inet_hashinfo;
struct raw_hashinfo;
struct module;

/*
 * caches using SLAB_DESTROY_BY_RCU should let .next pointer from nulls nodes
 * un-modified. Special care is taken when initializing object to zero.
 */
static inline void sk_prot_clear_nulls(struct sock *sk, int size)
{
	if (offsetof(struct sock, sk_node.next) != 0)
		memset(sk, 0, offsetof(struct sock, sk_node.next));
	memset(&sk->sk_node.pprev, 0,
	       size - offsetof(struct sock, sk_node.pprev));
}

/* Networking protocol blocks we attach to sockets.
 * socket layer -> transport layer interface
 */
struct proto {
	void			(*close)(struct sock *sk,
					long timeout);
	int			(*connect)(struct sock *sk,
					struct sockaddr *uaddr,
					int addr_len);
	int			(*disconnect)(struct sock *sk, int flags);

	struct sock *		(*accept)(struct sock *sk, int flags, int *err);

	int			(*ioctl)(struct sock *sk, int cmd,
					 unsigned long arg);
	int			(*init)(struct sock *sk);
	void			(*destroy)(struct sock *sk);
	void			(*shutdown)(struct sock *sk, int how);
	int			(*setsockopt)(struct sock *sk, int level,
					int optname, char __user *optval,
					unsigned int optlen);
	int			(*getsockopt)(struct sock *sk, int level,
					int optname, char __user *optval,
					int __user *option);
#ifdef CONFIG_COMPAT
	int			(*compat_setsockopt)(struct sock *sk,
					int level,
					int optname, char __user *optval,
					unsigned int optlen);
	int			(*compat_getsockopt)(struct sock *sk,
					int level,
					int optname, char __user *optval,
					int __user *option);
	int			(*compat_ioctl)(struct sock *sk,
					unsigned int cmd, unsigned long arg);
#endif
	int			(*sendmsg)(struct sock *sk, struct msghdr *msg,
					   size_t len);
	int			(*recvmsg)(struct sock *sk, struct msghdr *msg,
					   size_t len, int noblock, int flags,
					   int *addr_len);
	int			(*sendpage)(struct sock *sk, struct page *page,
					int offset, size_t size, int flags);
	int			(*bind)(struct sock *sk,
					struct sockaddr *uaddr, int addr_len);

	int			(*backlog_rcv) (struct sock *sk,
						struct sk_buff *skb);

	void		(*release_cb)(struct sock *sk);

	/* Keeping track of sk's, looking them up, and port selection methods. */
	void			(*hash)(struct sock *sk);
	void			(*unhash)(struct sock *sk);
	void			(*rehash)(struct sock *sk);
	int			(*get_port)(struct sock *sk, unsigned short snum);
	void			(*clear_sk)(struct sock *sk, int size);

	/* Keeping track of sockets in use */
#ifdef CONFIG_PROC_FS
	unsigned int		inuse_idx;
#endif

	bool			(*stream_memory_free)(const struct sock *sk);
	/* Memory pressure */
	void			(*enter_memory_pressure)(struct sock *sk);
	atomic_long_t		*memory_allocated;	/* Current allocated memory. */
	struct percpu_counter	*sockets_allocated;	/* Current number of sockets. */
	/*
	 * Pressure flag: try to collapse.
	 * Technical note: it is used by multiple contexts non atomically.
	 * All the __sk_mem_schedule() is of this nature: accounting
	 * is strict, actions are advisory and have some latency.
	 */
	int			*memory_pressure;
	long			*sysctl_mem;
	int			*sysctl_wmem;
	int			*sysctl_rmem;
	int			max_header;
	bool			no_autobind;

	struct kmem_cache	*slab;
	unsigned int		obj_size;
	int			slab_flags;

	struct percpu_counter	*orphan_count;

	struct request_sock_ops	*rsk_prot;
	struct timewait_sock_ops *twsk_prot;

	union {
		struct inet_hashinfo	*hashinfo;
		struct udp_table	*udp_table;
		struct raw_hashinfo	*raw_hash;
	} h;

	struct module		*owner;

	char			name[32];

	struct list_head	node;
#ifdef SOCK_REFCNT_DEBUG
	atomic_t		socks;
#endif
#ifdef CONFIG_MEMCG_KMEM
	/*
	 * cgroup specific init/deinit functions. Called once for all
	 * protocols that implement it, from cgroups populate function.
	 * This function has to setup any files the protocol want to
	 * appear in the kmem cgroup filesystem.
	 */
	int			(*init_cgroup)(struct mem_cgroup *memcg,
					       struct cgroup_subsys *ss);
	void			(*destroy_cgroup)(struct mem_cgroup *memcg);
	struct cg_proto		*(*proto_cgroup)(struct mem_cgroup *memcg);
#endif
};

int proto_register(struct proto *prot, int alloc_slab);
void proto_unregister(struct proto *prot);

#ifdef SOCK_REFCNT_DEBUG
static inline void sk_refcnt_debug_inc(struct sock *sk)
{
	atomic_inc(&sk->sk_prot->socks);
}

static inline void sk_refcnt_debug_dec(struct sock *sk)
{
	atomic_dec(&sk->sk_prot->socks);
	printk(KERN_DEBUG "%s socket %p released, %d are still alive\n",
	       sk->sk_prot->name, sk, atomic_read(&sk->sk_prot->socks));
}

static inline void sk_refcnt_debug_release(const struct sock *sk)
{
	if (atomic_read(&sk->sk_refcnt) != 1)
		printk(KERN_DEBUG "Destruction of the %s socket %p delayed, refcnt=%d\n",
		       sk->sk_prot->name, sk, atomic_read(&sk->sk_refcnt));
}
#else /* SOCK_REFCNT_DEBUG */
#define sk_refcnt_debug_inc(sk) do { } while (0)
#define sk_refcnt_debug_dec(sk) do { } while (0)
#define sk_refcnt_debug_release(sk) do { } while (0)
#endif /* SOCK_REFCNT_DEBUG */

#if defined(CONFIG_MEMCG_KMEM) && defined(CONFIG_NET)
extern struct static_key memcg_socket_limit_enabled;
static inline struct cg_proto *parent_cg_proto(struct proto *proto,
					       struct cg_proto *cg_proto)
{
	return proto->proto_cgroup(parent_mem_cgroup(cg_proto->memcg));
}
#define mem_cgroup_sockets_enabled static_key_false(&memcg_socket_limit_enabled)
#else
#define mem_cgroup_sockets_enabled 0
static inline struct cg_proto *parent_cg_proto(struct proto *proto,
					       struct cg_proto *cg_proto)
{
	return NULL;
}
#endif

static inline bool sk_stream_memory_free(const struct sock *sk)
{
	if (sk->sk_wmem_queued >= sk->sk_sndbuf)
		return false;

	return sk->sk_prot->stream_memory_free ?
		sk->sk_prot->stream_memory_free(sk) : true;
}

static inline bool sk_stream_is_writeable(const struct sock *sk)
{
	return sk_stream_wspace(sk) >= sk_stream_min_wspace(sk) &&
	       sk_stream_memory_free(sk);
}


static inline bool sk_has_memory_pressure(const struct sock *sk)
{
	return sk->sk_prot->memory_pressure != NULL;
}

static inline bool sk_under_memory_pressure(const struct sock *sk)
{
	if (!sk->sk_prot->memory_pressure)
		return false;

	if (mem_cgroup_sockets_enabled && sk->sk_cgrp)
		return !!sk->sk_cgrp->memory_pressure;

	return !!*sk->sk_prot->memory_pressure;
}

static inline void sk_leave_memory_pressure(struct sock *sk)
{
	int *memory_pressure = sk->sk_prot->memory_pressure;

	if (!memory_pressure)
		return;

	if (*memory_pressure)
		*memory_pressure = 0;

	if (mem_cgroup_sockets_enabled && sk->sk_cgrp) {
		struct cg_proto *cg_proto = sk->sk_cgrp;
		struct proto *prot = sk->sk_prot;

		for (; cg_proto; cg_proto = parent_cg_proto(prot, cg_proto))
			cg_proto->memory_pressure = 0;
	}

}

static inline void sk_enter_memory_pressure(struct sock *sk)
{
	if (!sk->sk_prot->enter_memory_pressure)
		return;

	if (mem_cgroup_sockets_enabled && sk->sk_cgrp) {
		struct cg_proto *cg_proto = sk->sk_cgrp;
		struct proto *prot = sk->sk_prot;

		for (; cg_proto; cg_proto = parent_cg_proto(prot, cg_proto))
			cg_proto->memory_pressure = 1;
	}

	sk->sk_prot->enter_memory_pressure(sk);
}

static inline long sk_prot_mem_limits(const struct sock *sk, int index)
{
	long *prot = sk->sk_prot->sysctl_mem;
	if (mem_cgroup_sockets_enabled && sk->sk_cgrp)
		prot = sk->sk_cgrp->sysctl_mem;
	return prot[index];
}

static inline void memcg_memory_allocated_add(struct cg_proto *prot,
					      unsigned long amt,
					      int *parent_status)
{
	page_counter_charge(&prot->memory_allocated, amt);

	if (page_counter_read(&prot->memory_allocated) >
	    prot->memory_allocated.limit)
		*parent_status = OVER_LIMIT;
}

static inline void memcg_memory_allocated_sub(struct cg_proto *prot,
					      unsigned long amt)
{
	page_counter_uncharge(&prot->memory_allocated, amt);
}

static inline long
sk_memory_allocated(const struct sock *sk)
{
	struct proto *prot = sk->sk_prot;

	if (mem_cgroup_sockets_enabled && sk->sk_cgrp)
		return page_counter_read(&sk->sk_cgrp->memory_allocated);

	return atomic_long_read(prot->memory_allocated);
}

static inline long
sk_memory_allocated_add(struct sock *sk, int amt, int *parent_status)
{
	struct proto *prot = sk->sk_prot;

	if (mem_cgroup_sockets_enabled && sk->sk_cgrp) {
		memcg_memory_allocated_add(sk->sk_cgrp, amt, parent_status);
		/* update the root cgroup regardless */
		atomic_long_add_return(amt, prot->memory_allocated);
		return page_counter_read(&sk->sk_cgrp->memory_allocated);
	}

	return atomic_long_add_return(amt, prot->memory_allocated);
}

static inline void
sk_memory_allocated_sub(struct sock *sk, int amt)
{
	struct proto *prot = sk->sk_prot;

	if (mem_cgroup_sockets_enabled && sk->sk_cgrp)
		memcg_memory_allocated_sub(sk->sk_cgrp, amt);

	atomic_long_sub(amt, prot->memory_allocated);
}

static inline void sk_sockets_allocated_dec(struct sock *sk)
{
	struct proto *prot = sk->sk_prot;

	if (mem_cgroup_sockets_enabled && sk->sk_cgrp) {
		struct cg_proto *cg_proto = sk->sk_cgrp;

		for (; cg_proto; cg_proto = parent_cg_proto(prot, cg_proto))
			percpu_counter_dec(&cg_proto->sockets_allocated);
	}

	percpu_counter_dec(prot->sockets_allocated);
}

static inline void sk_sockets_allocated_inc(struct sock *sk)
{
	struct proto *prot = sk->sk_prot;

	if (mem_cgroup_sockets_enabled && sk->sk_cgrp) {
		struct cg_proto *cg_proto = sk->sk_cgrp;

		for (; cg_proto; cg_proto = parent_cg_proto(prot, cg_proto))
			percpu_counter_inc(&cg_proto->sockets_allocated);
	}

	percpu_counter_inc(prot->sockets_allocated);
}

static inline int
sk_sockets_allocated_read_positive(struct sock *sk)
{
	struct proto *prot = sk->sk_prot;

	if (mem_cgroup_sockets_enabled && sk->sk_cgrp)
		return percpu_counter_read_positive(&sk->sk_cgrp->sockets_allocated);

	return percpu_counter_read_positive(prot->sockets_allocated);
}

static inline int
proto_sockets_allocated_sum_positive(struct proto *prot)
{
	return percpu_counter_sum_positive(prot->sockets_allocated);
}

static inline long
proto_memory_allocated(struct proto *prot)
{
	return atomic_long_read(prot->memory_allocated);
}

static inline bool
proto_memory_pressure(struct proto *prot)
{
	if (!prot->memory_pressure)
		return false;
	return !!*prot->memory_pressure;
}


#ifdef CONFIG_PROC_FS
/* Called with local bh disabled */
void sock_prot_inuse_add(struct net *net, struct proto *prot, int inc);
int sock_prot_inuse_get(struct net *net, struct proto *proto);
#else
static inline void sock_prot_inuse_add(struct net *net, struct proto *prot,
		int inc)
{
}
#endif


/* With per-bucket locks this operation is not-atomic, so that
 * this version is not worse.
 */
static inline void __sk_prot_rehash(struct sock *sk)
{
	sk->sk_prot->unhash(sk);
	sk->sk_prot->hash(sk);
}

void sk_prot_clear_portaddr_nulls(struct sock *sk, int size);

/* About 10 seconds */
#define SOCK_DESTROY_TIME (10*HZ)

/* Sockets 0-1023 can't be bound to unless you are superuser */
#define PROT_SOCK	1024

#define SHUTDOWN_MASK	3
#define RCV_SHUTDOWN	1
#define SEND_SHUTDOWN	2

#define SOCK_SNDBUF_LOCK	1
#define SOCK_RCVBUF_LOCK	2
#define SOCK_BINDADDR_LOCK	4
#define SOCK_BINDPORT_LOCK	8

struct socket_alloc {
	struct socket socket;
	struct inode vfs_inode;
};

static inline struct socket *SOCKET_I(struct inode *inode)
{
	return &container_of(inode, struct socket_alloc, vfs_inode)->socket;
}

static inline struct inode *SOCK_INODE(struct socket *socket)
{
	return &container_of(socket, struct socket_alloc, socket)->vfs_inode;
}

/*
 * Functions for memory accounting
 */
int __sk_mem_schedule(struct sock *sk, int size, int kind);
void __sk_mem_reclaim(struct sock *sk, int amount);

#define SK_MEM_QUANTUM ((int)PAGE_SIZE)
#define SK_MEM_QUANTUM_SHIFT ilog2(SK_MEM_QUANTUM)
#define SK_MEM_SEND	0
#define SK_MEM_RECV	1

static inline int sk_mem_pages(int amt)
{
	return (amt + SK_MEM_QUANTUM - 1) >> SK_MEM_QUANTUM_SHIFT;
}

static inline bool sk_has_account(struct sock *sk)
{
	/* return true if protocol supports memory accounting */
	return !!sk->sk_prot->memory_allocated;
}

static inline bool sk_wmem_schedule(struct sock *sk, int size)
{
	if (!sk_has_account(sk))
		return true;
	return size <= sk->sk_forward_alloc ||
		__sk_mem_schedule(sk, size, SK_MEM_SEND);
}

static inline bool
sk_rmem_schedule(struct sock *sk, struct sk_buff *skb, int size)
{
	if (!sk_has_account(sk))
		return true;
	return size<= sk->sk_forward_alloc ||
		__sk_mem_schedule(sk, size, SK_MEM_RECV) ||
		skb_pfmemalloc(skb);
}

static inline void sk_mem_reclaim(struct sock *sk)
{
	if (!sk_has_account(sk))
		return;
	if (sk->sk_forward_alloc >= SK_MEM_QUANTUM)
		__sk_mem_reclaim(sk, sk->sk_forward_alloc);
}

static inline void sk_mem_reclaim_partial(struct sock *sk)
{
	if (!sk_has_account(sk))
		return;
	if (sk->sk_forward_alloc > SK_MEM_QUANTUM)
		__sk_mem_reclaim(sk, sk->sk_forward_alloc - 1);
}

static inline void sk_mem_charge(struct sock *sk, int size)
{
	if (!sk_has_account(sk))
		return;
	sk->sk_forward_alloc -= size;
}

static inline void sk_mem_uncharge(struct sock *sk, int size)
{
	if (!sk_has_account(sk))
		return;
	sk->sk_forward_alloc += size;
}

static inline void sk_wmem_free_skb(struct sock *sk, struct sk_buff *skb)
{
	sock_set_flag(sk, SOCK_QUEUE_SHRUNK);
	sk->sk_wmem_queued -= skb->truesize;
	sk_mem_uncharge(sk, skb->truesize);
	__kfree_skb(skb);
}

/* Used by processes to "lock" a socket state, so that
 * interrupts and bottom half handlers won't change it
 * from under us. It essentially blocks any incoming
 * packets, so that we won't get any new data or any
 * packets that change the state of the socket.
 *
 * While locked, BH processing will add new packets to
 * the backlog queue.  This queue is processed by the
 * owner of the socket lock right before it is released.
 *
 * Since ~2.3.5 it is also exclusive sleep lock serializing
 * accesses from user process context.
 */
#define sock_owned_by_user(sk)	((sk)->sk_lock.owned)

static inline void sock_release_ownership(struct sock *sk)
{
	sk->sk_lock.owned = 0;
}

/*
 * Macro so as to not evaluate some arguments when
 * lockdep is not enabled.
 *
 * Mark both the sk_lock and the sk_lock.slock as a
 * per-address-family lock class.
 */
#define sock_lock_init_class_and_name(sk, sname, skey, name, key)	\
do {									\
	sk->sk_lock.owned = 0;						\
	init_waitqueue_head(&sk->sk_lock.wq);				\
	spin_lock_init(&(sk)->sk_lock.slock);				\
	debug_check_no_locks_freed((void *)&(sk)->sk_lock,		\
			sizeof((sk)->sk_lock));				\
	lockdep_set_class_and_name(&(sk)->sk_lock.slock,		\
				(skey), (sname));				\
	lockdep_init_map(&(sk)->sk_lock.dep_map, (name), (key), 0);	\
} while (0)

void lock_sock_nested(struct sock *sk, int subclass);

static inline void lock_sock(struct sock *sk)
{
	lock_sock_nested(sk, 0);
}

void release_sock(struct sock *sk);

/* BH context may only use the following locking interface. */
#define bh_lock_sock(__sk)	spin_lock(&((__sk)->sk_lock.slock))
#define bh_lock_sock_nested(__sk) \
				spin_lock_nested(&((__sk)->sk_lock.slock), \
				SINGLE_DEPTH_NESTING)
#define bh_unlock_sock(__sk)	spin_unlock(&((__sk)->sk_lock.slock))

bool lock_sock_fast(struct sock *sk);
/**
 * unlock_sock_fast - complement of lock_sock_fast
 * @sk: socket
 * @slow: slow mode
 *
 * fast unlock socket for user context.
 * If slow mode is on, we call regular release_sock()
 */
static inline void unlock_sock_fast(struct sock *sk, bool slow)
{
	if (slow)
		release_sock(sk);
	else
		spin_unlock_bh(&sk->sk_lock.slock);
}


struct sock *sk_alloc(struct net *net, int family, gfp_t priority,
		      struct proto *prot, int kern);
void sk_free(struct sock *sk);
void sk_destruct(struct sock *sk);
struct sock *sk_clone_lock(const struct sock *sk, const gfp_t priority);

struct sk_buff *sock_wmalloc(struct sock *sk, unsigned long size, int force,
			     gfp_t priority);
void sock_wfree(struct sk_buff *skb);
void skb_orphan_partial(struct sk_buff *skb);
void sock_rfree(struct sk_buff *skb);
void sock_efree(struct sk_buff *skb);
#ifdef CONFIG_INET
void sock_edemux(struct sk_buff *skb);
#else
#define sock_edemux(skb) sock_efree(skb)
#endif

int sock_setsockopt(struct socket *sock, int level, int op,
		    char __user *optval, unsigned int optlen);

int sock_getsockopt(struct socket *sock, int level, int op,
		    char __user *optval, int __user *optlen);
struct sk_buff *sock_alloc_send_skb(struct sock *sk, unsigned long size,
				    int noblock, int *errcode);
struct sk_buff *sock_alloc_send_pskb(struct sock *sk, unsigned long header_len,
				     unsigned long data_len, int noblock,
				     int *errcode, int max_page_order);
void *sock_kmalloc(struct sock *sk, int size, gfp_t priority);
void sock_kfree_s(struct sock *sk, void *mem, int size);
void sock_kzfree_s(struct sock *sk, void *mem, int size);
void sk_send_sigurg(struct sock *sk);

struct sockcm_cookie {
	u32 mark;
};

int sock_cmsg_send(struct sock *sk, struct msghdr *msg,
		   struct sockcm_cookie *sockc);

/*
 * Functions to fill in entries in struct proto_ops when a protocol
 * does not implement a particular function.
 */
int sock_no_bind(struct socket *, struct sockaddr *, int);
int sock_no_connect(struct socket *, struct sockaddr *, int, int);
int sock_no_socketpair(struct socket *, struct socket *);
int sock_no_accept(struct socket *, struct socket *, int);
int sock_no_getname(struct socket *, struct sockaddr *, int *, int);
unsigned int sock_no_poll(struct file *, struct socket *,
			  struct poll_table_struct *);
int sock_no_ioctl(struct socket *, unsigned int, unsigned long);
int sock_no_listen(struct socket *, int);
int sock_no_shutdown(struct socket *, int);
int sock_no_getsockopt(struct socket *, int , int, char __user *, int __user *);
int sock_no_setsockopt(struct socket *, int, int, char __user *, unsigned int);
int sock_no_sendmsg(struct socket *, struct msghdr *, size_t);
int sock_no_recvmsg(struct socket *, struct msghdr *, size_t, int);
int sock_no_mmap(struct file *file, struct socket *sock,
		 struct vm_area_struct *vma);
ssize_t sock_no_sendpage(struct socket *sock, struct page *page, int offset,
			 size_t size, int flags);

/*
 * Functions to fill in entries in struct proto_ops when a protocol
 * uses the inet style.
 */
int sock_common_getsockopt(struct socket *sock, int level, int optname,
				  char __user *optval, int __user *optlen);
int sock_common_recvmsg(struct socket *sock, struct msghdr *msg, size_t size,
			int flags);
int sock_common_setsockopt(struct socket *sock, int level, int optname,
				  char __user *optval, unsigned int optlen);
int compat_sock_common_getsockopt(struct socket *sock, int level,
		int optname, char __user *optval, int __user *optlen);
int compat_sock_common_setsockopt(struct socket *sock, int level,
		int optname, char __user *optval, unsigned int optlen);

void sk_common_release(struct sock *sk);

/*
 *	Default socket callbacks and setup code
 */

/* Initialise core socket variables */
void sock_init_data(struct socket *sock, struct sock *sk);

/*
 * Socket reference counting postulates.
 *
 * * Each user of socket SHOULD hold a reference count.
 * * Each access point to socket (an hash table bucket, reference from a list,
 *   running timer, skb in flight MUST hold a reference count.
 * * When reference count hits 0, it means it will never increase back.
 * * When reference count hits 0, it means that no references from
 *   outside exist to this socket and current process on current CPU
 *   is last user and may/should destroy this socket.
 * * sk_free is called from any context: process, BH, IRQ. When
 *   it is called, socket has no references from outside -> sk_free
 *   may release descendant resources allocated by the socket, but
 *   to the time when it is called, socket is NOT referenced by any
 *   hash tables, lists etc.
 * * Packets, delivered from outside (from network or from another process)
 *   and enqueued on receive/error queues SHOULD NOT grab reference count,
 *   when they sit in queue. Otherwise, packets will leak to hole, when
 *   socket is looked up by one cpu and unhasing is made by another CPU.
 *   It is true for udp/raw, netlink (leak to receive and error queues), tcp
 *   (leak to backlog). Packet socket does all the processing inside
 *   BR_NETPROTO_LOCK, so that it has not this race condition. UNIX sockets
 *   use separate SMP lock, so that they are prone too.
 */

/* Ungrab socket and destroy it, if it was the last reference. */
static inline void sock_put(struct sock *sk)
{
	if (atomic_dec_and_test(&sk->sk_refcnt))
		sk_free(sk);
}
/* Generic version of sock_put(), dealing with all sockets
 * (TCP_TIMEWAIT, TCP_NEW_SYN_RECV, ESTABLISHED...)
 */
void sock_gen_put(struct sock *sk);

int sk_receive_skb(struct sock *sk, struct sk_buff *skb, const int nested);

static inline void sk_tx_queue_set(struct sock *sk, int tx_queue)
{
	sk->sk_tx_queue_mapping = tx_queue;
}

static inline void sk_tx_queue_clear(struct sock *sk)
{
	sk->sk_tx_queue_mapping = -1;
}

static inline int sk_tx_queue_get(const struct sock *sk)
{
	return sk ? sk->sk_tx_queue_mapping : -1;
}

static inline void sk_set_socket(struct sock *sk, struct socket *sock)
{
	sk_tx_queue_clear(sk);
	sk->sk_socket = sock;
}

static inline wait_queue_head_t *sk_sleep(struct sock *sk)
{
	BUILD_BUG_ON(offsetof(struct socket_wq, wait) != 0);
	return &rcu_dereference_raw(sk->sk_wq)->wait;
}
/* Detach socket from process context.
 * Announce socket dead, detach it from wait queue and inode.
 * Note that parent inode held reference count on this struct sock,
 * we do not release it in this function, because protocol
 * probably wants some additional cleanups or even continuing
 * to work with this socket (TCP).
 */
static inline void sock_orphan(struct sock *sk)
{
	write_lock_bh(&sk->sk_callback_lock);
	sock_set_flag(sk, SOCK_DEAD);
	sk_set_socket(sk, NULL);
	sk->sk_wq  = NULL;
	write_unlock_bh(&sk->sk_callback_lock);
}

static inline void sock_graft(struct sock *sk, struct socket *parent)
{
	write_lock_bh(&sk->sk_callback_lock);
	sk->sk_wq = parent->wq;
	parent->sk = sk;
	sk_set_socket(sk, parent);
	security_sock_graft(sk, parent);
	write_unlock_bh(&sk->sk_callback_lock);
}

kuid_t sock_i_uid(struct sock *sk);
unsigned long sock_i_ino(struct sock *sk);

static inline u32 net_tx_rndhash(void)
{
	u32 v = prandom_u32();
<<<<<<< HEAD

	return v ?: 1;
}

=======

	return v ?: 1;
}

>>>>>>> 06a691e6
static inline void sk_set_txhash(struct sock *sk)
{
	sk->sk_txhash = net_tx_rndhash();
}

static inline void sk_rethink_txhash(struct sock *sk)
{
	if (sk->sk_txhash)
		sk_set_txhash(sk);
}

static inline struct dst_entry *
__sk_dst_get(struct sock *sk)
{
	return rcu_dereference_check(sk->sk_dst_cache, sock_owned_by_user(sk) ||
						       lockdep_is_held(&sk->sk_lock.slock));
}

static inline struct dst_entry *
sk_dst_get(struct sock *sk)
{
	struct dst_entry *dst;

	rcu_read_lock();
	dst = rcu_dereference(sk->sk_dst_cache);
	if (dst && !atomic_inc_not_zero(&dst->__refcnt))
		dst = NULL;
	rcu_read_unlock();
	return dst;
}

static inline void dst_negative_advice(struct sock *sk)
{
	struct dst_entry *ndst, *dst = __sk_dst_get(sk);

	sk_rethink_txhash(sk);

	if (dst && dst->ops->negative_advice) {
		ndst = dst->ops->negative_advice(dst);

		if (ndst != dst) {
			rcu_assign_pointer(sk->sk_dst_cache, ndst);
			sk_tx_queue_clear(sk);
		}
	}
}

static inline void
__sk_dst_set(struct sock *sk, struct dst_entry *dst)
{
	struct dst_entry *old_dst;

	sk_tx_queue_clear(sk);
	/*
	 * This can be called while sk is owned by the caller only,
	 * with no state that can be checked in a rcu_dereference_check() cond
	 */
	old_dst = rcu_dereference_raw(sk->sk_dst_cache);
	rcu_assign_pointer(sk->sk_dst_cache, dst);
	dst_release(old_dst);
}

static inline void
sk_dst_set(struct sock *sk, struct dst_entry *dst)
{
	struct dst_entry *old_dst;

	sk_tx_queue_clear(sk);
	old_dst = xchg((__force struct dst_entry **)&sk->sk_dst_cache, dst);
	dst_release(old_dst);
}

static inline void
__sk_dst_reset(struct sock *sk)
{
	__sk_dst_set(sk, NULL);
}

static inline void
sk_dst_reset(struct sock *sk)
{
	sk_dst_set(sk, NULL);
}

struct dst_entry *__sk_dst_check(struct sock *sk, u32 cookie);

struct dst_entry *sk_dst_check(struct sock *sk, u32 cookie);

bool sk_mc_loop(struct sock *sk);

static inline bool sk_can_gso(const struct sock *sk)
{
	return net_gso_ok(sk->sk_route_caps, sk->sk_gso_type);
}

void sk_setup_caps(struct sock *sk, struct dst_entry *dst);

static inline void sk_nocaps_add(struct sock *sk, netdev_features_t flags)
{
	sk->sk_route_nocaps |= flags;
	sk->sk_route_caps &= ~flags;
}

static inline int skb_do_copy_data_nocache(struct sock *sk, struct sk_buff *skb,
					   struct iov_iter *from, char *to,
					   int copy, int offset)
{
	if (skb->ip_summed == CHECKSUM_NONE) {
		__wsum csum = 0;
		if (csum_and_copy_from_iter(to, copy, &csum, from) != copy)
			return -EFAULT;
		skb->csum = csum_block_add(skb->csum, csum, offset);
	} else if (sk->sk_route_caps & NETIF_F_NOCACHE_COPY) {
		if (copy_from_iter_nocache(to, copy, from) != copy)
			return -EFAULT;
	} else if (copy_from_iter(to, copy, from) != copy)
		return -EFAULT;

	return 0;
}

static inline int skb_add_data_nocache(struct sock *sk, struct sk_buff *skb,
				       struct iov_iter *from, int copy)
{
	int err, offset = skb->len;

	err = skb_do_copy_data_nocache(sk, skb, from, skb_put(skb, copy),
				       copy, offset);
	if (err)
		__skb_trim(skb, offset);

	return err;
}

static inline int skb_copy_to_page_nocache(struct sock *sk, struct iov_iter *from,
					   struct sk_buff *skb,
					   struct page *page,
					   int off, int copy)
{
	int err;

	err = skb_do_copy_data_nocache(sk, skb, from, page_address(page) + off,
				       copy, skb->len);
	if (err)
		return err;

	skb->len	     += copy;
	skb->data_len	     += copy;
	skb->truesize	     += copy;
	sk->sk_wmem_queued   += copy;
	sk_mem_charge(sk, copy);
	return 0;
}

/**
 * sk_wmem_alloc_get - returns write allocations
 * @sk: socket
 *
 * Returns sk_wmem_alloc minus initial offset of one
 */
static inline int sk_wmem_alloc_get(const struct sock *sk)
{
	return atomic_read(&sk->sk_wmem_alloc) - 1;
}

/**
 * sk_rmem_alloc_get - returns read allocations
 * @sk: socket
 *
 * Returns sk_rmem_alloc
 */
static inline int sk_rmem_alloc_get(const struct sock *sk)
{
	return atomic_read(&sk->sk_rmem_alloc);
}

/**
 * sk_has_allocations - check if allocations are outstanding
 * @sk: socket
 *
 * Returns true if socket has write or read allocations
 */
static inline bool sk_has_allocations(const struct sock *sk)
{
	return sk_wmem_alloc_get(sk) || sk_rmem_alloc_get(sk);
}

/**
 * wq_has_sleeper - check if there are any waiting processes
 * @wq: struct socket_wq
 *
 * Returns true if socket_wq has waiting processes
 *
 * The purpose of the wq_has_sleeper and sock_poll_wait is to wrap the memory
 * barrier call. They were added due to the race found within the tcp code.
 *
 * Consider following tcp code paths:
 *
 * CPU1                  CPU2
 *
 * sys_select            receive packet
 *   ...                 ...
 *   __add_wait_queue    update tp->rcv_nxt
 *   ...                 ...
 *   tp->rcv_nxt check   sock_def_readable
 *   ...                 {
 *   schedule               rcu_read_lock();
 *                          wq = rcu_dereference(sk->sk_wq);
 *                          if (wq && waitqueue_active(&wq->wait))
 *                              wake_up_interruptible(&wq->wait)
 *                          ...
 *                       }
 *
 * The race for tcp fires when the __add_wait_queue changes done by CPU1 stay
 * in its cache, and so does the tp->rcv_nxt update on CPU2 side.  The CPU1
 * could then endup calling schedule and sleep forever if there are no more
 * data on the socket.
 *
 */
static inline bool wq_has_sleeper(struct socket_wq *wq)
{
	/* We need to be sure we are in sync with the
	 * add_wait_queue modifications to the wait queue.
	 *
	 * This memory barrier is paired in the sock_poll_wait.
	 */
	smp_mb();
	return wq && waitqueue_active(&wq->wait);
}

/**
 * sock_poll_wait - place memory barrier behind the poll_wait call.
 * @filp:           file
 * @wait_address:   socket wait queue
 * @p:              poll_table
 *
 * See the comments in the wq_has_sleeper function.
 */
static inline void sock_poll_wait(struct file *filp,
		wait_queue_head_t *wait_address, poll_table *p)
{
	if (!poll_does_not_wait(p) && wait_address) {
		poll_wait(filp, wait_address, p);
		/* We need to be sure we are in sync with the
		 * socket flags modification.
		 *
		 * This memory barrier is paired in the wq_has_sleeper.
		 */
		smp_mb();
	}
}

static inline void skb_set_hash_from_sk(struct sk_buff *skb, struct sock *sk)
{
	if (sk->sk_txhash) {
		skb->l4_hash = 1;
		skb->hash = sk->sk_txhash;
	}
}

void skb_set_owner_w(struct sk_buff *skb, struct sock *sk);

/*
 *	Queue a received datagram if it will fit. Stream and sequenced
 *	protocols can't normally use this as they need to fit buffers in
 *	and play with them.
 *
 *	Inlined as it's very short and called for pretty much every
 *	packet ever received.
 */
static inline void skb_set_owner_r(struct sk_buff *skb, struct sock *sk)
{
	skb_orphan(skb);
	skb->sk = sk;
	skb->destructor = sock_rfree;
	atomic_add(skb->truesize, &sk->sk_rmem_alloc);
	sk_mem_charge(sk, skb->truesize);
}

void sk_reset_timer(struct sock *sk, struct timer_list *timer,
		    unsigned long expires);

void sk_stop_timer(struct sock *sk, struct timer_list *timer);

int sock_queue_rcv_skb(struct sock *sk, struct sk_buff *skb);

int sock_queue_err_skb(struct sock *sk, struct sk_buff *skb);
struct sk_buff *sock_dequeue_err_skb(struct sock *sk);

/*
 *	Recover an error report and clear atomically
 */

static inline int sock_error(struct sock *sk)
{
	int err;
	if (likely(!sk->sk_err))
		return 0;
	err = xchg(&sk->sk_err, 0);
	return -err;
}

static inline unsigned long sock_wspace(struct sock *sk)
{
	int amt = 0;

	if (!(sk->sk_shutdown & SEND_SHUTDOWN)) {
		amt = sk->sk_sndbuf - atomic_read(&sk->sk_wmem_alloc);
		if (amt < 0)
			amt = 0;
	}
	return amt;
}

static inline void sk_wake_async(struct sock *sk, int how, int band)
{
	if (sock_flag(sk, SOCK_FASYNC))
		sock_wake_async(sk->sk_socket, how, band);
}

/* Since sk_{r,w}mem_alloc sums skb->truesize, even a small frame might
 * need sizeof(sk_buff) + MTU + padding, unless net driver perform copybreak.
 * Note: for send buffers, TCP works better if we can build two skbs at
 * minimum.
 */
#define TCP_SKB_MIN_TRUESIZE	(2048 + SKB_DATA_ALIGN(sizeof(struct sk_buff)))

#define SOCK_MIN_SNDBUF		(TCP_SKB_MIN_TRUESIZE * 2)
#define SOCK_MIN_RCVBUF		 TCP_SKB_MIN_TRUESIZE

static inline void sk_stream_moderate_sndbuf(struct sock *sk)
{
	if (!(sk->sk_userlocks & SOCK_SNDBUF_LOCK)) {
		sk->sk_sndbuf = min(sk->sk_sndbuf, sk->sk_wmem_queued >> 1);
		sk->sk_sndbuf = max_t(u32, sk->sk_sndbuf, SOCK_MIN_SNDBUF);
	}
}

struct sk_buff *sk_stream_alloc_skb(struct sock *sk, int size, gfp_t gfp,
				    bool force_schedule);

/**
 * sk_page_frag - return an appropriate page_frag
 * @sk: socket
 *
 * If socket allocation mode allows current thread to sleep, it means its
 * safe to use the per task page_frag instead of the per socket one.
 */
static inline struct page_frag *sk_page_frag(struct sock *sk)
{
	if (gfpflags_allow_blocking(sk->sk_allocation))
		return &current->task_frag;

	return &sk->sk_frag;
}

bool sk_page_frag_refill(struct sock *sk, struct page_frag *pfrag);

/*
 *	Default write policy as shown to user space via poll/select/SIGIO
 */
static inline bool sock_writeable(const struct sock *sk)
{
	return atomic_read(&sk->sk_wmem_alloc) < (sk->sk_sndbuf >> 1);
}

static inline gfp_t gfp_any(void)
{
	return in_softirq() ? GFP_ATOMIC : GFP_KERNEL;
}

static inline long sock_rcvtimeo(const struct sock *sk, bool noblock)
{
	return noblock ? 0 : sk->sk_rcvtimeo;
}

static inline long sock_sndtimeo(const struct sock *sk, bool noblock)
{
	return noblock ? 0 : sk->sk_sndtimeo;
}

static inline int sock_rcvlowat(const struct sock *sk, int waitall, int len)
{
	return (waitall ? len : min_t(int, sk->sk_rcvlowat, len)) ? : 1;
}

/* Alas, with timeout socket operations are not restartable.
 * Compare this to poll().
 */
static inline int sock_intr_errno(long timeo)
{
	return timeo == MAX_SCHEDULE_TIMEOUT ? -ERESTARTSYS : -EINTR;
}

struct sock_skb_cb {
	u32 dropcount;
};

/* Store sock_skb_cb at the end of skb->cb[] so protocol families
 * using skb->cb[] would keep using it directly and utilize its
 * alignement guarantee.
 */
#define SOCK_SKB_CB_OFFSET ((FIELD_SIZEOF(struct sk_buff, cb) - \
			    sizeof(struct sock_skb_cb)))

#define SOCK_SKB_CB(__skb) ((struct sock_skb_cb *)((__skb)->cb + \
			    SOCK_SKB_CB_OFFSET))

#define sock_skb_cb_check_size(size) \
	BUILD_BUG_ON((size) > SOCK_SKB_CB_OFFSET)

static inline void
sock_skb_set_dropcount(const struct sock *sk, struct sk_buff *skb)
{
	SOCK_SKB_CB(skb)->dropcount = atomic_read(&sk->sk_drops);
}

void __sock_recv_timestamp(struct msghdr *msg, struct sock *sk,
			   struct sk_buff *skb);
void __sock_recv_wifi_status(struct msghdr *msg, struct sock *sk,
			     struct sk_buff *skb);

static inline void
sock_recv_timestamp(struct msghdr *msg, struct sock *sk, struct sk_buff *skb)
{
	ktime_t kt = skb->tstamp;
	struct skb_shared_hwtstamps *hwtstamps = skb_hwtstamps(skb);

	/*
	 * generate control messages if
	 * - receive time stamping in software requested
	 * - software time stamp available and wanted
	 * - hardware time stamps available and wanted
	 */
	if (sock_flag(sk, SOCK_RCVTSTAMP) ||
	    (sk->sk_tsflags & SOF_TIMESTAMPING_RX_SOFTWARE) ||
	    (kt.tv64 && sk->sk_tsflags & SOF_TIMESTAMPING_SOFTWARE) ||
	    (hwtstamps->hwtstamp.tv64 &&
	     (sk->sk_tsflags & SOF_TIMESTAMPING_RAW_HARDWARE)))
		__sock_recv_timestamp(msg, sk, skb);
	else
		sk->sk_stamp = kt;

	if (sock_flag(sk, SOCK_WIFI_STATUS) && skb->wifi_acked_valid)
		__sock_recv_wifi_status(msg, sk, skb);
}

void __sock_recv_ts_and_drops(struct msghdr *msg, struct sock *sk,
			      struct sk_buff *skb);

static inline void sock_recv_ts_and_drops(struct msghdr *msg, struct sock *sk,
					  struct sk_buff *skb)
{
#define FLAGS_TS_OR_DROPS ((1UL << SOCK_RXQ_OVFL)			| \
			   (1UL << SOCK_RCVTSTAMP))
#define TSFLAGS_ANY	  (SOF_TIMESTAMPING_SOFTWARE			| \
			   SOF_TIMESTAMPING_RAW_HARDWARE)

	if (sk->sk_flags & FLAGS_TS_OR_DROPS || sk->sk_tsflags & TSFLAGS_ANY)
		__sock_recv_ts_and_drops(msg, sk, skb);
	else
		sk->sk_stamp = skb->tstamp;
}

void __sock_tx_timestamp(const struct sock *sk, __u8 *tx_flags);

/**
 * sock_tx_timestamp - checks whether the outgoing packet is to be time stamped
 * @sk:		socket sending this packet
 * @tx_flags:	completed with instructions for time stamping
 *
 * Note : callers should take care of initial *tx_flags value (usually 0)
 */
static inline void sock_tx_timestamp(const struct sock *sk, __u8 *tx_flags)
{
	if (unlikely(sk->sk_tsflags))
		__sock_tx_timestamp(sk, tx_flags);
	if (unlikely(sock_flag(sk, SOCK_WIFI_STATUS)))
		*tx_flags |= SKBTX_WIFI_STATUS;
}

/**
 * sk_eat_skb - Release a skb if it is no longer needed
 * @sk: socket to eat this skb from
 * @skb: socket buffer to eat
 *
 * This routine must be called with interrupts disabled or with the socket
 * locked so that the sk_buff queue operation is ok.
*/
static inline void sk_eat_skb(struct sock *sk, struct sk_buff *skb)
{
	__skb_unlink(skb, &sk->sk_receive_queue);
	__kfree_skb(skb);
}

static inline
struct net *sock_net(const struct sock *sk)
{
	return read_pnet(&sk->sk_net);
}

static inline
void sock_net_set(struct sock *sk, struct net *net)
{
	write_pnet(&sk->sk_net, net);
}

static inline struct sock *skb_steal_sock(struct sk_buff *skb)
{
	if (skb->sk) {
		struct sock *sk = skb->sk;

		skb->destructor = NULL;
		skb->sk = NULL;
		return sk;
	}
	return NULL;
}

/* This helper checks if a socket is a full socket,
 * ie _not_ a timewait or request socket.
 */
static inline bool sk_fullsock(const struct sock *sk)
{
	return (1 << sk->sk_state) & ~(TCPF_TIME_WAIT | TCPF_NEW_SYN_RECV);
}

/* This helper checks if a socket is a LISTEN or NEW_SYN_RECV
 * SYNACK messages can be attached to either ones (depending on SYNCOOKIE)
 */
static inline bool sk_listener(const struct sock *sk)
{
	return (1 << sk->sk_state) & (TCPF_LISTEN | TCPF_NEW_SYN_RECV);
}

<<<<<<< HEAD
=======
/**
 * sk_state_load - read sk->sk_state for lockless contexts
 * @sk: socket pointer
 *
 * Paired with sk_state_store(). Used in places we do not hold socket lock :
 * tcp_diag_get_info(), tcp_get_info(), tcp_poll(), get_tcp4_sock() ...
 */
static inline int sk_state_load(const struct sock *sk)
{
	return smp_load_acquire(&sk->sk_state);
}

/**
 * sk_state_store - update sk->sk_state
 * @sk: socket pointer
 * @newstate: new state
 *
 * Paired with sk_state_load(). Should be used in contexts where
 * state change might impact lockless readers.
 */
static inline void sk_state_store(struct sock *sk, int newstate)
{
	smp_store_release(&sk->sk_state, newstate);
}

>>>>>>> 06a691e6
void sock_enable_timestamp(struct sock *sk, int flag);
int sock_get_timestamp(struct sock *, struct timeval __user *);
int sock_get_timestampns(struct sock *, struct timespec __user *);
int sock_recv_errqueue(struct sock *sk, struct msghdr *msg, int len, int level,
		       int type);

bool sk_ns_capable(const struct sock *sk,
		   struct user_namespace *user_ns, int cap);
bool sk_capable(const struct sock *sk, int cap);
bool sk_net_capable(const struct sock *sk, int cap);

extern __u32 sysctl_wmem_max;
extern __u32 sysctl_rmem_max;

extern int sysctl_tstamp_allow_data;
extern int sysctl_optmem_max;

extern __u32 sysctl_wmem_default;
extern __u32 sysctl_rmem_default;

#endif	/* _SOCK_H */<|MERGE_RESOLUTION|>--- conflicted
+++ resolved
@@ -1687,17 +1687,10 @@
 static inline u32 net_tx_rndhash(void)
 {
 	u32 v = prandom_u32();
-<<<<<<< HEAD
 
 	return v ?: 1;
 }
 
-=======
-
-	return v ?: 1;
-}
-
->>>>>>> 06a691e6
 static inline void sk_set_txhash(struct sock *sk)
 {
 	sk->sk_txhash = net_tx_rndhash();
@@ -2233,8 +2226,6 @@
 	return (1 << sk->sk_state) & (TCPF_LISTEN | TCPF_NEW_SYN_RECV);
 }
 
-<<<<<<< HEAD
-=======
 /**
  * sk_state_load - read sk->sk_state for lockless contexts
  * @sk: socket pointer
@@ -2260,7 +2251,6 @@
 	smp_store_release(&sk->sk_state, newstate);
 }
 
->>>>>>> 06a691e6
 void sock_enable_timestamp(struct sock *sk, int flag);
 int sock_get_timestamp(struct sock *, struct timeval __user *);
 int sock_get_timestampns(struct sock *, struct timespec __user *);
