// SPDX-License-Identifier: GPL-2.0-or-later
/*
 *  BSG helper library
 *
 *  Copyright (C) 2008   James Smart, Emulex Corporation
 *  Copyright (C) 2011   Red Hat, Inc.  All rights reserved.
 *  Copyright (C) 2011   Mike Christie
 */
#include <linux/bsg.h>
#include <linux/slab.h>
#include <linux/blk-mq.h>
#include <linux/delay.h>
#include <linux/scatterlist.h>
#include <linux/bsg-lib.h>
#include <linux/export.h>
#include <scsi/scsi_cmnd.h>
#include <scsi/sg.h>

#define uptr64(val) ((void __user *)(uintptr_t)(val))

struct bsg_set {
	struct blk_mq_tag_set	tag_set;
	struct bsg_device	*bd;
	bsg_job_fn		*job_fn;
	bsg_timeout_fn		*timeout_fn;
};

static int bsg_transport_sg_io_fn(struct request_queue *q, struct sg_io_v4 *hdr,
		bool open_for_write, unsigned int timeout)
{
	struct bsg_job *job;
	struct request *rq;
	struct bio *bio;
	void *reply;
	int ret;

	if (hdr->protocol != BSG_PROTOCOL_SCSI  ||
	    hdr->subprotocol != BSG_SUB_PROTOCOL_SCSI_TRANSPORT)
		return -EINVAL;
	if (!capable(CAP_SYS_RAWIO))
		return -EPERM;

	rq = blk_mq_alloc_request(q, hdr->dout_xfer_len ?
			     REQ_OP_DRV_OUT : REQ_OP_DRV_IN, 0);
	if (IS_ERR(rq))
		return PTR_ERR(rq);
	rq->timeout = timeout;

	job = blk_mq_rq_to_pdu(rq);
	reply = job->reply;
	memset(job, 0, sizeof(*job));
	job->reply = reply;
	job->reply_len = SCSI_SENSE_BUFFERSIZE;
	job->dd_data = job + 1;

	job->request_len = hdr->request_len;
	job->request = memdup_user(uptr64(hdr->request), hdr->request_len);
	if (IS_ERR(job->request)) {
		ret = PTR_ERR(job->request);
		goto out_free_rq;
	}

	if (hdr->dout_xfer_len && hdr->din_xfer_len) {
		job->bidi_rq = blk_mq_alloc_request(rq->q, REQ_OP_DRV_IN, 0);
		if (IS_ERR(job->bidi_rq)) {
			ret = PTR_ERR(job->bidi_rq);
			goto out_free_job_request;
		}

		ret = blk_rq_map_user(rq->q, job->bidi_rq, NULL,
				uptr64(hdr->din_xferp), hdr->din_xfer_len,
				GFP_KERNEL);
		if (ret)
			goto out_free_bidi_rq;

		job->bidi_bio = job->bidi_rq->bio;
	} else {
		job->bidi_rq = NULL;
		job->bidi_bio = NULL;
	}

	ret = 0;
	if (hdr->dout_xfer_len) {
		ret = blk_rq_map_user(rq->q, rq, NULL, uptr64(hdr->dout_xferp),
				hdr->dout_xfer_len, GFP_KERNEL);
	} else if (hdr->din_xfer_len) {
		ret = blk_rq_map_user(rq->q, rq, NULL, uptr64(hdr->din_xferp),
				hdr->din_xfer_len, GFP_KERNEL);
	}

	if (ret)
		goto out_unmap_bidi_rq;

	bio = rq->bio;
	blk_execute_rq(rq, !(hdr->flags & BSG_FLAG_Q_AT_TAIL));

	/*
	 * The assignments below don't make much sense, but are kept for
	 * bug by bug backwards compatibility:
	 */
	hdr->device_status = job->result & 0xff;
	hdr->transport_status = host_byte(job->result);
	hdr->driver_status = 0;
	hdr->info = 0;
	if (hdr->device_status || hdr->transport_status || hdr->driver_status)
		hdr->info |= SG_INFO_CHECK;
	hdr->response_len = 0;

	if (job->result < 0) {
		/* we're only returning the result field in the reply */
		job->reply_len = sizeof(u32);
		ret = job->result;
	}

	if (job->reply_len && hdr->response) {
		int len = min(hdr->max_response_len, job->reply_len);

		if (copy_to_user(uptr64(hdr->response), job->reply, len))
			ret = -EFAULT;
		else
			hdr->response_len = len;
	}

	/* we assume all request payload was transferred, residual == 0 */
	hdr->dout_resid = 0;

	if (job->bidi_rq) {
		unsigned int rsp_len = job->reply_payload.payload_len;

		if (WARN_ON(job->reply_payload_rcv_len > rsp_len))
			hdr->din_resid = 0;
		else
			hdr->din_resid = rsp_len - job->reply_payload_rcv_len;
	} else {
		hdr->din_resid = 0;
	}

	blk_rq_unmap_user(bio);
out_unmap_bidi_rq:
	if (job->bidi_rq)
		blk_rq_unmap_user(job->bidi_bio);
out_free_bidi_rq:
	if (job->bidi_rq)
		blk_mq_free_request(job->bidi_rq);
out_free_job_request:
	kfree(job->request);
out_free_rq:
	blk_mq_free_request(rq);
	return ret;
}

/**
 * bsg_teardown_job - routine to teardown a bsg job
 * @kref: kref inside bsg_job that is to be torn down
 */
static void bsg_teardown_job(struct kref *kref)
{
	struct bsg_job *job = container_of(kref, struct bsg_job, kref);
	struct request *rq = blk_mq_rq_from_pdu(job);

	put_device(job->dev);	/* release reference for the request */

	kfree(job->request_payload.sg_list);
	kfree(job->reply_payload.sg_list);

	blk_mq_end_request(rq, BLK_STS_OK);
}

void bsg_job_put(struct bsg_job *job)
{
	kref_put(&job->kref, bsg_teardown_job);
}
EXPORT_SYMBOL_GPL(bsg_job_put);

int bsg_job_get(struct bsg_job *job)
{
	return kref_get_unless_zero(&job->kref);
}
EXPORT_SYMBOL_GPL(bsg_job_get);

/**
 * bsg_job_done - completion routine for bsg requests
 * @job: bsg_job that is complete
 * @result: job reply result
 * @reply_payload_rcv_len: length of payload recvd
 *
 * The LLD should call this when the bsg job has completed.
 */
void bsg_job_done(struct bsg_job *job, int result,
		  unsigned int reply_payload_rcv_len)
{
	struct request *rq = blk_mq_rq_from_pdu(job);

	job->result = result;
	job->reply_payload_rcv_len = reply_payload_rcv_len;
	if (likely(!blk_should_fake_timeout(rq->q)))
		blk_mq_complete_request(rq);
}
EXPORT_SYMBOL_GPL(bsg_job_done);

/**
 * bsg_complete - softirq done routine for destroying the bsg requests
 * @rq: BSG request that holds the job to be destroyed
 */
static void bsg_complete(struct request *rq)
{
	struct bsg_job *job = blk_mq_rq_to_pdu(rq);

	bsg_job_put(job);
}

static int bsg_map_buffer(struct bsg_buffer *buf, struct request *req)
{
	size_t sz = (sizeof(struct scatterlist) * req->nr_phys_segments);

	BUG_ON(!req->nr_phys_segments);

	buf->sg_list = kmalloc(sz, GFP_KERNEL);
	if (!buf->sg_list)
		return -ENOMEM;
	sg_init_table(buf->sg_list, req->nr_phys_segments);
	buf->sg_cnt = blk_rq_map_sg(req->q, req, buf->sg_list);
	buf->payload_len = blk_rq_bytes(req);
	return 0;
}

/**
 * bsg_prepare_job - create the bsg_job structure for the bsg request
 * @dev: device that is being sent the bsg request
 * @req: BSG request that needs a job structure
 */
static bool bsg_prepare_job(struct device *dev, struct request *req)
{
	struct bsg_job *job = blk_mq_rq_to_pdu(req);
	int ret;

	job->timeout = req->timeout;

	if (req->bio) {
		ret = bsg_map_buffer(&job->request_payload, req);
		if (ret)
			goto failjob_rls_job;
	}
	if (job->bidi_rq) {
		ret = bsg_map_buffer(&job->reply_payload, job->bidi_rq);
		if (ret)
			goto failjob_rls_rqst_payload;
	}
	job->dev = dev;
	/* take a reference for the request */
	get_device(job->dev);
	kref_init(&job->kref);
	return true;

failjob_rls_rqst_payload:
	kfree(job->request_payload.sg_list);
failjob_rls_job:
	job->result = -ENOMEM;
	return false;
}

/**
 * bsg_queue_rq - generic handler for bsg requests
 * @hctx: hardware queue
 * @bd: queue data
 *
 * On error the create_bsg_job function should return a -Exyz error value
 * that will be set to ->result.
 *
 * Drivers/subsys should pass this to the queue init function.
 */
static blk_status_t bsg_queue_rq(struct blk_mq_hw_ctx *hctx,
				 const struct blk_mq_queue_data *bd)
{
	struct request_queue *q = hctx->queue;
	struct device *dev = q->queuedata;
	struct request *req = bd->rq;
	struct bsg_set *bset =
		container_of(q->tag_set, struct bsg_set, tag_set);
	blk_status_t sts = BLK_STS_IOERR;
	int ret;

	blk_mq_start_request(req);

	if (!get_device(dev))
		return BLK_STS_IOERR;

	if (!bsg_prepare_job(dev, req))
		goto out;

	ret = bset->job_fn(blk_mq_rq_to_pdu(req));
	if (!ret)
		sts = BLK_STS_OK;

out:
	put_device(dev);
	return sts;
}

/* called right after the request is allocated for the request_queue */
static int bsg_init_rq(struct blk_mq_tag_set *set, struct request *req,
		       unsigned int hctx_idx, unsigned int numa_node)
{
	struct bsg_job *job = blk_mq_rq_to_pdu(req);

	job->reply = kzalloc(SCSI_SENSE_BUFFERSIZE, GFP_KERNEL);
	if (!job->reply)
		return -ENOMEM;
	return 0;
}

static void bsg_exit_rq(struct blk_mq_tag_set *set, struct request *req,
		       unsigned int hctx_idx)
{
	struct bsg_job *job = blk_mq_rq_to_pdu(req);

	kfree(job->reply);
}

void bsg_remove_queue(struct request_queue *q)
{
	if (q) {
		struct bsg_set *bset =
			container_of(q->tag_set, struct bsg_set, tag_set);

		bsg_unregister_queue(bset->bd);
		blk_mq_destroy_queue(q);
		blk_put_queue(q);
		blk_mq_free_tag_set(&bset->tag_set);
		kfree(bset);
	}
}
EXPORT_SYMBOL_GPL(bsg_remove_queue);

static enum blk_eh_timer_return bsg_timeout(struct request *rq)
{
	struct bsg_set *bset =
		container_of(rq->q->tag_set, struct bsg_set, tag_set);

	if (!bset->timeout_fn)
		return BLK_EH_DONE;
	return bset->timeout_fn(rq);
}

static const struct blk_mq_ops bsg_mq_ops = {
	.queue_rq		= bsg_queue_rq,
	.init_request		= bsg_init_rq,
	.exit_request		= bsg_exit_rq,
	.complete		= bsg_complete,
	.timeout		= bsg_timeout,
};

/**
 * bsg_setup_queue - Create and add the bsg hooks so we can receive requests
 * @dev: device to attach bsg device to
 * @name: device to give bsg device
 * @lim: queue limits for the bsg queue
 * @job_fn: bsg job handler
 * @timeout: timeout handler function pointer
 * @dd_job_size: size of LLD data needed for each job
 */
struct request_queue *bsg_setup_queue(struct device *dev, const char *name,
		struct queue_limits *lim, bsg_job_fn *job_fn,
		bsg_timeout_fn *timeout, int dd_job_size)
{
	struct bsg_set *bset;
	struct blk_mq_tag_set *set;
	struct request_queue *q;
	int ret = -ENOMEM;

	bset = kzalloc(sizeof(*bset), GFP_KERNEL);
	if (!bset)
		return ERR_PTR(-ENOMEM);

	bset->job_fn = job_fn;
	bset->timeout_fn = timeout;

	set = &bset->tag_set;
	set->ops = &bsg_mq_ops;
	set->nr_hw_queues = 1;
	set->queue_depth = 128;
	set->numa_node = NUMA_NO_NODE;
	set->cmd_size = sizeof(struct bsg_job) + dd_job_size;
	set->flags = BLK_MQ_F_NO_SCHED | BLK_MQ_F_BLOCKING;
	if (blk_mq_alloc_tag_set(set))
		goto out_tag_set;

<<<<<<< HEAD
	q = blk_mq_alloc_queue(set, NULL, NULL);
=======
	q = blk_mq_alloc_queue(set, lim, NULL);
>>>>>>> 0c383648
	if (IS_ERR(q)) {
		ret = PTR_ERR(q);
		goto out_queue;
	}

	q->queuedata = dev;
	blk_queue_rq_timeout(q, BLK_DEFAULT_SG_TIMEOUT);

	bset->bd = bsg_register_queue(q, dev, name, bsg_transport_sg_io_fn);
	if (IS_ERR(bset->bd)) {
		ret = PTR_ERR(bset->bd);
		goto out_cleanup_queue;
	}

	return q;
out_cleanup_queue:
	blk_mq_destroy_queue(q);
	blk_put_queue(q);
out_queue:
	blk_mq_free_tag_set(set);
out_tag_set:
	kfree(bset);
	return ERR_PTR(ret);
}
EXPORT_SYMBOL_GPL(bsg_setup_queue);<|MERGE_RESOLUTION|>--- conflicted
+++ resolved
@@ -385,11 +385,7 @@
 	if (blk_mq_alloc_tag_set(set))
 		goto out_tag_set;
 
-<<<<<<< HEAD
-	q = blk_mq_alloc_queue(set, NULL, NULL);
-=======
 	q = blk_mq_alloc_queue(set, lim, NULL);
->>>>>>> 0c383648
 	if (IS_ERR(q)) {
 		ret = PTR_ERR(q);
 		goto out_queue;
