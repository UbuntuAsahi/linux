--- conflicted
+++ resolved
@@ -103,11 +103,8 @@
 	int rc;
 	struct kvm_cpu_context *cntx;
 	struct kvm_vcpu_csr *reset_csr = &vcpu->arch.guest_reset_csr;
-<<<<<<< HEAD
-=======
 
 	spin_lock_init(&vcpu->arch.mp_state_lock);
->>>>>>> 0c383648
 
 	/* Mark this VCPU never ran */
 	vcpu->arch.ran_atleast_once = false;
@@ -552,13 +549,10 @@
 		if (riscv_isa_extension_available(isa, SMSTATEEN))
 			cfg->hstateen0 |= SMSTATEEN0_SSTATEEN0;
 	}
-<<<<<<< HEAD
-=======
 
 	cfg->hedeleg = KVM_HEDELEG_DEFAULT;
 	if (vcpu->guest_debug)
 		cfg->hedeleg &= ~BIT(EXC_BREAKPOINT);
->>>>>>> 0c383648
 }
 
 void kvm_arch_vcpu_load(struct kvm_vcpu *vcpu, int cpu)
