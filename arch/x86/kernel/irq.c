--- conflicted
+++ resolved
@@ -258,12 +258,7 @@
 	if (likely(!IS_ERR_OR_NULL(desc))) {
 		handle_irq(desc, regs);
 	} else {
-<<<<<<< HEAD
-		apic_eoi();
-
-=======
 		ret = -EINVAL;
->>>>>>> 0c383648
 		if (desc == VECTOR_UNUSED) {
 			pr_emerg_ratelimited("%s: %d.%u No irq handler for vector\n",
 					     __func__, smp_processor_id(),
