--- conflicted
+++ resolved
@@ -178,7 +178,7 @@
 			      int polarity, int vector, int pin);
 extern void ioapic_write_entry(int apic, int pin,
 			       struct IO_APIC_route_entry e);
-<<<<<<< HEAD
+extern void setup_ioapic_ids_from_mpc(void);
 
 struct mp_ioapic_gsi{
 	int gsi_base;
@@ -189,16 +189,15 @@
 int mp_find_ioapic_pin(int ioapic, int gsi);
 void __init mp_register_ioapic(int id, u32 address, u32 gsi_base);
 
-=======
-extern void setup_ioapic_ids_from_mpc(void);
->>>>>>> 7bd867df
 #else  /* !CONFIG_X86_IO_APIC */
+
 #define io_apic_assign_pci_irqs 0
 #define setup_ioapic_ids_from_mpc x86_init_noop
 static const int timer_through_8259 = 0;
 static inline void ioapic_init_mappings(void)	{ }
 static inline void ioapic_insert_resources(void) { }
 static inline void probe_nr_irqs_gsi(void)	{ }
+
 #endif
 
 #endif /* _ASM_X86_IO_APIC_H */