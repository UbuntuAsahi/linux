# SPDX-License-Identifier: GPL-2.0 WITH Linux-syscall-note
#
# system call numbers and entry vectors for mips
#
# The format is:
# <number> <abi> <name> <entry point> <compat entry point>
#
# The <abi> is always "o32" for this file.
#
0	o32	syscall				sys_syscall			sys32_syscall
1	o32	exit				sys_exit
2	o32	fork				__sys_fork
3	o32	read				sys_read
4	o32	write				sys_write
5	o32	open				sys_open			compat_sys_open
6	o32	close				sys_close
7	o32	waitpid				sys_waitpid
8	o32	creat				sys_creat
9	o32	link				sys_link
10	o32	unlink				sys_unlink
11	o32	execve				sys_execve			compat_sys_execve
12	o32	chdir				sys_chdir
13	o32	time				sys_time32
14	o32	mknod				sys_mknod
15	o32	chmod				sys_chmod
16	o32	lchown				sys_lchown
17	o32	break				sys_ni_syscall
# 18 was sys_stat
18	o32	unused18			sys_ni_syscall
19	o32	lseek				sys_lseek
20	o32	getpid				sys_getpid
21	o32	mount				sys_mount
22	o32	umount				sys_oldumount
23	o32	setuid				sys_setuid
24	o32	getuid				sys_getuid
25	o32	stime				sys_stime32
26	o32	ptrace				sys_ptrace			compat_sys_ptrace
27	o32	alarm				sys_alarm
# 28 was sys_fstat
28	o32	unused28			sys_ni_syscall
29	o32	pause				sys_pause
30	o32	utime				sys_utime32
31	o32	stty				sys_ni_syscall
32	o32	gtty				sys_ni_syscall
33	o32	access				sys_access
34	o32	nice				sys_nice
35	o32	ftime				sys_ni_syscall
36	o32	sync				sys_sync
37	o32	kill				sys_kill
38	o32	rename				sys_rename
39	o32	mkdir				sys_mkdir
40	o32	rmdir				sys_rmdir
41	o32	dup				sys_dup
42	o32	pipe				sysm_pipe
43	o32	times				sys_times			compat_sys_times
44	o32	prof				sys_ni_syscall
45	o32	brk				sys_brk
46	o32	setgid				sys_setgid
47	o32	getgid				sys_getgid
48	o32	signal				sys_ni_syscall
49	o32	geteuid				sys_geteuid
50	o32	getegid				sys_getegid
51	o32	acct				sys_acct
52	o32	umount2				sys_umount
53	o32	lock				sys_ni_syscall
54	o32	ioctl				sys_ioctl			compat_sys_ioctl
55	o32	fcntl				sys_fcntl			compat_sys_fcntl
56	o32	mpx				sys_ni_syscall
57	o32	setpgid				sys_setpgid
58	o32	ulimit				sys_ni_syscall
59	o32	unused59			sys_olduname
60	o32	umask				sys_umask
61	o32	chroot				sys_chroot
62	o32	ustat				sys_ustat			compat_sys_ustat
63	o32	dup2				sys_dup2
64	o32	getppid				sys_getppid
65	o32	getpgrp				sys_getpgrp
66	o32	setsid				sys_setsid
67	o32	sigaction			sys_sigaction			sys_32_sigaction
68	o32	sgetmask			sys_sgetmask
69	o32	ssetmask			sys_ssetmask
70	o32	setreuid			sys_setreuid
71	o32	setregid			sys_setregid
72	o32	sigsuspend			sys_sigsuspend			sys32_sigsuspend
73	o32	sigpending			sys_sigpending			compat_sys_sigpending
74	o32	sethostname			sys_sethostname
75	o32	setrlimit			sys_setrlimit			compat_sys_setrlimit
76	o32	getrlimit			sys_getrlimit			compat_sys_getrlimit
77	o32	getrusage			sys_getrusage			compat_sys_getrusage
78	o32	gettimeofday			sys_gettimeofday		compat_sys_gettimeofday
79	o32	settimeofday			sys_settimeofday		compat_sys_settimeofday
80	o32	getgroups			sys_getgroups
81	o32	setgroups			sys_setgroups
# 82 was old_select
82	o32	reserved82			sys_ni_syscall
83	o32	symlink				sys_symlink
# 84 was sys_lstat
84	o32	unused84			sys_ni_syscall
85	o32	readlink			sys_readlink
86	o32	uselib				sys_uselib
87	o32	swapon				sys_swapon
88	o32	reboot				sys_reboot
89	o32	readdir				sys_old_readdir			compat_sys_old_readdir
90	o32	mmap				sys_mips_mmap
91	o32	munmap				sys_munmap
92	o32	truncate			sys_truncate			compat_sys_truncate
93	o32	ftruncate			sys_ftruncate			compat_sys_ftruncate
94	o32	fchmod				sys_fchmod
95	o32	fchown				sys_fchown
96	o32	getpriority			sys_getpriority
97	o32	setpriority			sys_setpriority
98	o32	profil				sys_ni_syscall
99	o32	statfs				sys_statfs			compat_sys_statfs
100	o32	fstatfs				sys_fstatfs			compat_sys_fstatfs
101	o32	ioperm				sys_ni_syscall
102	o32	socketcall			sys_socketcall			compat_sys_socketcall
103	o32	syslog				sys_syslog
104	o32	setitimer			sys_setitimer			compat_sys_setitimer
105	o32	getitimer			sys_getitimer			compat_sys_getitimer
106	o32	stat				sys_newstat			compat_sys_newstat
107	o32	lstat				sys_newlstat			compat_sys_newlstat
108	o32	fstat				sys_newfstat			compat_sys_newfstat
109	o32	unused109			sys_uname
110	o32	iopl				sys_ni_syscall
111	o32	vhangup				sys_vhangup
112	o32	idle				sys_ni_syscall
113	o32	vm86				sys_ni_syscall
114	o32	wait4				sys_wait4			compat_sys_wait4
115	o32	swapoff				sys_swapoff
116	o32	sysinfo				sys_sysinfo			compat_sys_sysinfo
117	o32	ipc				sys_ipc				compat_sys_ipc
118	o32	fsync				sys_fsync
119	o32	sigreturn			sys_sigreturn			sys32_sigreturn
120	o32	clone				__sys_clone
121	o32	setdomainname			sys_setdomainname
122	o32	uname				sys_newuname
123	o32	modify_ldt			sys_ni_syscall
124	o32	adjtimex			sys_adjtimex_time32
125	o32	mprotect			sys_mprotect
126	o32	sigprocmask			sys_sigprocmask			compat_sys_sigprocmask
127	o32	create_module			sys_ni_syscall
128	o32	init_module			sys_init_module
129	o32	delete_module			sys_delete_module
130	o32	get_kernel_syms			sys_ni_syscall
131	o32	quotactl			sys_quotactl
132	o32	getpgid				sys_getpgid
133	o32	fchdir				sys_fchdir
134	o32	bdflush				sys_bdflush
135	o32	sysfs				sys_sysfs
136	o32	personality			sys_personality			sys_32_personality
137	o32	afs_syscall			sys_ni_syscall
138	o32	setfsuid			sys_setfsuid
139	o32	setfsgid			sys_setfsgid
140	o32	_llseek				sys_llseek			sys_32_llseek
141	o32	getdents			sys_getdents			compat_sys_getdents
142	o32	_newselect			sys_select			compat_sys_select
143	o32	flock				sys_flock
144	o32	msync				sys_msync
145	o32	readv				sys_readv
146	o32	writev				sys_writev
147	o32	cacheflush			sys_cacheflush
148	o32	cachectl			sys_cachectl
149	o32	sysmips				__sys_sysmips
150	o32	unused150			sys_ni_syscall
151	o32	getsid				sys_getsid
152	o32	fdatasync			sys_fdatasync
153	o32	_sysctl				sys_ni_syscall
154	o32	mlock				sys_mlock
155	o32	munlock				sys_munlock
156	o32	mlockall			sys_mlockall
157	o32	munlockall			sys_munlockall
158	o32	sched_setparam			sys_sched_setparam
159	o32	sched_getparam			sys_sched_getparam
160	o32	sched_setscheduler		sys_sched_setscheduler
161	o32	sched_getscheduler		sys_sched_getscheduler
162	o32	sched_yield			sys_sched_yield
163	o32	sched_get_priority_max		sys_sched_get_priority_max
164	o32	sched_get_priority_min		sys_sched_get_priority_min
165	o32	sched_rr_get_interval		sys_sched_rr_get_interval_time32
166	o32	nanosleep			sys_nanosleep_time32
167	o32	mremap				sys_mremap
168	o32	accept				sys_accept
169	o32	bind				sys_bind
170	o32	connect				sys_connect
171	o32	getpeername			sys_getpeername
172	o32	getsockname			sys_getsockname
173	o32	getsockopt			sys_getsockopt			sys_getsockopt
174	o32	listen				sys_listen
175	o32	recv				sys_recv			compat_sys_recv
176	o32	recvfrom			sys_recvfrom			compat_sys_recvfrom
177	o32	recvmsg				sys_recvmsg			compat_sys_recvmsg
178	o32	send				sys_send
179	o32	sendmsg				sys_sendmsg			compat_sys_sendmsg
180	o32	sendto				sys_sendto
181	o32	setsockopt			sys_setsockopt			sys_setsockopt
182	o32	shutdown			sys_shutdown
183	o32	socket				sys_socket
184	o32	socketpair			sys_socketpair
185	o32	setresuid			sys_setresuid
186	o32	getresuid			sys_getresuid
187	o32	query_module			sys_ni_syscall
188	o32	poll				sys_poll
189	o32	nfsservctl			sys_ni_syscall
190	o32	setresgid			sys_setresgid
191	o32	getresgid			sys_getresgid
192	o32	prctl				sys_prctl
193	o32	rt_sigreturn			sys_rt_sigreturn		sys32_rt_sigreturn
194	o32	rt_sigaction			sys_rt_sigaction		compat_sys_rt_sigaction
195	o32	rt_sigprocmask			sys_rt_sigprocmask		compat_sys_rt_sigprocmask
196	o32	rt_sigpending			sys_rt_sigpending		compat_sys_rt_sigpending
197	o32	rt_sigtimedwait			sys_rt_sigtimedwait_time32	compat_sys_rt_sigtimedwait_time32
198	o32	rt_sigqueueinfo			sys_rt_sigqueueinfo		compat_sys_rt_sigqueueinfo
199	o32	rt_sigsuspend			sys_rt_sigsuspend		compat_sys_rt_sigsuspend
200	o32	pread64				sys_pread64			sys_32_pread
201	o32	pwrite64			sys_pwrite64			sys_32_pwrite
202	o32	chown				sys_chown
203	o32	getcwd				sys_getcwd
204	o32	capget				sys_capget
205	o32	capset				sys_capset
206	o32	sigaltstack			sys_sigaltstack			compat_sys_sigaltstack
207	o32	sendfile			sys_sendfile			compat_sys_sendfile
208	o32	getpmsg				sys_ni_syscall
209	o32	putpmsg				sys_ni_syscall
210	o32	mmap2				sys_mips_mmap2
211	o32	truncate64			sys_truncate64			sys_32_truncate64
212	o32	ftruncate64			sys_ftruncate64			sys_32_ftruncate64
213	o32	stat64				sys_stat64			sys_newstat
214	o32	lstat64				sys_lstat64			sys_newlstat
215	o32	fstat64				sys_fstat64			sys_newfstat
216	o32	pivot_root			sys_pivot_root
217	o32	mincore				sys_mincore
218	o32	madvise				sys_madvise
219	o32	getdents64			sys_getdents64
220	o32	fcntl64				sys_fcntl64			compat_sys_fcntl64
221	o32	reserved221			sys_ni_syscall
222	o32	gettid				sys_gettid
223	o32	readahead			sys_readahead			sys32_readahead
224	o32	setxattr			sys_setxattr
225	o32	lsetxattr			sys_lsetxattr
226	o32	fsetxattr			sys_fsetxattr
227	o32	getxattr			sys_getxattr
228	o32	lgetxattr			sys_lgetxattr
229	o32	fgetxattr			sys_fgetxattr
230	o32	listxattr			sys_listxattr
231	o32	llistxattr			sys_llistxattr
232	o32	flistxattr			sys_flistxattr
233	o32	removexattr			sys_removexattr
234	o32	lremovexattr			sys_lremovexattr
235	o32	fremovexattr			sys_fremovexattr
236	o32	tkill				sys_tkill
237	o32	sendfile64			sys_sendfile64
238	o32	futex				sys_futex_time32
239	o32	sched_setaffinity		sys_sched_setaffinity		compat_sys_sched_setaffinity
240	o32	sched_getaffinity		sys_sched_getaffinity		compat_sys_sched_getaffinity
241	o32	io_setup			sys_io_setup			compat_sys_io_setup
242	o32	io_destroy			sys_io_destroy
243	o32	io_getevents			sys_io_getevents_time32
244	o32	io_submit			sys_io_submit			compat_sys_io_submit
245	o32	io_cancel			sys_io_cancel
246	o32	exit_group			sys_exit_group
247	o32	lookup_dcookie			sys_lookup_dcookie		compat_sys_lookup_dcookie
248	o32	epoll_create			sys_epoll_create
249	o32	epoll_ctl			sys_epoll_ctl
250	o32	epoll_wait			sys_epoll_wait
251	o32	remap_file_pages		sys_remap_file_pages
252	o32	set_tid_address			sys_set_tid_address
253	o32	restart_syscall			sys_restart_syscall
254	o32	fadvise64			sys_fadvise64_64		sys32_fadvise64_64
255	o32	statfs64			sys_statfs64			compat_sys_statfs64
256	o32	fstatfs64			sys_fstatfs64			compat_sys_fstatfs64
257	o32	timer_create			sys_timer_create		compat_sys_timer_create
258	o32	timer_settime			sys_timer_settime32
259	o32	timer_gettime			sys_timer_gettime32
260	o32	timer_getoverrun		sys_timer_getoverrun
261	o32	timer_delete			sys_timer_delete
262	o32	clock_settime			sys_clock_settime32
263	o32	clock_gettime			sys_clock_gettime32
264	o32	clock_getres			sys_clock_getres_time32
265	o32	clock_nanosleep			sys_clock_nanosleep_time32
266	o32	tgkill				sys_tgkill
267	o32	utimes				sys_utimes_time32
268	o32	mbind				sys_mbind			compat_sys_mbind
269	o32	get_mempolicy			sys_get_mempolicy		compat_sys_get_mempolicy
270	o32	set_mempolicy			sys_set_mempolicy		compat_sys_set_mempolicy
271	o32	mq_open				sys_mq_open			compat_sys_mq_open
272	o32	mq_unlink			sys_mq_unlink
273	o32	mq_timedsend			sys_mq_timedsend_time32
274	o32	mq_timedreceive			sys_mq_timedreceive_time32
275	o32	mq_notify			sys_mq_notify			compat_sys_mq_notify
276	o32	mq_getsetattr			sys_mq_getsetattr		compat_sys_mq_getsetattr
277	o32	vserver				sys_ni_syscall
278	o32	waitid				sys_waitid			compat_sys_waitid
# 279 was sys_setaltroot
280	o32	add_key				sys_add_key
281	o32	request_key			sys_request_key
282	o32	keyctl				sys_keyctl			compat_sys_keyctl
283	o32	set_thread_area			sys_set_thread_area
284	o32	inotify_init			sys_inotify_init
285	o32	inotify_add_watch		sys_inotify_add_watch
286	o32	inotify_rm_watch		sys_inotify_rm_watch
287	o32	migrate_pages			sys_migrate_pages		compat_sys_migrate_pages
288	o32	openat				sys_openat			compat_sys_openat
289	o32	mkdirat				sys_mkdirat
290	o32	mknodat				sys_mknodat
291	o32	fchownat			sys_fchownat
292	o32	futimesat			sys_futimesat_time32
293	o32	fstatat64			sys_fstatat64			sys_newfstatat
294	o32	unlinkat			sys_unlinkat
295	o32	renameat			sys_renameat
296	o32	linkat				sys_linkat
297	o32	symlinkat			sys_symlinkat
298	o32	readlinkat			sys_readlinkat
299	o32	fchmodat			sys_fchmodat
300	o32	faccessat			sys_faccessat
301	o32	pselect6			sys_pselect6_time32		compat_sys_pselect6_time32
302	o32	ppoll				sys_ppoll_time32		compat_sys_ppoll_time32
303	o32	unshare				sys_unshare
304	o32	splice				sys_splice
305	o32	sync_file_range			sys_sync_file_range		sys32_sync_file_range
306	o32	tee				sys_tee
307	o32	vmsplice			sys_vmsplice
308	o32	move_pages			sys_move_pages			compat_sys_move_pages
309	o32	set_robust_list			sys_set_robust_list		compat_sys_set_robust_list
310	o32	get_robust_list			sys_get_robust_list		compat_sys_get_robust_list
311	o32	kexec_load			sys_kexec_load			compat_sys_kexec_load
312	o32	getcpu				sys_getcpu
313	o32	epoll_pwait			sys_epoll_pwait			compat_sys_epoll_pwait
314	o32	ioprio_set			sys_ioprio_set
315	o32	ioprio_get			sys_ioprio_get
316	o32	utimensat			sys_utimensat_time32
317	o32	signalfd			sys_signalfd			compat_sys_signalfd
318	o32	timerfd				sys_ni_syscall
319	o32	eventfd				sys_eventfd
320	o32	fallocate			sys_fallocate			sys32_fallocate
321	o32	timerfd_create			sys_timerfd_create
322	o32	timerfd_gettime			sys_timerfd_gettime32
323	o32	timerfd_settime			sys_timerfd_settime32
324	o32	signalfd4			sys_signalfd4			compat_sys_signalfd4
325	o32	eventfd2			sys_eventfd2
326	o32	epoll_create1			sys_epoll_create1
327	o32	dup3				sys_dup3
328	o32	pipe2				sys_pipe2
329	o32	inotify_init1			sys_inotify_init1
330	o32	preadv				sys_preadv			compat_sys_preadv
331	o32	pwritev				sys_pwritev			compat_sys_pwritev
332	o32	rt_tgsigqueueinfo		sys_rt_tgsigqueueinfo		compat_sys_rt_tgsigqueueinfo
333	o32	perf_event_open			sys_perf_event_open
334	o32	accept4				sys_accept4
335	o32	recvmmsg			sys_recvmmsg_time32		compat_sys_recvmmsg_time32
336	o32	fanotify_init			sys_fanotify_init
337	o32	fanotify_mark			sys_fanotify_mark		compat_sys_fanotify_mark
338	o32	prlimit64			sys_prlimit64
339	o32	name_to_handle_at		sys_name_to_handle_at
340	o32	open_by_handle_at		sys_open_by_handle_at		compat_sys_open_by_handle_at
341	o32	clock_adjtime			sys_clock_adjtime32
342	o32	syncfs				sys_syncfs
343	o32	sendmmsg			sys_sendmmsg			compat_sys_sendmmsg
344	o32	setns				sys_setns
345	o32	process_vm_readv		sys_process_vm_readv
346	o32	process_vm_writev		sys_process_vm_writev
347	o32	kcmp				sys_kcmp
348	o32	finit_module			sys_finit_module
349	o32	sched_setattr			sys_sched_setattr
350	o32	sched_getattr			sys_sched_getattr
351	o32	renameat2			sys_renameat2
352	o32	seccomp				sys_seccomp
353	o32	getrandom			sys_getrandom
354	o32	memfd_create			sys_memfd_create
355	o32	bpf				sys_bpf
356	o32	execveat			sys_execveat			compat_sys_execveat
357	o32	userfaultfd			sys_userfaultfd
358	o32	membarrier			sys_membarrier
359	o32	mlock2				sys_mlock2
360	o32	copy_file_range			sys_copy_file_range
361	o32	preadv2				sys_preadv2			compat_sys_preadv2
362	o32	pwritev2			sys_pwritev2			compat_sys_pwritev2
363	o32	pkey_mprotect			sys_pkey_mprotect
364	o32	pkey_alloc			sys_pkey_alloc
365	o32	pkey_free			sys_pkey_free
366	o32	statx				sys_statx
367	o32	rseq				sys_rseq
368	o32	io_pgetevents			sys_io_pgetevents_time32	compat_sys_io_pgetevents
# room for arch specific calls
393	o32	semget				sys_semget
394	o32	semctl				sys_semctl			compat_sys_semctl
395	o32	shmget				sys_shmget
396	o32	shmctl				sys_shmctl			compat_sys_shmctl
397	o32	shmat				sys_shmat			compat_sys_shmat
398	o32	shmdt				sys_shmdt
399	o32	msgget				sys_msgget
400	o32	msgsnd				sys_msgsnd			compat_sys_msgsnd
401	o32	msgrcv				sys_msgrcv			compat_sys_msgrcv
402	o32	msgctl				sys_msgctl			compat_sys_msgctl
403	o32	clock_gettime64			sys_clock_gettime		sys_clock_gettime
404	o32	clock_settime64			sys_clock_settime		sys_clock_settime
405	o32	clock_adjtime64			sys_clock_adjtime		sys_clock_adjtime
406	o32	clock_getres_time64		sys_clock_getres		sys_clock_getres
407	o32	clock_nanosleep_time64		sys_clock_nanosleep		sys_clock_nanosleep
408	o32	timer_gettime64			sys_timer_gettime		sys_timer_gettime
409	o32	timer_settime64			sys_timer_settime		sys_timer_settime
410	o32	timerfd_gettime64		sys_timerfd_gettime		sys_timerfd_gettime
411	o32	timerfd_settime64		sys_timerfd_settime		sys_timerfd_settime
412	o32	utimensat_time64		sys_utimensat			sys_utimensat
413	o32	pselect6_time64			sys_pselect6			compat_sys_pselect6_time64
414	o32	ppoll_time64			sys_ppoll			compat_sys_ppoll_time64
416	o32	io_pgetevents_time64		sys_io_pgetevents		sys_io_pgetevents
417	o32	recvmmsg_time64			sys_recvmmsg			compat_sys_recvmmsg_time64
418	o32	mq_timedsend_time64		sys_mq_timedsend		sys_mq_timedsend
419	o32	mq_timedreceive_time64		sys_mq_timedreceive		sys_mq_timedreceive
420	o32	semtimedop_time64		sys_semtimedop			sys_semtimedop
421	o32	rt_sigtimedwait_time64		sys_rt_sigtimedwait		compat_sys_rt_sigtimedwait_time64
422	o32	futex_time64			sys_futex			sys_futex
423	o32	sched_rr_get_interval_time64	sys_sched_rr_get_interval	sys_sched_rr_get_interval
424	o32	pidfd_send_signal		sys_pidfd_send_signal
425	o32	io_uring_setup			sys_io_uring_setup
426	o32	io_uring_enter			sys_io_uring_enter
427	o32	io_uring_register		sys_io_uring_register
428	o32	open_tree			sys_open_tree
429	o32	move_mount			sys_move_mount
430	o32	fsopen				sys_fsopen
431	o32	fsconfig			sys_fsconfig
432	o32	fsmount				sys_fsmount
433	o32	fspick				sys_fspick
434	o32	pidfd_open			sys_pidfd_open
435	o32	clone3				__sys_clone3
436	o32	close_range			sys_close_range
437	o32	openat2				sys_openat2
438	o32	pidfd_getfd			sys_pidfd_getfd
439	o32	faccessat2			sys_faccessat2
440	o32	process_madvise			sys_process_madvise
441	o32	epoll_pwait2			sys_epoll_pwait2		compat_sys_epoll_pwait2
442	o32	mount_setattr			sys_mount_setattr
<<<<<<< HEAD
443	o32	quotactl_path			sys_quotactl_path
=======
444	o32	landlock_create_ruleset		sys_landlock_create_ruleset
445	o32	landlock_add_rule		sys_landlock_add_rule
446	o32	landlock_restrict_self		sys_landlock_restrict_self
>>>>>>> 3532b0b4
<|MERGE_RESOLUTION|>--- conflicted
+++ resolved
@@ -430,10 +430,7 @@
 440	o32	process_madvise			sys_process_madvise
 441	o32	epoll_pwait2			sys_epoll_pwait2		compat_sys_epoll_pwait2
 442	o32	mount_setattr			sys_mount_setattr
-<<<<<<< HEAD
 443	o32	quotactl_path			sys_quotactl_path
-=======
 444	o32	landlock_create_ruleset		sys_landlock_create_ruleset
 445	o32	landlock_add_rule		sys_landlock_add_rule
-446	o32	landlock_restrict_self		sys_landlock_restrict_self
->>>>>>> 3532b0b4
+446	o32	landlock_restrict_self		sys_landlock_restrict_self