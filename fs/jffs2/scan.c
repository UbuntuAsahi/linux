--- conflicted
+++ resolved
@@ -306,10 +306,6 @@
 		return BLK_STATE_ALLDIRTY;
 }
 
-<<<<<<< HEAD
-/* Called with 'buf_size == 0' if buf is in fact a pointer _directly_ into
-   the flash, XIP-style */
-=======
 #ifdef CONFIG_JFFS2_FS_XATTR
 static int jffs2_scan_xattr_node(struct jffs2_sb_info *c, struct jffs2_eraseblock *jeb,
 				 struct jffs2_raw_xattr *rx, uint32_t ofs,
@@ -441,7 +437,8 @@
 }
 #endif
 
->>>>>>> 20a92fc7
+/* Called with 'buf_size == 0' if buf is in fact a pointer _directly_ into
+   the flash, XIP-style */
 static int jffs2_scan_eraseblock (struct jffs2_sb_info *c, struct jffs2_eraseblock *jeb,
 				  unsigned char *buf, uint32_t buf_size, struct jffs2_summary *s) {
 	struct jffs2_unknown_node *node;
