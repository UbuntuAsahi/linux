// SPDX-License-Identifier: GPL-2.0-or-later
/*
 *   Copyright (C) 2016 Namjae Jeon <linkinjeon@kernel.org>
 *   Copyright (C) 2018 Samsung Electronics Co., Ltd.
 */

#include <linux/inetdevice.h>
#include <net/addrconf.h>
#include <linux/syscalls.h>
#include <linux/namei.h>
#include <linux/statfs.h>
#include <linux/ethtool.h>
#include <linux/falloc.h>
#include <linux/mount.h>

#include "glob.h"
#include "smbfsctl.h"
#include "oplock.h"
#include "smbacl.h"

#include "auth.h"
#include "asn1.h"
#include "connection.h"
#include "transport_ipc.h"
#include "transport_rdma.h"
#include "vfs.h"
#include "vfs_cache.h"
#include "misc.h"

#include "server.h"
#include "smb_common.h"
#include "smbstatus.h"
#include "ksmbd_work.h"
#include "mgmt/user_config.h"
#include "mgmt/share_config.h"
#include "mgmt/tree_connect.h"
#include "mgmt/user_session.h"
#include "mgmt/ksmbd_ida.h"
#include "ndr.h"

static void __wbuf(struct ksmbd_work *work, void **req, void **rsp)
{
	if (work->next_smb2_rcv_hdr_off) {
		*req = ksmbd_req_buf_next(work);
		*rsp = ksmbd_resp_buf_next(work);
	} else {
		*req = smb2_get_msg(work->request_buf);
		*rsp = smb2_get_msg(work->response_buf);
	}
}

#define WORK_BUFFERS(w, rq, rs)	__wbuf((w), (void **)&(rq), (void **)&(rs))

/**
 * check_session_id() - check for valid session id in smb header
 * @conn:	connection instance
 * @id:		session id from smb header
 *
 * Return:      1 if valid session id, otherwise 0
 */
static inline bool check_session_id(struct ksmbd_conn *conn, u64 id)
{
	struct ksmbd_session *sess;

	if (id == 0 || id == -1)
		return false;

	sess = ksmbd_session_lookup_all(conn, id);
	if (sess)
		return true;
	pr_err("Invalid user session id: %llu\n", id);
	return false;
}

struct channel *lookup_chann_list(struct ksmbd_session *sess, struct ksmbd_conn *conn)
{
	struct channel *chann;

	list_for_each_entry(chann, &sess->ksmbd_chann_list, chann_list) {
		if (chann->conn == conn)
			return chann;
	}

	return NULL;
}

/**
 * smb2_get_ksmbd_tcon() - get tree connection information using a tree id.
 * @work:	smb work
 *
 * Return:	0 if there is a tree connection matched or these are
 *		skipable commands, otherwise error
 */
int smb2_get_ksmbd_tcon(struct ksmbd_work *work)
{
	struct smb2_hdr *req_hdr = smb2_get_msg(work->request_buf);
	unsigned int cmd = le16_to_cpu(req_hdr->Command);
	int tree_id;

	work->tcon = NULL;
	if (cmd == SMB2_TREE_CONNECT_HE ||
	    cmd ==  SMB2_CANCEL_HE ||
	    cmd ==  SMB2_LOGOFF_HE) {
		ksmbd_debug(SMB, "skip to check tree connect request\n");
		return 0;
	}

	if (xa_empty(&work->sess->tree_conns)) {
		ksmbd_debug(SMB, "NO tree connected\n");
		return -ENOENT;
	}

	tree_id = le32_to_cpu(req_hdr->Id.SyncId.TreeId);
	work->tcon = ksmbd_tree_conn_lookup(work->sess, tree_id);
	if (!work->tcon) {
		pr_err("Invalid tid %d\n", tree_id);
		return -EINVAL;
	}

	return 1;
}

/**
 * smb2_set_err_rsp() - set error response code on smb response
 * @work:	smb work containing response buffer
 */
void smb2_set_err_rsp(struct ksmbd_work *work)
{
	struct smb2_err_rsp *err_rsp;

	if (work->next_smb2_rcv_hdr_off)
		err_rsp = ksmbd_resp_buf_next(work);
	else
		err_rsp = smb2_get_msg(work->response_buf);

	if (err_rsp->hdr.Status != STATUS_STOPPED_ON_SYMLINK) {
		err_rsp->StructureSize = SMB2_ERROR_STRUCTURE_SIZE2_LE;
		err_rsp->ErrorContextCount = 0;
		err_rsp->Reserved = 0;
		err_rsp->ByteCount = 0;
		err_rsp->ErrorData[0] = 0;
		inc_rfc1001_len(work->response_buf, SMB2_ERROR_STRUCTURE_SIZE2);
	}
}

/**
 * is_smb2_neg_cmd() - is it smb2 negotiation command
 * @work:	smb work containing smb header
 *
 * Return:      true if smb2 negotiation command, otherwise false
 */
bool is_smb2_neg_cmd(struct ksmbd_work *work)
{
	struct smb2_hdr *hdr = smb2_get_msg(work->request_buf);

	/* is it SMB2 header ? */
	if (hdr->ProtocolId != SMB2_PROTO_NUMBER)
		return false;

	/* make sure it is request not response message */
	if (hdr->Flags & SMB2_FLAGS_SERVER_TO_REDIR)
		return false;

	if (hdr->Command != SMB2_NEGOTIATE)
		return false;

	return true;
}

/**
 * is_smb2_rsp() - is it smb2 response
 * @work:	smb work containing smb response buffer
 *
 * Return:      true if smb2 response, otherwise false
 */
bool is_smb2_rsp(struct ksmbd_work *work)
{
	struct smb2_hdr *hdr = smb2_get_msg(work->response_buf);

	/* is it SMB2 header ? */
	if (hdr->ProtocolId != SMB2_PROTO_NUMBER)
		return false;

	/* make sure it is response not request message */
	if (!(hdr->Flags & SMB2_FLAGS_SERVER_TO_REDIR))
		return false;

	return true;
}

/**
 * get_smb2_cmd_val() - get smb command code from smb header
 * @work:	smb work containing smb request buffer
 *
 * Return:      smb2 request command value
 */
u16 get_smb2_cmd_val(struct ksmbd_work *work)
{
	struct smb2_hdr *rcv_hdr;

	if (work->next_smb2_rcv_hdr_off)
		rcv_hdr = ksmbd_req_buf_next(work);
	else
		rcv_hdr = smb2_get_msg(work->request_buf);
	return le16_to_cpu(rcv_hdr->Command);
}

/**
 * set_smb2_rsp_status() - set error response code on smb2 header
 * @work:	smb work containing response buffer
 * @err:	error response code
 */
void set_smb2_rsp_status(struct ksmbd_work *work, __le32 err)
{
	struct smb2_hdr *rsp_hdr;

	if (work->next_smb2_rcv_hdr_off)
		rsp_hdr = ksmbd_resp_buf_next(work);
	else
		rsp_hdr = smb2_get_msg(work->response_buf);
	rsp_hdr->Status = err;
	smb2_set_err_rsp(work);
}

/**
 * init_smb2_neg_rsp() - initialize smb2 response for negotiate command
 * @work:	smb work containing smb request buffer
 *
 * smb2 negotiate response is sent in reply of smb1 negotiate command for
 * dialect auto-negotiation.
 */
int init_smb2_neg_rsp(struct ksmbd_work *work)
{
	struct smb2_hdr *rsp_hdr;
	struct smb2_negotiate_rsp *rsp;
	struct ksmbd_conn *conn = work->conn;

	if (conn->need_neg == false)
		return -EINVAL;

	*(__be32 *)work->response_buf =
		cpu_to_be32(conn->vals->header_size);

	rsp_hdr = smb2_get_msg(work->response_buf);
	memset(rsp_hdr, 0, sizeof(struct smb2_hdr) + 2);
	rsp_hdr->ProtocolId = SMB2_PROTO_NUMBER;
	rsp_hdr->StructureSize = SMB2_HEADER_STRUCTURE_SIZE;
	rsp_hdr->CreditRequest = cpu_to_le16(2);
	rsp_hdr->Command = SMB2_NEGOTIATE;
	rsp_hdr->Flags = (SMB2_FLAGS_SERVER_TO_REDIR);
	rsp_hdr->NextCommand = 0;
	rsp_hdr->MessageId = 0;
	rsp_hdr->Id.SyncId.ProcessId = 0;
	rsp_hdr->Id.SyncId.TreeId = 0;
	rsp_hdr->SessionId = 0;
	memset(rsp_hdr->Signature, 0, 16);

	rsp = smb2_get_msg(work->response_buf);

	WARN_ON(ksmbd_conn_good(work));

	rsp->StructureSize = cpu_to_le16(65);
	ksmbd_debug(SMB, "conn->dialect 0x%x\n", conn->dialect);
	rsp->DialectRevision = cpu_to_le16(conn->dialect);
	/* Not setting conn guid rsp->ServerGUID, as it
	 * not used by client for identifying connection
	 */
	rsp->Capabilities = cpu_to_le32(conn->vals->capabilities);
	/* Default Max Message Size till SMB2.0, 64K*/
	rsp->MaxTransactSize = cpu_to_le32(conn->vals->max_trans_size);
	rsp->MaxReadSize = cpu_to_le32(conn->vals->max_read_size);
	rsp->MaxWriteSize = cpu_to_le32(conn->vals->max_write_size);

	rsp->SystemTime = cpu_to_le64(ksmbd_systime());
	rsp->ServerStartTime = 0;

	rsp->SecurityBufferOffset = cpu_to_le16(128);
	rsp->SecurityBufferLength = cpu_to_le16(AUTH_GSS_LENGTH);
	ksmbd_copy_gss_neg_header((char *)(&rsp->hdr) +
		le16_to_cpu(rsp->SecurityBufferOffset));
	inc_rfc1001_len(work->response_buf,
			sizeof(struct smb2_negotiate_rsp) -
			sizeof(struct smb2_hdr) - sizeof(rsp->Buffer) +
			AUTH_GSS_LENGTH);
	rsp->SecurityMode = SMB2_NEGOTIATE_SIGNING_ENABLED_LE;
	if (server_conf.signing == KSMBD_CONFIG_OPT_MANDATORY)
		rsp->SecurityMode |= SMB2_NEGOTIATE_SIGNING_REQUIRED_LE;
	conn->use_spnego = true;

	ksmbd_conn_set_need_negotiate(work);
	return 0;
}

/**
 * smb2_set_rsp_credits() - set number of credits in response buffer
 * @work:	smb work containing smb response buffer
 */
int smb2_set_rsp_credits(struct ksmbd_work *work)
{
	struct smb2_hdr *req_hdr = ksmbd_req_buf_next(work);
	struct smb2_hdr *hdr = ksmbd_resp_buf_next(work);
	struct ksmbd_conn *conn = work->conn;
	unsigned short credits_requested, aux_max;
	unsigned short credit_charge, credits_granted = 0;

	if (work->send_no_response)
		return 0;

	hdr->CreditCharge = req_hdr->CreditCharge;

	if (conn->total_credits > conn->vals->max_credits) {
		hdr->CreditRequest = 0;
		pr_err("Total credits overflow: %d\n", conn->total_credits);
		return -EINVAL;
	}

	credit_charge = max_t(unsigned short,
			      le16_to_cpu(req_hdr->CreditCharge), 1);
	if (credit_charge > conn->total_credits) {
		ksmbd_debug(SMB, "Insufficient credits granted, given: %u, granted: %u\n",
			    credit_charge, conn->total_credits);
		return -EINVAL;
	}

	conn->total_credits -= credit_charge;
	conn->outstanding_credits -= credit_charge;
	credits_requested = max_t(unsigned short,
				  le16_to_cpu(req_hdr->CreditRequest), 1);

	/* according to smb2.credits smbtorture, Windows server
	 * 2016 or later grant up to 8192 credits at once.
	 *
	 * TODO: Need to adjuct CreditRequest value according to
	 * current cpu load
	 */
	if (hdr->Command == SMB2_NEGOTIATE)
		aux_max = 1;
	else
		aux_max = conn->vals->max_credits - credit_charge;
	credits_granted = min_t(unsigned short, credits_requested, aux_max);

	if (conn->vals->max_credits - conn->total_credits < credits_granted)
		credits_granted = conn->vals->max_credits -
			conn->total_credits;

	conn->total_credits += credits_granted;
	work->credits_granted += credits_granted;

	if (!req_hdr->NextCommand) {
		/* Update CreditRequest in last request */
		hdr->CreditRequest = cpu_to_le16(work->credits_granted);
	}
	ksmbd_debug(SMB,
		    "credits: requested[%d] granted[%d] total_granted[%d]\n",
		    credits_requested, credits_granted,
		    conn->total_credits);
	return 0;
}

/**
 * init_chained_smb2_rsp() - initialize smb2 chained response
 * @work:	smb work containing smb response buffer
 */
static void init_chained_smb2_rsp(struct ksmbd_work *work)
{
	struct smb2_hdr *req = ksmbd_req_buf_next(work);
	struct smb2_hdr *rsp = ksmbd_resp_buf_next(work);
	struct smb2_hdr *rsp_hdr;
	struct smb2_hdr *rcv_hdr;
	int next_hdr_offset = 0;
	int len, new_len;

	/* Len of this response = updated RFC len - offset of previous cmd
	 * in the compound rsp
	 */

	/* Storing the current local FID which may be needed by subsequent
	 * command in the compound request
	 */
	if (req->Command == SMB2_CREATE && rsp->Status == STATUS_SUCCESS) {
		work->compound_fid = ((struct smb2_create_rsp *)rsp)->VolatileFileId;
		work->compound_pfid = ((struct smb2_create_rsp *)rsp)->PersistentFileId;
		work->compound_sid = le64_to_cpu(rsp->SessionId);
	}

	len = get_rfc1002_len(work->response_buf) - work->next_smb2_rsp_hdr_off;
	next_hdr_offset = le32_to_cpu(req->NextCommand);

	new_len = ALIGN(len, 8);
	inc_rfc1001_len(work->response_buf,
			sizeof(struct smb2_hdr) + new_len - len);
	rsp->NextCommand = cpu_to_le32(new_len);

	work->next_smb2_rcv_hdr_off += next_hdr_offset;
	work->next_smb2_rsp_hdr_off += new_len;
	ksmbd_debug(SMB,
		    "Compound req new_len = %d rcv off = %d rsp off = %d\n",
		    new_len, work->next_smb2_rcv_hdr_off,
		    work->next_smb2_rsp_hdr_off);

	rsp_hdr = ksmbd_resp_buf_next(work);
	rcv_hdr = ksmbd_req_buf_next(work);

	if (!(rcv_hdr->Flags & SMB2_FLAGS_RELATED_OPERATIONS)) {
		ksmbd_debug(SMB, "related flag should be set\n");
		work->compound_fid = KSMBD_NO_FID;
		work->compound_pfid = KSMBD_NO_FID;
	}
	memset((char *)rsp_hdr, 0, sizeof(struct smb2_hdr) + 2);
	rsp_hdr->ProtocolId = SMB2_PROTO_NUMBER;
	rsp_hdr->StructureSize = SMB2_HEADER_STRUCTURE_SIZE;
	rsp_hdr->Command = rcv_hdr->Command;

	/*
	 * Message is response. We don't grant oplock yet.
	 */
	rsp_hdr->Flags = (SMB2_FLAGS_SERVER_TO_REDIR |
				SMB2_FLAGS_RELATED_OPERATIONS);
	rsp_hdr->NextCommand = 0;
	rsp_hdr->MessageId = rcv_hdr->MessageId;
	rsp_hdr->Id.SyncId.ProcessId = rcv_hdr->Id.SyncId.ProcessId;
	rsp_hdr->Id.SyncId.TreeId = rcv_hdr->Id.SyncId.TreeId;
	rsp_hdr->SessionId = rcv_hdr->SessionId;
	memcpy(rsp_hdr->Signature, rcv_hdr->Signature, 16);
}

/**
 * is_chained_smb2_message() - check for chained command
 * @work:	smb work containing smb request buffer
 *
 * Return:      true if chained request, otherwise false
 */
bool is_chained_smb2_message(struct ksmbd_work *work)
{
	struct smb2_hdr *hdr = smb2_get_msg(work->request_buf);
	unsigned int len, next_cmd;

	if (hdr->ProtocolId != SMB2_PROTO_NUMBER)
		return false;

	hdr = ksmbd_req_buf_next(work);
	next_cmd = le32_to_cpu(hdr->NextCommand);
	if (next_cmd > 0) {
		if ((u64)work->next_smb2_rcv_hdr_off + next_cmd +
			__SMB2_HEADER_STRUCTURE_SIZE >
		    get_rfc1002_len(work->request_buf)) {
			pr_err("next command(%u) offset exceeds smb msg size\n",
			       next_cmd);
			return false;
		}

		if ((u64)get_rfc1002_len(work->response_buf) + MAX_CIFS_SMALL_BUFFER_SIZE >
		    work->response_sz) {
			pr_err("next response offset exceeds response buffer size\n");
			return false;
		}

		ksmbd_debug(SMB, "got SMB2 chained command\n");
		init_chained_smb2_rsp(work);
		return true;
	} else if (work->next_smb2_rcv_hdr_off) {
		/*
		 * This is last request in chained command,
		 * align response to 8 byte
		 */
		len = ALIGN(get_rfc1002_len(work->response_buf), 8);
		len = len - get_rfc1002_len(work->response_buf);
		if (len) {
			ksmbd_debug(SMB, "padding len %u\n", len);
			inc_rfc1001_len(work->response_buf, len);
			if (work->aux_payload_sz)
				work->aux_payload_sz += len;
		}
	}
	return false;
}

/**
 * init_smb2_rsp_hdr() - initialize smb2 response
 * @work:	smb work containing smb request buffer
 *
 * Return:      0
 */
int init_smb2_rsp_hdr(struct ksmbd_work *work)
{
	struct smb2_hdr *rsp_hdr = smb2_get_msg(work->response_buf);
	struct smb2_hdr *rcv_hdr = smb2_get_msg(work->request_buf);
	struct ksmbd_conn *conn = work->conn;

	memset(rsp_hdr, 0, sizeof(struct smb2_hdr) + 2);
	*(__be32 *)work->response_buf =
		cpu_to_be32(conn->vals->header_size);
	rsp_hdr->ProtocolId = rcv_hdr->ProtocolId;
	rsp_hdr->StructureSize = SMB2_HEADER_STRUCTURE_SIZE;
	rsp_hdr->Command = rcv_hdr->Command;

	/*
	 * Message is response. We don't grant oplock yet.
	 */
	rsp_hdr->Flags = (SMB2_FLAGS_SERVER_TO_REDIR);
	rsp_hdr->NextCommand = 0;
	rsp_hdr->MessageId = rcv_hdr->MessageId;
	rsp_hdr->Id.SyncId.ProcessId = rcv_hdr->Id.SyncId.ProcessId;
	rsp_hdr->Id.SyncId.TreeId = rcv_hdr->Id.SyncId.TreeId;
	rsp_hdr->SessionId = rcv_hdr->SessionId;
	memcpy(rsp_hdr->Signature, rcv_hdr->Signature, 16);

	work->syncronous = true;
	if (work->async_id) {
		ksmbd_release_id(&conn->async_ida, work->async_id);
		work->async_id = 0;
	}

	return 0;
}

/**
 * smb2_allocate_rsp_buf() - allocate smb2 response buffer
 * @work:	smb work containing smb request buffer
 *
 * Return:      0 on success, otherwise -ENOMEM
 */
int smb2_allocate_rsp_buf(struct ksmbd_work *work)
{
	struct smb2_hdr *hdr = smb2_get_msg(work->request_buf);
	size_t small_sz = MAX_CIFS_SMALL_BUFFER_SIZE;
	size_t large_sz = small_sz + work->conn->vals->max_trans_size;
	size_t sz = small_sz;
	int cmd = le16_to_cpu(hdr->Command);

	if (cmd == SMB2_IOCTL_HE || cmd == SMB2_QUERY_DIRECTORY_HE)
		sz = large_sz;

	if (cmd == SMB2_QUERY_INFO_HE) {
		struct smb2_query_info_req *req;

		req = smb2_get_msg(work->request_buf);
		if (req->InfoType == SMB2_O_INFO_FILE &&
		    (req->FileInfoClass == FILE_FULL_EA_INFORMATION ||
		     req->FileInfoClass == FILE_ALL_INFORMATION))
			sz = large_sz;
	}

	/* allocate large response buf for chained commands */
	if (le32_to_cpu(hdr->NextCommand) > 0)
		sz = large_sz;

	work->response_buf = kvmalloc(sz, GFP_KERNEL | __GFP_ZERO);
	if (!work->response_buf)
		return -ENOMEM;

	work->response_sz = sz;
	return 0;
}

/**
 * smb2_check_user_session() - check for valid session for a user
 * @work:	smb work containing smb request buffer
 *
 * Return:      0 on success, otherwise error
 */
int smb2_check_user_session(struct ksmbd_work *work)
{
	struct smb2_hdr *req_hdr = smb2_get_msg(work->request_buf);
	struct ksmbd_conn *conn = work->conn;
	unsigned int cmd = conn->ops->get_cmd_val(work);
	unsigned long long sess_id;

	work->sess = NULL;
	/*
	 * SMB2_ECHO, SMB2_NEGOTIATE, SMB2_SESSION_SETUP command do not
	 * require a session id, so no need to validate user session's for
	 * these commands.
	 */
	if (cmd == SMB2_ECHO_HE || cmd == SMB2_NEGOTIATE_HE ||
	    cmd == SMB2_SESSION_SETUP_HE)
		return 0;

	if (!ksmbd_conn_good(work))
		return -EINVAL;

	sess_id = le64_to_cpu(req_hdr->SessionId);
	/* Check for validity of user session */
	work->sess = ksmbd_session_lookup_all(conn, sess_id);
	if (work->sess)
		return 1;
	ksmbd_debug(SMB, "Invalid user session, Uid %llu\n", sess_id);
	return -EINVAL;
}

static void destroy_previous_session(struct ksmbd_user *user, u64 id)
{
	struct ksmbd_session *prev_sess = ksmbd_session_lookup_slowpath(id);
	struct ksmbd_user *prev_user;

	if (!prev_sess)
		return;

	prev_user = prev_sess->user;

	if (!prev_user ||
	    strcmp(user->name, prev_user->name) ||
	    user->passkey_sz != prev_user->passkey_sz ||
	    memcmp(user->passkey, prev_user->passkey, user->passkey_sz)) {
		put_session(prev_sess);
		return;
	}

	put_session(prev_sess);
	ksmbd_session_destroy(prev_sess);
}

/**
 * smb2_get_name() - get filename string from on the wire smb format
 * @src:	source buffer
 * @maxlen:	maxlen of source string
 * @local_nls:	nls_table pointer
 *
 * Return:      matching converted filename on success, otherwise error ptr
 */
static char *
smb2_get_name(const char *src, const int maxlen, struct nls_table *local_nls)
{
	char *name;

	name = smb_strndup_from_utf16(src, maxlen, 1, local_nls);
	if (IS_ERR(name)) {
		pr_err("failed to get name %ld\n", PTR_ERR(name));
		return name;
	}

	ksmbd_conv_path_to_unix(name);
	ksmbd_strip_last_slash(name);
	return name;
}

int setup_async_work(struct ksmbd_work *work, void (*fn)(void **), void **arg)
{
	struct smb2_hdr *rsp_hdr;
	struct ksmbd_conn *conn = work->conn;
	int id;

	rsp_hdr = smb2_get_msg(work->response_buf);
	rsp_hdr->Flags |= SMB2_FLAGS_ASYNC_COMMAND;

	id = ksmbd_acquire_async_msg_id(&conn->async_ida);
	if (id < 0) {
		pr_err("Failed to alloc async message id\n");
		return id;
	}
	work->syncronous = false;
	work->async_id = id;
	rsp_hdr->Id.AsyncId = cpu_to_le64(id);

	ksmbd_debug(SMB,
		    "Send interim Response to inform async request id : %d\n",
		    work->async_id);

	work->cancel_fn = fn;
	work->cancel_argv = arg;

	if (list_empty(&work->async_request_entry)) {
		spin_lock(&conn->request_lock);
		list_add_tail(&work->async_request_entry, &conn->async_requests);
		spin_unlock(&conn->request_lock);
	}

	return 0;
}

void smb2_send_interim_resp(struct ksmbd_work *work, __le32 status)
{
	struct smb2_hdr *rsp_hdr;

	rsp_hdr = smb2_get_msg(work->response_buf);
	smb2_set_err_rsp(work);
	rsp_hdr->Status = status;

	work->multiRsp = 1;
	ksmbd_conn_write(work);
	rsp_hdr->Status = 0;
	work->multiRsp = 0;
}

static __le32 smb2_get_reparse_tag_special_file(umode_t mode)
{
	if (S_ISDIR(mode) || S_ISREG(mode))
		return 0;

	if (S_ISLNK(mode))
		return IO_REPARSE_TAG_LX_SYMLINK_LE;
	else if (S_ISFIFO(mode))
		return IO_REPARSE_TAG_LX_FIFO_LE;
	else if (S_ISSOCK(mode))
		return IO_REPARSE_TAG_AF_UNIX_LE;
	else if (S_ISCHR(mode))
		return IO_REPARSE_TAG_LX_CHR_LE;
	else if (S_ISBLK(mode))
		return IO_REPARSE_TAG_LX_BLK_LE;

	return 0;
}

/**
 * smb2_get_dos_mode() - get file mode in dos format from unix mode
 * @stat:	kstat containing file mode
 * @attribute:	attribute flags
 *
 * Return:      converted dos mode
 */
static int smb2_get_dos_mode(struct kstat *stat, int attribute)
{
	int attr = 0;

	if (S_ISDIR(stat->mode)) {
		attr = FILE_ATTRIBUTE_DIRECTORY |
			(attribute & (FILE_ATTRIBUTE_HIDDEN | FILE_ATTRIBUTE_SYSTEM));
	} else {
		attr = (attribute & 0x00005137) | FILE_ATTRIBUTE_ARCHIVE;
		attr &= ~(FILE_ATTRIBUTE_DIRECTORY);
		if (S_ISREG(stat->mode) && (server_conf.share_fake_fscaps &
				FILE_SUPPORTS_SPARSE_FILES))
			attr |= FILE_ATTRIBUTE_SPARSE_FILE;

		if (smb2_get_reparse_tag_special_file(stat->mode))
			attr |= FILE_ATTRIBUTE_REPARSE_POINT;
	}

	return attr;
}

static void build_preauth_ctxt(struct smb2_preauth_neg_context *pneg_ctxt,
			       __le16 hash_id)
{
	pneg_ctxt->ContextType = SMB2_PREAUTH_INTEGRITY_CAPABILITIES;
	pneg_ctxt->DataLength = cpu_to_le16(38);
	pneg_ctxt->HashAlgorithmCount = cpu_to_le16(1);
	pneg_ctxt->Reserved = cpu_to_le32(0);
	pneg_ctxt->SaltLength = cpu_to_le16(SMB311_SALT_SIZE);
	get_random_bytes(pneg_ctxt->Salt, SMB311_SALT_SIZE);
	pneg_ctxt->HashAlgorithms = hash_id;
}

static void build_encrypt_ctxt(struct smb2_encryption_neg_context *pneg_ctxt,
			       __le16 cipher_type)
{
	pneg_ctxt->ContextType = SMB2_ENCRYPTION_CAPABILITIES;
	pneg_ctxt->DataLength = cpu_to_le16(4);
	pneg_ctxt->Reserved = cpu_to_le32(0);
	pneg_ctxt->CipherCount = cpu_to_le16(1);
	pneg_ctxt->Ciphers[0] = cipher_type;
}

static void build_compression_ctxt(struct smb2_compression_capabilities_context *pneg_ctxt,
				   __le16 comp_algo)
{
	pneg_ctxt->ContextType = SMB2_COMPRESSION_CAPABILITIES;
	pneg_ctxt->DataLength =
		cpu_to_le16(sizeof(struct smb2_compression_capabilities_context)
			- sizeof(struct smb2_neg_context));
	pneg_ctxt->Reserved = cpu_to_le32(0);
	pneg_ctxt->CompressionAlgorithmCount = cpu_to_le16(1);
	pneg_ctxt->Flags = cpu_to_le32(0);
	pneg_ctxt->CompressionAlgorithms[0] = comp_algo;
}

static void build_sign_cap_ctxt(struct smb2_signing_capabilities *pneg_ctxt,
				__le16 sign_algo)
{
	pneg_ctxt->ContextType = SMB2_SIGNING_CAPABILITIES;
	pneg_ctxt->DataLength =
		cpu_to_le16((sizeof(struct smb2_signing_capabilities) + 2)
			- sizeof(struct smb2_neg_context));
	pneg_ctxt->Reserved = cpu_to_le32(0);
	pneg_ctxt->SigningAlgorithmCount = cpu_to_le16(1);
	pneg_ctxt->SigningAlgorithms[0] = sign_algo;
}

static void build_posix_ctxt(struct smb2_posix_neg_context *pneg_ctxt)
{
	pneg_ctxt->ContextType = SMB2_POSIX_EXTENSIONS_AVAILABLE;
	pneg_ctxt->DataLength = cpu_to_le16(POSIX_CTXT_DATA_LEN);
	/* SMB2_CREATE_TAG_POSIX is "0x93AD25509CB411E7B42383DE968BCD7C" */
	pneg_ctxt->Name[0] = 0x93;
	pneg_ctxt->Name[1] = 0xAD;
	pneg_ctxt->Name[2] = 0x25;
	pneg_ctxt->Name[3] = 0x50;
	pneg_ctxt->Name[4] = 0x9C;
	pneg_ctxt->Name[5] = 0xB4;
	pneg_ctxt->Name[6] = 0x11;
	pneg_ctxt->Name[7] = 0xE7;
	pneg_ctxt->Name[8] = 0xB4;
	pneg_ctxt->Name[9] = 0x23;
	pneg_ctxt->Name[10] = 0x83;
	pneg_ctxt->Name[11] = 0xDE;
	pneg_ctxt->Name[12] = 0x96;
	pneg_ctxt->Name[13] = 0x8B;
	pneg_ctxt->Name[14] = 0xCD;
	pneg_ctxt->Name[15] = 0x7C;
}

static void assemble_neg_contexts(struct ksmbd_conn *conn,
				  struct smb2_negotiate_rsp *rsp,
				  void *smb2_buf_len)
{
	char *pneg_ctxt = (char *)rsp +
			le32_to_cpu(rsp->NegotiateContextOffset);
	int neg_ctxt_cnt = 1;
	int ctxt_size;

	ksmbd_debug(SMB,
		    "assemble SMB2_PREAUTH_INTEGRITY_CAPABILITIES context\n");
	build_preauth_ctxt((struct smb2_preauth_neg_context *)pneg_ctxt,
			   conn->preauth_info->Preauth_HashId);
	rsp->NegotiateContextCount = cpu_to_le16(neg_ctxt_cnt);
	inc_rfc1001_len(smb2_buf_len, AUTH_GSS_PADDING);
	ctxt_size = sizeof(struct smb2_preauth_neg_context);
	/* Round to 8 byte boundary */
	pneg_ctxt += round_up(sizeof(struct smb2_preauth_neg_context), 8);

	if (conn->cipher_type) {
		ctxt_size = round_up(ctxt_size, 8);
		ksmbd_debug(SMB,
			    "assemble SMB2_ENCRYPTION_CAPABILITIES context\n");
		build_encrypt_ctxt((struct smb2_encryption_neg_context *)pneg_ctxt,
				   conn->cipher_type);
		rsp->NegotiateContextCount = cpu_to_le16(++neg_ctxt_cnt);
		ctxt_size += sizeof(struct smb2_encryption_neg_context) + 2;
		/* Round to 8 byte boundary */
		pneg_ctxt +=
			round_up(sizeof(struct smb2_encryption_neg_context) + 2,
				 8);
	}

	if (conn->compress_algorithm) {
		ctxt_size = round_up(ctxt_size, 8);
		ksmbd_debug(SMB,
			    "assemble SMB2_COMPRESSION_CAPABILITIES context\n");
		/* Temporarily set to SMB3_COMPRESS_NONE */
		build_compression_ctxt((struct smb2_compression_capabilities_context *)pneg_ctxt,
				       conn->compress_algorithm);
		rsp->NegotiateContextCount = cpu_to_le16(++neg_ctxt_cnt);
		ctxt_size += sizeof(struct smb2_compression_capabilities_context) + 2;
		/* Round to 8 byte boundary */
		pneg_ctxt += round_up(sizeof(struct smb2_compression_capabilities_context) + 2,
				      8);
	}

	if (conn->posix_ext_supported) {
		ctxt_size = round_up(ctxt_size, 8);
		ksmbd_debug(SMB,
			    "assemble SMB2_POSIX_EXTENSIONS_AVAILABLE context\n");
		build_posix_ctxt((struct smb2_posix_neg_context *)pneg_ctxt);
		rsp->NegotiateContextCount = cpu_to_le16(++neg_ctxt_cnt);
		ctxt_size += sizeof(struct smb2_posix_neg_context);
		/* Round to 8 byte boundary */
		pneg_ctxt += round_up(sizeof(struct smb2_posix_neg_context), 8);
	}

	if (conn->signing_negotiated) {
		ctxt_size = round_up(ctxt_size, 8);
		ksmbd_debug(SMB,
			    "assemble SMB2_SIGNING_CAPABILITIES context\n");
		build_sign_cap_ctxt((struct smb2_signing_capabilities *)pneg_ctxt,
				    conn->signing_algorithm);
		rsp->NegotiateContextCount = cpu_to_le16(++neg_ctxt_cnt);
		ctxt_size += sizeof(struct smb2_signing_capabilities) + 2;
	}

	inc_rfc1001_len(smb2_buf_len, ctxt_size);
}

static __le32 decode_preauth_ctxt(struct ksmbd_conn *conn,
				  struct smb2_preauth_neg_context *pneg_ctxt)
{
	__le32 err = STATUS_NO_PREAUTH_INTEGRITY_HASH_OVERLAP;

	if (pneg_ctxt->HashAlgorithms == SMB2_PREAUTH_INTEGRITY_SHA512) {
		conn->preauth_info->Preauth_HashId =
			SMB2_PREAUTH_INTEGRITY_SHA512;
		err = STATUS_SUCCESS;
	}

	return err;
}

static void decode_encrypt_ctxt(struct ksmbd_conn *conn,
				struct smb2_encryption_neg_context *pneg_ctxt,
				int len_of_ctxts)
{
	int cph_cnt = le16_to_cpu(pneg_ctxt->CipherCount);
	int i, cphs_size = cph_cnt * sizeof(__le16);

	conn->cipher_type = 0;

	if (sizeof(struct smb2_encryption_neg_context) + cphs_size >
	    len_of_ctxts) {
		pr_err("Invalid cipher count(%d)\n", cph_cnt);
		return;
	}

	if (!(server_conf.flags & KSMBD_GLOBAL_FLAG_SMB2_ENCRYPTION))
		return;

	for (i = 0; i < cph_cnt; i++) {
		if (pneg_ctxt->Ciphers[i] == SMB2_ENCRYPTION_AES128_GCM ||
		    pneg_ctxt->Ciphers[i] == SMB2_ENCRYPTION_AES128_CCM ||
		    pneg_ctxt->Ciphers[i] == SMB2_ENCRYPTION_AES256_CCM ||
		    pneg_ctxt->Ciphers[i] == SMB2_ENCRYPTION_AES256_GCM) {
			ksmbd_debug(SMB, "Cipher ID = 0x%x\n",
				    pneg_ctxt->Ciphers[i]);
			conn->cipher_type = pneg_ctxt->Ciphers[i];
			break;
		}
	}
}

/**
 * smb3_encryption_negotiated() - checks if server and client agreed on enabling encryption
 * @conn:	smb connection
 *
 * Return:	true if connection should be encrypted, else false
 */
static bool smb3_encryption_negotiated(struct ksmbd_conn *conn)
{
	if (!conn->ops->generate_encryptionkey)
		return false;

	/*
	 * SMB 3.0 and 3.0.2 dialects use the SMB2_GLOBAL_CAP_ENCRYPTION flag.
	 * SMB 3.1.1 uses the cipher_type field.
	 */
	return (conn->vals->capabilities & SMB2_GLOBAL_CAP_ENCRYPTION) ||
	    conn->cipher_type;
}

static void decode_compress_ctxt(struct ksmbd_conn *conn,
				 struct smb2_compression_capabilities_context *pneg_ctxt)
{
	conn->compress_algorithm = SMB3_COMPRESS_NONE;
}

static void decode_sign_cap_ctxt(struct ksmbd_conn *conn,
				 struct smb2_signing_capabilities *pneg_ctxt,
				 int len_of_ctxts)
{
	int sign_algo_cnt = le16_to_cpu(pneg_ctxt->SigningAlgorithmCount);
	int i, sign_alos_size = sign_algo_cnt * sizeof(__le16);

	conn->signing_negotiated = false;

	if (sizeof(struct smb2_signing_capabilities) + sign_alos_size >
	    len_of_ctxts) {
		pr_err("Invalid signing algorithm count(%d)\n", sign_algo_cnt);
		return;
	}

	for (i = 0; i < sign_algo_cnt; i++) {
		if (pneg_ctxt->SigningAlgorithms[i] == SIGNING_ALG_HMAC_SHA256_LE ||
		    pneg_ctxt->SigningAlgorithms[i] == SIGNING_ALG_AES_CMAC_LE) {
			ksmbd_debug(SMB, "Signing Algorithm ID = 0x%x\n",
				    pneg_ctxt->SigningAlgorithms[i]);
			conn->signing_negotiated = true;
			conn->signing_algorithm =
				pneg_ctxt->SigningAlgorithms[i];
			break;
		}
	}
}

static __le32 deassemble_neg_contexts(struct ksmbd_conn *conn,
				      struct smb2_negotiate_req *req,
				      int len_of_smb)
{
	/* +4 is to account for the RFC1001 len field */
	struct smb2_neg_context *pctx = (struct smb2_neg_context *)req;
	int i = 0, len_of_ctxts;
	int offset = le32_to_cpu(req->NegotiateContextOffset);
	int neg_ctxt_cnt = le16_to_cpu(req->NegotiateContextCount);
	__le32 status = STATUS_INVALID_PARAMETER;

	ksmbd_debug(SMB, "decoding %d negotiate contexts\n", neg_ctxt_cnt);
	if (len_of_smb <= offset) {
		ksmbd_debug(SMB, "Invalid response: negotiate context offset\n");
		return status;
	}

	len_of_ctxts = len_of_smb - offset;

	while (i++ < neg_ctxt_cnt) {
		int clen;

		/* check that offset is not beyond end of SMB */
		if (len_of_ctxts == 0)
			break;

		if (len_of_ctxts < sizeof(struct smb2_neg_context))
			break;

		pctx = (struct smb2_neg_context *)((char *)pctx + offset);
		clen = le16_to_cpu(pctx->DataLength);
		if (clen + sizeof(struct smb2_neg_context) > len_of_ctxts)
			break;

		if (pctx->ContextType == SMB2_PREAUTH_INTEGRITY_CAPABILITIES) {
			ksmbd_debug(SMB,
				    "deassemble SMB2_PREAUTH_INTEGRITY_CAPABILITIES context\n");
			if (conn->preauth_info->Preauth_HashId)
				break;

			status = decode_preauth_ctxt(conn,
						     (struct smb2_preauth_neg_context *)pctx);
			if (status != STATUS_SUCCESS)
				break;
		} else if (pctx->ContextType == SMB2_ENCRYPTION_CAPABILITIES) {
			ksmbd_debug(SMB,
				    "deassemble SMB2_ENCRYPTION_CAPABILITIES context\n");
			if (conn->cipher_type)
				break;

			decode_encrypt_ctxt(conn,
					    (struct smb2_encryption_neg_context *)pctx,
					    len_of_ctxts);
		} else if (pctx->ContextType == SMB2_COMPRESSION_CAPABILITIES) {
			ksmbd_debug(SMB,
				    "deassemble SMB2_COMPRESSION_CAPABILITIES context\n");
			if (conn->compress_algorithm)
				break;

			decode_compress_ctxt(conn,
					     (struct smb2_compression_capabilities_context *)pctx);
		} else if (pctx->ContextType == SMB2_NETNAME_NEGOTIATE_CONTEXT_ID) {
			ksmbd_debug(SMB,
				    "deassemble SMB2_NETNAME_NEGOTIATE_CONTEXT_ID context\n");
		} else if (pctx->ContextType == SMB2_POSIX_EXTENSIONS_AVAILABLE) {
			ksmbd_debug(SMB,
				    "deassemble SMB2_POSIX_EXTENSIONS_AVAILABLE context\n");
			conn->posix_ext_supported = true;
		} else if (pctx->ContextType == SMB2_SIGNING_CAPABILITIES) {
			ksmbd_debug(SMB,
				    "deassemble SMB2_SIGNING_CAPABILITIES context\n");
			decode_sign_cap_ctxt(conn,
					     (struct smb2_signing_capabilities *)pctx,
					     len_of_ctxts);
		}

		/* offsets must be 8 byte aligned */
		clen = (clen + 7) & ~0x7;
		offset = clen + sizeof(struct smb2_neg_context);
		len_of_ctxts -= clen + sizeof(struct smb2_neg_context);
	}
	return status;
}

/**
 * smb2_handle_negotiate() - handler for smb2 negotiate command
 * @work:	smb work containing smb request buffer
 *
 * Return:      0
 */
int smb2_handle_negotiate(struct ksmbd_work *work)
{
	struct ksmbd_conn *conn = work->conn;
	struct smb2_negotiate_req *req = smb2_get_msg(work->request_buf);
	struct smb2_negotiate_rsp *rsp = smb2_get_msg(work->response_buf);
	int rc = 0;
	unsigned int smb2_buf_len, smb2_neg_size;
	__le32 status;

	ksmbd_debug(SMB, "Received negotiate request\n");
	conn->need_neg = false;
	if (ksmbd_conn_good(work)) {
		pr_err("conn->tcp_status is already in CifsGood State\n");
		work->send_no_response = 1;
		return rc;
	}

	if (req->DialectCount == 0) {
		pr_err("malformed packet\n");
		rsp->hdr.Status = STATUS_INVALID_PARAMETER;
		rc = -EINVAL;
		goto err_out;
	}

	smb2_buf_len = get_rfc1002_len(work->request_buf);
	smb2_neg_size = offsetof(struct smb2_negotiate_req, Dialects);
	if (smb2_neg_size > smb2_buf_len) {
		rsp->hdr.Status = STATUS_INVALID_PARAMETER;
		rc = -EINVAL;
		goto err_out;
	}

	if (conn->dialect == SMB311_PROT_ID) {
		unsigned int nego_ctxt_off = le32_to_cpu(req->NegotiateContextOffset);

		if (smb2_buf_len < nego_ctxt_off) {
			rsp->hdr.Status = STATUS_INVALID_PARAMETER;
			rc = -EINVAL;
			goto err_out;
		}

		if (smb2_neg_size > nego_ctxt_off) {
			rsp->hdr.Status = STATUS_INVALID_PARAMETER;
			rc = -EINVAL;
			goto err_out;
		}

		if (smb2_neg_size + le16_to_cpu(req->DialectCount) * sizeof(__le16) >
		    nego_ctxt_off) {
			rsp->hdr.Status = STATUS_INVALID_PARAMETER;
			rc = -EINVAL;
			goto err_out;
		}
	} else {
		if (smb2_neg_size + le16_to_cpu(req->DialectCount) * sizeof(__le16) >
		    smb2_buf_len) {
			rsp->hdr.Status = STATUS_INVALID_PARAMETER;
			rc = -EINVAL;
			goto err_out;
		}
	}

	conn->cli_cap = le32_to_cpu(req->Capabilities);
	switch (conn->dialect) {
	case SMB311_PROT_ID:
		conn->preauth_info =
			kzalloc(sizeof(struct preauth_integrity_info),
				GFP_KERNEL);
		if (!conn->preauth_info) {
			rc = -ENOMEM;
			rsp->hdr.Status = STATUS_INVALID_PARAMETER;
			goto err_out;
		}

		status = deassemble_neg_contexts(conn, req,
						 get_rfc1002_len(work->request_buf));
		if (status != STATUS_SUCCESS) {
			pr_err("deassemble_neg_contexts error(0x%x)\n",
			       status);
			rsp->hdr.Status = status;
			rc = -EINVAL;
			goto err_out;
		}

		rc = init_smb3_11_server(conn);
		if (rc < 0) {
			rsp->hdr.Status = STATUS_INVALID_PARAMETER;
			goto err_out;
		}

		ksmbd_gen_preauth_integrity_hash(conn,
						 work->request_buf,
						 conn->preauth_info->Preauth_HashValue);
		rsp->NegotiateContextOffset =
				cpu_to_le32(OFFSET_OF_NEG_CONTEXT);
		assemble_neg_contexts(conn, rsp, work->response_buf);
		break;
	case SMB302_PROT_ID:
		init_smb3_02_server(conn);
		break;
	case SMB30_PROT_ID:
		init_smb3_0_server(conn);
		break;
	case SMB21_PROT_ID:
		init_smb2_1_server(conn);
		break;
	case SMB2X_PROT_ID:
	case BAD_PROT_ID:
	default:
		ksmbd_debug(SMB, "Server dialect :0x%x not supported\n",
			    conn->dialect);
		rsp->hdr.Status = STATUS_NOT_SUPPORTED;
		rc = -EINVAL;
		goto err_out;
	}
	rsp->Capabilities = cpu_to_le32(conn->vals->capabilities);

	/* For stats */
	conn->connection_type = conn->dialect;

	rsp->MaxTransactSize = cpu_to_le32(conn->vals->max_trans_size);
	rsp->MaxReadSize = cpu_to_le32(conn->vals->max_read_size);
	rsp->MaxWriteSize = cpu_to_le32(conn->vals->max_write_size);

	memcpy(conn->ClientGUID, req->ClientGUID,
			SMB2_CLIENT_GUID_SIZE);
	conn->cli_sec_mode = le16_to_cpu(req->SecurityMode);

	rsp->StructureSize = cpu_to_le16(65);
	rsp->DialectRevision = cpu_to_le16(conn->dialect);
	/* Not setting conn guid rsp->ServerGUID, as it
	 * not used by client for identifying server
	 */
	memset(rsp->ServerGUID, 0, SMB2_CLIENT_GUID_SIZE);

	rsp->SystemTime = cpu_to_le64(ksmbd_systime());
	rsp->ServerStartTime = 0;
	ksmbd_debug(SMB, "negotiate context offset %d, count %d\n",
		    le32_to_cpu(rsp->NegotiateContextOffset),
		    le16_to_cpu(rsp->NegotiateContextCount));

	rsp->SecurityBufferOffset = cpu_to_le16(128);
	rsp->SecurityBufferLength = cpu_to_le16(AUTH_GSS_LENGTH);
	ksmbd_copy_gss_neg_header((char *)(&rsp->hdr) +
				  le16_to_cpu(rsp->SecurityBufferOffset));
	inc_rfc1001_len(work->response_buf, sizeof(struct smb2_negotiate_rsp) -
			sizeof(struct smb2_hdr) - sizeof(rsp->Buffer) +
			 AUTH_GSS_LENGTH);
	rsp->SecurityMode = SMB2_NEGOTIATE_SIGNING_ENABLED_LE;
	conn->use_spnego = true;

	if ((server_conf.signing == KSMBD_CONFIG_OPT_AUTO ||
	     server_conf.signing == KSMBD_CONFIG_OPT_DISABLED) &&
	    req->SecurityMode & SMB2_NEGOTIATE_SIGNING_REQUIRED_LE)
		conn->sign = true;
	else if (server_conf.signing == KSMBD_CONFIG_OPT_MANDATORY) {
		server_conf.enforced_signing = true;
		rsp->SecurityMode |= SMB2_NEGOTIATE_SIGNING_REQUIRED_LE;
		conn->sign = true;
	}

	conn->srv_sec_mode = le16_to_cpu(rsp->SecurityMode);
	ksmbd_conn_set_need_negotiate(work);

err_out:
	if (rc < 0)
		smb2_set_err_rsp(work);

	return rc;
}

static int alloc_preauth_hash(struct ksmbd_session *sess,
			      struct ksmbd_conn *conn)
{
	if (sess->Preauth_HashValue)
		return 0;

	sess->Preauth_HashValue = kmemdup(conn->preauth_info->Preauth_HashValue,
					  PREAUTH_HASHVALUE_SIZE, GFP_KERNEL);
	if (!sess->Preauth_HashValue)
		return -ENOMEM;

	return 0;
}

static int generate_preauth_hash(struct ksmbd_work *work)
{
	struct ksmbd_conn *conn = work->conn;
	struct ksmbd_session *sess = work->sess;
	u8 *preauth_hash;

	if (conn->dialect != SMB311_PROT_ID)
		return 0;

	if (conn->binding) {
		struct preauth_session *preauth_sess;

		preauth_sess = ksmbd_preauth_session_lookup(conn, sess->id);
		if (!preauth_sess) {
			preauth_sess = ksmbd_preauth_session_alloc(conn, sess->id);
			if (!preauth_sess)
				return -ENOMEM;
		}

		preauth_hash = preauth_sess->Preauth_HashValue;
	} else {
		if (!sess->Preauth_HashValue)
			if (alloc_preauth_hash(sess, conn))
				return -ENOMEM;
		preauth_hash = sess->Preauth_HashValue;
	}

	ksmbd_gen_preauth_integrity_hash(conn, work->request_buf, preauth_hash);
	return 0;
}

static int decode_negotiation_token(struct ksmbd_conn *conn,
				    struct negotiate_message *negblob,
				    size_t sz)
{
	if (!conn->use_spnego)
		return -EINVAL;

	if (ksmbd_decode_negTokenInit((char *)negblob, sz, conn)) {
		if (ksmbd_decode_negTokenTarg((char *)negblob, sz, conn)) {
			conn->auth_mechs |= KSMBD_AUTH_NTLMSSP;
			conn->preferred_auth_mech = KSMBD_AUTH_NTLMSSP;
			conn->use_spnego = false;
		}
	}
	return 0;
}

static int ntlm_negotiate(struct ksmbd_work *work,
			  struct negotiate_message *negblob,
			  size_t negblob_len)
{
	struct smb2_sess_setup_rsp *rsp = smb2_get_msg(work->response_buf);
	struct challenge_message *chgblob;
	unsigned char *spnego_blob = NULL;
	u16 spnego_blob_len;
	char *neg_blob;
	int sz, rc;

	ksmbd_debug(SMB, "negotiate phase\n");
	rc = ksmbd_decode_ntlmssp_neg_blob(negblob, negblob_len, work->conn);
	if (rc)
		return rc;

	sz = le16_to_cpu(rsp->SecurityBufferOffset);
	chgblob =
		(struct challenge_message *)((char *)&rsp->hdr.ProtocolId + sz);
	memset(chgblob, 0, sizeof(struct challenge_message));

	if (!work->conn->use_spnego) {
		sz = ksmbd_build_ntlmssp_challenge_blob(chgblob, work->conn);
		if (sz < 0)
			return -ENOMEM;

		rsp->SecurityBufferLength = cpu_to_le16(sz);
		return 0;
	}

	sz = sizeof(struct challenge_message);
	sz += (strlen(ksmbd_netbios_name()) * 2 + 1 + 4) * 6;

	neg_blob = kzalloc(sz, GFP_KERNEL);
	if (!neg_blob)
		return -ENOMEM;

	chgblob = (struct challenge_message *)neg_blob;
	sz = ksmbd_build_ntlmssp_challenge_blob(chgblob, work->conn);
	if (sz < 0) {
		rc = -ENOMEM;
		goto out;
	}

	rc = build_spnego_ntlmssp_neg_blob(&spnego_blob, &spnego_blob_len,
					   neg_blob, sz);
	if (rc) {
		rc = -ENOMEM;
		goto out;
	}

	sz = le16_to_cpu(rsp->SecurityBufferOffset);
	memcpy((char *)&rsp->hdr.ProtocolId + sz, spnego_blob, spnego_blob_len);
	rsp->SecurityBufferLength = cpu_to_le16(spnego_blob_len);

out:
	kfree(spnego_blob);
	kfree(neg_blob);
	return rc;
}

static struct authenticate_message *user_authblob(struct ksmbd_conn *conn,
						  struct smb2_sess_setup_req *req)
{
	int sz;

	if (conn->use_spnego && conn->mechToken)
		return (struct authenticate_message *)conn->mechToken;

	sz = le16_to_cpu(req->SecurityBufferOffset);
	return (struct authenticate_message *)((char *)&req->hdr.ProtocolId
					       + sz);
}

static struct ksmbd_user *session_user(struct ksmbd_conn *conn,
				       struct smb2_sess_setup_req *req)
{
	struct authenticate_message *authblob;
	struct ksmbd_user *user;
	char *name;
	unsigned int auth_msg_len, name_off, name_len, secbuf_len;

	secbuf_len = le16_to_cpu(req->SecurityBufferLength);
	if (secbuf_len < sizeof(struct authenticate_message)) {
		ksmbd_debug(SMB, "blob len %d too small\n", secbuf_len);
		return NULL;
	}
	authblob = user_authblob(conn, req);
	name_off = le32_to_cpu(authblob->UserName.BufferOffset);
	name_len = le16_to_cpu(authblob->UserName.Length);
	auth_msg_len = le16_to_cpu(req->SecurityBufferOffset) + secbuf_len;

	if (auth_msg_len < (u64)name_off + name_len)
		return NULL;

	name = smb_strndup_from_utf16((const char *)authblob + name_off,
				      name_len,
				      true,
				      conn->local_nls);
	if (IS_ERR(name)) {
		pr_err("cannot allocate memory\n");
		return NULL;
	}

	ksmbd_debug(SMB, "session setup request for user %s\n", name);
	user = ksmbd_login_user(name);
	kfree(name);
	return user;
}

static int ntlm_authenticate(struct ksmbd_work *work)
{
	struct smb2_sess_setup_req *req = smb2_get_msg(work->request_buf);
	struct smb2_sess_setup_rsp *rsp = smb2_get_msg(work->response_buf);
	struct ksmbd_conn *conn = work->conn;
	struct ksmbd_session *sess = work->sess;
	struct channel *chann = NULL;
	struct ksmbd_user *user;
	u64 prev_id;
	int sz, rc;

	ksmbd_debug(SMB, "authenticate phase\n");
	if (conn->use_spnego) {
		unsigned char *spnego_blob;
		u16 spnego_blob_len;

		rc = build_spnego_ntlmssp_auth_blob(&spnego_blob,
						    &spnego_blob_len,
						    0);
		if (rc)
			return -ENOMEM;

		sz = le16_to_cpu(rsp->SecurityBufferOffset);
		memcpy((char *)&rsp->hdr.ProtocolId + sz, spnego_blob, spnego_blob_len);
		rsp->SecurityBufferLength = cpu_to_le16(spnego_blob_len);
		kfree(spnego_blob);
		inc_rfc1001_len(work->response_buf, spnego_blob_len - 1);
	}

	user = session_user(conn, req);
	if (!user) {
		ksmbd_debug(SMB, "Unknown user name or an error\n");
		return -EPERM;
	}

	/* Check for previous session */
	prev_id = le64_to_cpu(req->PreviousSessionId);
	if (prev_id && prev_id != sess->id)
		destroy_previous_session(user, prev_id);

	if (sess->state == SMB2_SESSION_VALID) {
		/*
		 * Reuse session if anonymous try to connect
		 * on reauthetication.
		 */
		if (ksmbd_anonymous_user(user)) {
			ksmbd_free_user(user);
			return 0;
		}

		if (!ksmbd_compare_user(sess->user, user)) {
			ksmbd_free_user(user);
			return -EPERM;
		}
		ksmbd_free_user(user);
	} else {
		sess->user = user;
	}

	if (user_guest(sess->user)) {
		rsp->SessionFlags = SMB2_SESSION_FLAG_IS_GUEST_LE;
	} else {
		struct authenticate_message *authblob;

		authblob = user_authblob(conn, req);
		sz = le16_to_cpu(req->SecurityBufferLength);
		rc = ksmbd_decode_ntlmssp_auth_blob(authblob, sz, conn, sess);
		if (rc) {
			set_user_flag(sess->user, KSMBD_USER_FLAG_BAD_PASSWORD);
			ksmbd_debug(SMB, "authentication failed\n");
			return -EPERM;
		}
	}

	/*
	 * If session state is SMB2_SESSION_VALID, We can assume
	 * that it is reauthentication. And the user/password
	 * has been verified, so return it here.
	 */
	if (sess->state == SMB2_SESSION_VALID) {
		if (conn->binding)
			goto binding_session;
		return 0;
	}

	if ((rsp->SessionFlags != SMB2_SESSION_FLAG_IS_GUEST_LE &&
	     (conn->sign || server_conf.enforced_signing)) ||
	    (req->SecurityMode & SMB2_NEGOTIATE_SIGNING_REQUIRED))
		sess->sign = true;

	if (smb3_encryption_negotiated(conn) &&
			!(req->Flags & SMB2_SESSION_REQ_FLAG_BINDING)) {
		rc = conn->ops->generate_encryptionkey(sess);
		if (rc) {
			ksmbd_debug(SMB,
					"SMB3 encryption key generation failed\n");
			return -EINVAL;
		}
		sess->enc = true;
		rsp->SessionFlags = SMB2_SESSION_FLAG_ENCRYPT_DATA_LE;
		/*
		 * signing is disable if encryption is enable
		 * on this session
		 */
		sess->sign = false;
	}

binding_session:
	if (conn->dialect >= SMB30_PROT_ID) {
		chann = lookup_chann_list(sess, conn);
		if (!chann) {
			chann = kmalloc(sizeof(struct channel), GFP_KERNEL);
			if (!chann)
				return -ENOMEM;

			chann->conn = conn;
			INIT_LIST_HEAD(&chann->chann_list);
			list_add(&chann->chann_list, &sess->ksmbd_chann_list);
		}
	}

	if (conn->ops->generate_signingkey) {
		rc = conn->ops->generate_signingkey(sess, conn);
		if (rc) {
			ksmbd_debug(SMB, "SMB3 signing key generation failed\n");
			return -EINVAL;
		}
	}

	if (!ksmbd_conn_lookup_dialect(conn)) {
		pr_err("fail to verify the dialect\n");
		return -ENOENT;
	}
	return 0;
}

#ifdef CONFIG_SMB_SERVER_KERBEROS5
static int krb5_authenticate(struct ksmbd_work *work)
{
	struct smb2_sess_setup_req *req = smb2_get_msg(work->request_buf);
	struct smb2_sess_setup_rsp *rsp = smb2_get_msg(work->response_buf);
	struct ksmbd_conn *conn = work->conn;
	struct ksmbd_session *sess = work->sess;
	char *in_blob, *out_blob;
	struct channel *chann = NULL;
	u64 prev_sess_id;
	int in_len, out_len;
	int retval;

	in_blob = (char *)&req->hdr.ProtocolId +
		le16_to_cpu(req->SecurityBufferOffset);
	in_len = le16_to_cpu(req->SecurityBufferLength);
	out_blob = (char *)&rsp->hdr.ProtocolId +
		le16_to_cpu(rsp->SecurityBufferOffset);
	out_len = work->response_sz -
		(le16_to_cpu(rsp->SecurityBufferOffset) + 4);

	/* Check previous session */
	prev_sess_id = le64_to_cpu(req->PreviousSessionId);
	if (prev_sess_id && prev_sess_id != sess->id)
		destroy_previous_session(sess->user, prev_sess_id);

	if (sess->state == SMB2_SESSION_VALID)
		ksmbd_free_user(sess->user);

	retval = ksmbd_krb5_authenticate(sess, in_blob, in_len,
					 out_blob, &out_len);
	if (retval) {
		ksmbd_debug(SMB, "krb5 authentication failed\n");
		return -EINVAL;
	}
	rsp->SecurityBufferLength = cpu_to_le16(out_len);
	inc_rfc1001_len(work->response_buf, out_len - 1);

	if ((conn->sign || server_conf.enforced_signing) ||
	    (req->SecurityMode & SMB2_NEGOTIATE_SIGNING_REQUIRED))
		sess->sign = true;

	if (smb3_encryption_negotiated(conn)) {
		retval = conn->ops->generate_encryptionkey(sess);
		if (retval) {
			ksmbd_debug(SMB,
				    "SMB3 encryption key generation failed\n");
			return -EINVAL;
		}
		sess->enc = true;
		rsp->SessionFlags = SMB2_SESSION_FLAG_ENCRYPT_DATA_LE;
		sess->sign = false;
	}

	if (conn->dialect >= SMB30_PROT_ID) {
		chann = lookup_chann_list(sess, conn);
		if (!chann) {
			chann = kmalloc(sizeof(struct channel), GFP_KERNEL);
			if (!chann)
				return -ENOMEM;

			chann->conn = conn;
			INIT_LIST_HEAD(&chann->chann_list);
			list_add(&chann->chann_list, &sess->ksmbd_chann_list);
		}
	}

	if (conn->ops->generate_signingkey) {
		retval = conn->ops->generate_signingkey(sess, conn);
		if (retval) {
			ksmbd_debug(SMB, "SMB3 signing key generation failed\n");
			return -EINVAL;
		}
	}

	if (!ksmbd_conn_lookup_dialect(conn)) {
		pr_err("fail to verify the dialect\n");
		return -ENOENT;
	}
	return 0;
}
#else
static int krb5_authenticate(struct ksmbd_work *work)
{
	return -EOPNOTSUPP;
}
#endif

int smb2_sess_setup(struct ksmbd_work *work)
{
	struct ksmbd_conn *conn = work->conn;
	struct smb2_sess_setup_req *req = smb2_get_msg(work->request_buf);
	struct smb2_sess_setup_rsp *rsp = smb2_get_msg(work->response_buf);
	struct ksmbd_session *sess;
	struct negotiate_message *negblob;
	unsigned int negblob_len, negblob_off;
	int rc = 0;

	ksmbd_debug(SMB, "Received request for session setup\n");

	rsp->StructureSize = cpu_to_le16(9);
	rsp->SessionFlags = 0;
	rsp->SecurityBufferOffset = cpu_to_le16(72);
	rsp->SecurityBufferLength = 0;
	inc_rfc1001_len(work->response_buf, 9);

	if (!req->hdr.SessionId) {
		sess = ksmbd_smb2_session_create();
		if (!sess) {
			rc = -ENOMEM;
			goto out_err;
		}
		rsp->hdr.SessionId = cpu_to_le64(sess->id);
		ksmbd_session_register(conn, sess);
	} else if (conn->dialect >= SMB30_PROT_ID &&
		   (server_conf.flags & KSMBD_GLOBAL_FLAG_SMB3_MULTICHANNEL) &&
		   req->Flags & SMB2_SESSION_REQ_FLAG_BINDING) {
		u64 sess_id = le64_to_cpu(req->hdr.SessionId);

		sess = ksmbd_session_lookup_slowpath(sess_id);
		if (!sess) {
			rc = -ENOENT;
			goto out_err;
		}

		if (conn->dialect != sess->conn->dialect) {
			rc = -EINVAL;
			goto out_err;
		}

		if (!(req->hdr.Flags & SMB2_FLAGS_SIGNED)) {
			rc = -EINVAL;
			goto out_err;
		}

		if (strncmp(conn->ClientGUID, sess->conn->ClientGUID,
			    SMB2_CLIENT_GUID_SIZE)) {
			rc = -ENOENT;
			goto out_err;
		}

		if (sess->state == SMB2_SESSION_IN_PROGRESS) {
			rc = -EACCES;
			goto out_err;
		}

		if (sess->state == SMB2_SESSION_EXPIRED) {
			rc = -EFAULT;
			goto out_err;
		}

		if (ksmbd_session_lookup(conn, sess_id)) {
			rc = -EACCES;
			goto out_err;
		}

		conn->binding = true;
	} else if ((conn->dialect < SMB30_PROT_ID ||
		    server_conf.flags & KSMBD_GLOBAL_FLAG_SMB3_MULTICHANNEL) &&
		   (req->Flags & SMB2_SESSION_REQ_FLAG_BINDING)) {
		sess = NULL;
		rc = -EACCES;
		goto out_err;
	} else {
		sess = ksmbd_session_lookup(conn,
					    le64_to_cpu(req->hdr.SessionId));
		if (!sess) {
			rc = -ENOENT;
			goto out_err;
		}
	}
	work->sess = sess;

	if (sess->state == SMB2_SESSION_EXPIRED)
		sess->state = SMB2_SESSION_IN_PROGRESS;

	negblob_off = le16_to_cpu(req->SecurityBufferOffset);
	negblob_len = le16_to_cpu(req->SecurityBufferLength);
	if (negblob_off < offsetof(struct smb2_sess_setup_req, Buffer) ||
	    negblob_len < offsetof(struct negotiate_message, NegotiateFlags)) {
		rc = -EINVAL;
		goto out_err;
	}

	negblob = (struct negotiate_message *)((char *)&req->hdr.ProtocolId +
			negblob_off);

	if (decode_negotiation_token(conn, negblob, negblob_len) == 0) {
		if (conn->mechToken)
			negblob = (struct negotiate_message *)conn->mechToken;
	}

	if (server_conf.auth_mechs & conn->auth_mechs) {
		rc = generate_preauth_hash(work);
		if (rc)
			goto out_err;

		if (conn->preferred_auth_mech &
				(KSMBD_AUTH_KRB5 | KSMBD_AUTH_MSKRB5)) {
			rc = krb5_authenticate(work);
			if (rc) {
				rc = -EINVAL;
				goto out_err;
			}

			ksmbd_conn_set_good(work);
			sess->state = SMB2_SESSION_VALID;
			kfree(sess->Preauth_HashValue);
			sess->Preauth_HashValue = NULL;
		} else if (conn->preferred_auth_mech == KSMBD_AUTH_NTLMSSP) {
			if (negblob->MessageType == NtLmNegotiate) {
				rc = ntlm_negotiate(work, negblob, negblob_len);
				if (rc)
					goto out_err;
				rsp->hdr.Status =
					STATUS_MORE_PROCESSING_REQUIRED;
				/*
				 * Note: here total size -1 is done as an
				 * adjustment for 0 size blob
				 */
				inc_rfc1001_len(work->response_buf,
						le16_to_cpu(rsp->SecurityBufferLength) - 1);

			} else if (negblob->MessageType == NtLmAuthenticate) {
				rc = ntlm_authenticate(work);
				if (rc)
					goto out_err;

				ksmbd_conn_set_good(work);
				sess->state = SMB2_SESSION_VALID;
				if (conn->binding) {
					struct preauth_session *preauth_sess;

					preauth_sess =
						ksmbd_preauth_session_lookup(conn, sess->id);
					if (preauth_sess) {
						list_del(&preauth_sess->preauth_entry);
						kfree(preauth_sess);
					}
				}
				kfree(sess->Preauth_HashValue);
				sess->Preauth_HashValue = NULL;
			}
		} else {
			/* TODO: need one more negotiation */
			pr_err("Not support the preferred authentication\n");
			rc = -EINVAL;
		}
	} else {
		pr_err("Not support authentication\n");
		rc = -EINVAL;
	}

out_err:
	if (rc == -EINVAL)
		rsp->hdr.Status = STATUS_INVALID_PARAMETER;
	else if (rc == -ENOENT)
		rsp->hdr.Status = STATUS_USER_SESSION_DELETED;
	else if (rc == -EACCES)
		rsp->hdr.Status = STATUS_REQUEST_NOT_ACCEPTED;
	else if (rc == -EFAULT)
		rsp->hdr.Status = STATUS_NETWORK_SESSION_EXPIRED;
	else if (rc == -ENOMEM)
		rsp->hdr.Status = STATUS_INSUFFICIENT_RESOURCES;
	else if (rc)
		rsp->hdr.Status = STATUS_LOGON_FAILURE;

	if (conn->use_spnego && conn->mechToken) {
		kfree(conn->mechToken);
		conn->mechToken = NULL;
	}

	if (rc < 0) {
		/*
		 * SecurityBufferOffset should be set to zero
		 * in session setup error response.
		 */
		rsp->SecurityBufferOffset = 0;

		if (sess) {
			bool try_delay = false;

			/*
			 * To avoid dictionary attacks (repeated session setups rapidly sent) to
			 * connect to server, ksmbd make a delay of a 5 seconds on session setup
			 * failure to make it harder to send enough random connection requests
			 * to break into a server.
			 */
			if (sess->user && sess->user->flags & KSMBD_USER_FLAG_DELAY_SESSION)
				try_delay = true;

			ksmbd_session_destroy(sess);
			work->sess = NULL;
			if (try_delay)
				ssleep(5);
		}
	}

	return rc;
}

/**
 * smb2_tree_connect() - handler for smb2 tree connect command
 * @work:	smb work containing smb request buffer
 *
 * Return:      0 on success, otherwise error
 */
int smb2_tree_connect(struct ksmbd_work *work)
{
	struct ksmbd_conn *conn = work->conn;
	struct smb2_tree_connect_req *req = smb2_get_msg(work->request_buf);
	struct smb2_tree_connect_rsp *rsp = smb2_get_msg(work->response_buf);
	struct ksmbd_session *sess = work->sess;
	char *treename = NULL, *name = NULL;
	struct ksmbd_tree_conn_status status;
	struct ksmbd_share_config *share;
	int rc = -EINVAL;

	treename = smb_strndup_from_utf16(req->Buffer,
					  le16_to_cpu(req->PathLength), true,
					  conn->local_nls);
	if (IS_ERR(treename)) {
		pr_err("treename is NULL\n");
		status.ret = KSMBD_TREE_CONN_STATUS_ERROR;
		goto out_err1;
	}

	name = ksmbd_extract_sharename(treename);
	if (IS_ERR(name)) {
		status.ret = KSMBD_TREE_CONN_STATUS_ERROR;
		goto out_err1;
	}

	ksmbd_debug(SMB, "tree connect request for tree %s treename %s\n",
		    name, treename);

	status = ksmbd_tree_conn_connect(sess, name);
	if (status.ret == KSMBD_TREE_CONN_STATUS_OK)
		rsp->hdr.Id.SyncId.TreeId = cpu_to_le32(status.tree_conn->id);
	else
		goto out_err1;

	share = status.tree_conn->share_conf;
	if (test_share_config_flag(share, KSMBD_SHARE_FLAG_PIPE)) {
		ksmbd_debug(SMB, "IPC share path request\n");
		rsp->ShareType = SMB2_SHARE_TYPE_PIPE;
		rsp->MaximalAccess = FILE_READ_DATA_LE | FILE_READ_EA_LE |
			FILE_EXECUTE_LE | FILE_READ_ATTRIBUTES_LE |
			FILE_DELETE_LE | FILE_READ_CONTROL_LE |
			FILE_WRITE_DAC_LE | FILE_WRITE_OWNER_LE |
			FILE_SYNCHRONIZE_LE;
	} else {
		rsp->ShareType = SMB2_SHARE_TYPE_DISK;
		rsp->MaximalAccess = FILE_READ_DATA_LE | FILE_READ_EA_LE |
			FILE_EXECUTE_LE | FILE_READ_ATTRIBUTES_LE;
		if (test_tree_conn_flag(status.tree_conn,
					KSMBD_TREE_CONN_FLAG_WRITABLE)) {
			rsp->MaximalAccess |= FILE_WRITE_DATA_LE |
				FILE_APPEND_DATA_LE | FILE_WRITE_EA_LE |
				FILE_DELETE_LE | FILE_WRITE_ATTRIBUTES_LE |
				FILE_DELETE_CHILD_LE | FILE_READ_CONTROL_LE |
				FILE_WRITE_DAC_LE | FILE_WRITE_OWNER_LE |
				FILE_SYNCHRONIZE_LE;
		}
	}

	status.tree_conn->maximal_access = le32_to_cpu(rsp->MaximalAccess);
	if (conn->posix_ext_supported)
		status.tree_conn->posix_extensions = true;

out_err1:
	rsp->StructureSize = cpu_to_le16(16);
	rsp->Capabilities = 0;
	rsp->Reserved = 0;
	/* default manual caching */
	rsp->ShareFlags = SMB2_SHAREFLAG_MANUAL_CACHING;
	inc_rfc1001_len(work->response_buf, 16);

	if (!IS_ERR(treename))
		kfree(treename);
	if (!IS_ERR(name))
		kfree(name);

	switch (status.ret) {
	case KSMBD_TREE_CONN_STATUS_OK:
		rsp->hdr.Status = STATUS_SUCCESS;
		rc = 0;
		break;
	case KSMBD_TREE_CONN_STATUS_NO_SHARE:
		rsp->hdr.Status = STATUS_BAD_NETWORK_PATH;
		break;
	case -ENOMEM:
	case KSMBD_TREE_CONN_STATUS_NOMEM:
		rsp->hdr.Status = STATUS_NO_MEMORY;
		break;
	case KSMBD_TREE_CONN_STATUS_ERROR:
	case KSMBD_TREE_CONN_STATUS_TOO_MANY_CONNS:
	case KSMBD_TREE_CONN_STATUS_TOO_MANY_SESSIONS:
		rsp->hdr.Status = STATUS_ACCESS_DENIED;
		break;
	case -EINVAL:
		rsp->hdr.Status = STATUS_INVALID_PARAMETER;
		break;
	default:
		rsp->hdr.Status = STATUS_ACCESS_DENIED;
	}

	return rc;
}

/**
 * smb2_create_open_flags() - convert smb open flags to unix open flags
 * @file_present:	is file already present
 * @access:		file access flags
 * @disposition:	file disposition flags
 * @may_flags:		set with MAY_ flags
 *
 * Return:      file open flags
 */
static int smb2_create_open_flags(bool file_present, __le32 access,
				  __le32 disposition,
				  int *may_flags)
{
	int oflags = O_NONBLOCK | O_LARGEFILE;

	if (access & FILE_READ_DESIRED_ACCESS_LE &&
	    access & FILE_WRITE_DESIRE_ACCESS_LE) {
		oflags |= O_RDWR;
		*may_flags = MAY_OPEN | MAY_READ | MAY_WRITE;
	} else if (access & FILE_WRITE_DESIRE_ACCESS_LE) {
		oflags |= O_WRONLY;
		*may_flags = MAY_OPEN | MAY_WRITE;
	} else {
		oflags |= O_RDONLY;
		*may_flags = MAY_OPEN | MAY_READ;
	}

	if (access == FILE_READ_ATTRIBUTES_LE)
		oflags |= O_PATH;

	if (file_present) {
		switch (disposition & FILE_CREATE_MASK_LE) {
		case FILE_OPEN_LE:
		case FILE_CREATE_LE:
			break;
		case FILE_SUPERSEDE_LE:
		case FILE_OVERWRITE_LE:
		case FILE_OVERWRITE_IF_LE:
			oflags |= O_TRUNC;
			break;
		default:
			break;
		}
	} else {
		switch (disposition & FILE_CREATE_MASK_LE) {
		case FILE_SUPERSEDE_LE:
		case FILE_CREATE_LE:
		case FILE_OPEN_IF_LE:
		case FILE_OVERWRITE_IF_LE:
			oflags |= O_CREAT;
			break;
		case FILE_OPEN_LE:
		case FILE_OVERWRITE_LE:
			oflags &= ~O_CREAT;
			break;
		default:
			break;
		}
	}

	return oflags;
}

/**
 * smb2_tree_disconnect() - handler for smb tree connect request
 * @work:	smb work containing request buffer
 *
 * Return:      0
 */
int smb2_tree_disconnect(struct ksmbd_work *work)
{
	struct smb2_tree_disconnect_rsp *rsp = smb2_get_msg(work->response_buf);
	struct ksmbd_session *sess = work->sess;
	struct ksmbd_tree_connect *tcon = work->tcon;

	rsp->StructureSize = cpu_to_le16(4);
	inc_rfc1001_len(work->response_buf, 4);

	ksmbd_debug(SMB, "request\n");

	if (!tcon) {
		struct smb2_tree_disconnect_req *req =
			smb2_get_msg(work->request_buf);

		ksmbd_debug(SMB, "Invalid tid %d\n", req->hdr.Id.SyncId.TreeId);
		rsp->hdr.Status = STATUS_NETWORK_NAME_DELETED;
		smb2_set_err_rsp(work);
		return 0;
	}

	ksmbd_close_tree_conn_fds(work);
	ksmbd_tree_conn_disconnect(sess, tcon);
	return 0;
}

/**
 * smb2_session_logoff() - handler for session log off request
 * @work:	smb work containing request buffer
 *
 * Return:      0
 */
int smb2_session_logoff(struct ksmbd_work *work)
{
	struct ksmbd_conn *conn = work->conn;
	struct smb2_logoff_rsp *rsp = smb2_get_msg(work->response_buf);
	struct ksmbd_session *sess = work->sess;

	rsp->StructureSize = cpu_to_le16(4);
	inc_rfc1001_len(work->response_buf, 4);

	ksmbd_debug(SMB, "request\n");

	/* setting CifsExiting here may race with start_tcp_sess */
	ksmbd_conn_set_need_reconnect(work);
	ksmbd_close_session_fds(work);
	ksmbd_conn_wait_idle(conn);

	if (ksmbd_tree_conn_session_logoff(sess)) {
		struct smb2_logoff_req *req = smb2_get_msg(work->request_buf);

		ksmbd_debug(SMB, "Invalid tid %d\n", req->hdr.Id.SyncId.TreeId);
		rsp->hdr.Status = STATUS_NETWORK_NAME_DELETED;
		smb2_set_err_rsp(work);
		return 0;
	}

	ksmbd_destroy_file_table(&sess->file_table);
	sess->state = SMB2_SESSION_EXPIRED;

	ksmbd_free_user(sess->user);
	sess->user = NULL;

	/* let start_tcp_sess free connection info now */
	ksmbd_conn_set_need_negotiate(work);
	return 0;
}

/**
 * create_smb2_pipe() - create IPC pipe
 * @work:	smb work containing request buffer
 *
 * Return:      0 on success, otherwise error
 */
static noinline int create_smb2_pipe(struct ksmbd_work *work)
{
	struct smb2_create_rsp *rsp = smb2_get_msg(work->response_buf);
	struct smb2_create_req *req = smb2_get_msg(work->request_buf);
	int id;
	int err;
	char *name;

	name = smb_strndup_from_utf16(req->Buffer, le16_to_cpu(req->NameLength),
				      1, work->conn->local_nls);
	if (IS_ERR(name)) {
		rsp->hdr.Status = STATUS_NO_MEMORY;
		err = PTR_ERR(name);
		goto out;
	}

	id = ksmbd_session_rpc_open(work->sess, name);
	if (id < 0) {
		pr_err("Unable to open RPC pipe: %d\n", id);
		err = id;
		goto out;
	}

	rsp->hdr.Status = STATUS_SUCCESS;
	rsp->StructureSize = cpu_to_le16(89);
	rsp->OplockLevel = SMB2_OPLOCK_LEVEL_NONE;
	rsp->Flags = 0;
	rsp->CreateAction = cpu_to_le32(FILE_OPENED);

	rsp->CreationTime = cpu_to_le64(0);
	rsp->LastAccessTime = cpu_to_le64(0);
	rsp->ChangeTime = cpu_to_le64(0);
	rsp->AllocationSize = cpu_to_le64(0);
	rsp->EndofFile = cpu_to_le64(0);
	rsp->FileAttributes = FILE_ATTRIBUTE_NORMAL_LE;
	rsp->Reserved2 = 0;
	rsp->VolatileFileId = id;
	rsp->PersistentFileId = 0;
	rsp->CreateContextsOffset = 0;
	rsp->CreateContextsLength = 0;

	inc_rfc1001_len(work->response_buf, 88); /* StructureSize - 1*/
	kfree(name);
	return 0;

out:
	switch (err) {
	case -EINVAL:
		rsp->hdr.Status = STATUS_INVALID_PARAMETER;
		break;
	case -ENOSPC:
	case -ENOMEM:
		rsp->hdr.Status = STATUS_NO_MEMORY;
		break;
	}

	if (!IS_ERR(name))
		kfree(name);

	smb2_set_err_rsp(work);
	return err;
}

/**
 * smb2_set_ea() - handler for setting extended attributes using set
 *		info command
 * @eabuf:	set info command buffer
 * @buf_len:	set info command buffer length
 * @path:	dentry path for get ea
 *
 * Return:	0 on success, otherwise error
 */
static int smb2_set_ea(struct smb2_ea_info *eabuf, unsigned int buf_len,
		       struct path *path)
{
	struct user_namespace *user_ns = mnt_user_ns(path->mnt);
	char *attr_name = NULL, *value;
	int rc = 0;
	unsigned int next = 0;

	if (buf_len < sizeof(struct smb2_ea_info) + eabuf->EaNameLength +
			le16_to_cpu(eabuf->EaValueLength))
		return -EINVAL;

	attr_name = kmalloc(XATTR_NAME_MAX + 1, GFP_KERNEL);
	if (!attr_name)
		return -ENOMEM;

	do {
		if (!eabuf->EaNameLength)
			goto next;

		ksmbd_debug(SMB,
			    "name : <%s>, name_len : %u, value_len : %u, next : %u\n",
			    eabuf->name, eabuf->EaNameLength,
			    le16_to_cpu(eabuf->EaValueLength),
			    le32_to_cpu(eabuf->NextEntryOffset));

		if (eabuf->EaNameLength >
		    (XATTR_NAME_MAX - XATTR_USER_PREFIX_LEN)) {
			rc = -EINVAL;
			break;
		}

		memcpy(attr_name, XATTR_USER_PREFIX, XATTR_USER_PREFIX_LEN);
		memcpy(&attr_name[XATTR_USER_PREFIX_LEN], eabuf->name,
		       eabuf->EaNameLength);
		attr_name[XATTR_USER_PREFIX_LEN + eabuf->EaNameLength] = '\0';
		value = (char *)&eabuf->name + eabuf->EaNameLength + 1;

		if (!eabuf->EaValueLength) {
			rc = ksmbd_vfs_casexattr_len(user_ns,
						     path->dentry,
						     attr_name,
						     XATTR_USER_PREFIX_LEN +
						     eabuf->EaNameLength);

			/* delete the EA only when it exits */
			if (rc > 0) {
				rc = ksmbd_vfs_remove_xattr(user_ns,
							    path->dentry,
							    attr_name);

				if (rc < 0) {
					ksmbd_debug(SMB,
						    "remove xattr failed(%d)\n",
						    rc);
					break;
				}
			}

			/* if the EA doesn't exist, just do nothing. */
			rc = 0;
		} else {
			rc = ksmbd_vfs_setxattr(user_ns,
						path->dentry, attr_name, value,
						le16_to_cpu(eabuf->EaValueLength), 0);
			if (rc < 0) {
				ksmbd_debug(SMB,
					    "ksmbd_vfs_setxattr is failed(%d)\n",
					    rc);
				break;
			}
		}

next:
		next = le32_to_cpu(eabuf->NextEntryOffset);
		if (next == 0 || buf_len < next)
			break;
		buf_len -= next;
		eabuf = (struct smb2_ea_info *)((char *)eabuf + next);
		if (next < (u32)eabuf->EaNameLength + le16_to_cpu(eabuf->EaValueLength))
			break;

	} while (next != 0);

	kfree(attr_name);
	return rc;
}

static noinline int smb2_set_stream_name_xattr(struct path *path,
					       struct ksmbd_file *fp,
					       char *stream_name, int s_type)
{
	struct user_namespace *user_ns = mnt_user_ns(path->mnt);
	size_t xattr_stream_size;
	char *xattr_stream_name;
	int rc;

	rc = ksmbd_vfs_xattr_stream_name(stream_name,
					 &xattr_stream_name,
					 &xattr_stream_size,
					 s_type);
	if (rc)
		return rc;

	fp->stream.name = xattr_stream_name;
	fp->stream.size = xattr_stream_size;

	/* Check if there is stream prefix in xattr space */
	rc = ksmbd_vfs_casexattr_len(user_ns,
				     path->dentry,
				     xattr_stream_name,
				     xattr_stream_size);
	if (rc >= 0)
		return 0;

	if (fp->cdoption == FILE_OPEN_LE) {
		ksmbd_debug(SMB, "XATTR stream name lookup failed: %d\n", rc);
		return -EBADF;
	}

	rc = ksmbd_vfs_setxattr(user_ns, path->dentry,
				xattr_stream_name, NULL, 0, 0);
	if (rc < 0)
		pr_err("Failed to store XATTR stream name :%d\n", rc);
	return 0;
}

static int smb2_remove_smb_xattrs(struct path *path)
{
	struct user_namespace *user_ns = mnt_user_ns(path->mnt);
	char *name, *xattr_list = NULL;
	ssize_t xattr_list_len;
	int err = 0;

	xattr_list_len = ksmbd_vfs_listxattr(path->dentry, &xattr_list);
	if (xattr_list_len < 0) {
		goto out;
	} else if (!xattr_list_len) {
		ksmbd_debug(SMB, "empty xattr in the file\n");
		goto out;
	}

	for (name = xattr_list; name - xattr_list < xattr_list_len;
			name += strlen(name) + 1) {
		ksmbd_debug(SMB, "%s, len %zd\n", name, strlen(name));

		if (strncmp(name, XATTR_USER_PREFIX, XATTR_USER_PREFIX_LEN) &&
		    strncmp(&name[XATTR_USER_PREFIX_LEN], DOS_ATTRIBUTE_PREFIX,
			    DOS_ATTRIBUTE_PREFIX_LEN) &&
		    strncmp(&name[XATTR_USER_PREFIX_LEN], STREAM_PREFIX, STREAM_PREFIX_LEN))
			continue;

		err = ksmbd_vfs_remove_xattr(user_ns, path->dentry, name);
		if (err)
			ksmbd_debug(SMB, "remove xattr failed : %s\n", name);
	}
out:
	kvfree(xattr_list);
	return err;
}

static int smb2_create_truncate(struct path *path)
{
	int rc = vfs_truncate(path, 0);

	if (rc) {
		pr_err("vfs_truncate failed, rc %d\n", rc);
		return rc;
	}

	rc = smb2_remove_smb_xattrs(path);
	if (rc == -EOPNOTSUPP)
		rc = 0;
	if (rc)
		ksmbd_debug(SMB,
			    "ksmbd_truncate_stream_name_xattr failed, rc %d\n",
			    rc);
	return rc;
}

static void smb2_new_xattrs(struct ksmbd_tree_connect *tcon, struct path *path,
			    struct ksmbd_file *fp)
{
	struct xattr_dos_attrib da = {0};
	int rc;

	if (!test_share_config_flag(tcon->share_conf,
				    KSMBD_SHARE_FLAG_STORE_DOS_ATTRS))
		return;

	da.version = 4;
	da.attr = le32_to_cpu(fp->f_ci->m_fattr);
	da.itime = da.create_time = fp->create_time;
	da.flags = XATTR_DOSINFO_ATTRIB | XATTR_DOSINFO_CREATE_TIME |
		XATTR_DOSINFO_ITIME;

	rc = ksmbd_vfs_set_dos_attrib_xattr(mnt_user_ns(path->mnt),
					    path->dentry, &da);
	if (rc)
		ksmbd_debug(SMB, "failed to store file attribute into xattr\n");
}

static void smb2_update_xattrs(struct ksmbd_tree_connect *tcon,
			       struct path *path, struct ksmbd_file *fp)
{
	struct xattr_dos_attrib da;
	int rc;

	fp->f_ci->m_fattr &= ~(FILE_ATTRIBUTE_HIDDEN_LE | FILE_ATTRIBUTE_SYSTEM_LE);

	/* get FileAttributes from XATTR_NAME_DOS_ATTRIBUTE */
	if (!test_share_config_flag(tcon->share_conf,
				    KSMBD_SHARE_FLAG_STORE_DOS_ATTRS))
		return;

	rc = ksmbd_vfs_get_dos_attrib_xattr(mnt_user_ns(path->mnt),
					    path->dentry, &da);
	if (rc > 0) {
		fp->f_ci->m_fattr = cpu_to_le32(da.attr);
		fp->create_time = da.create_time;
		fp->itime = da.itime;
	}
}

static int smb2_creat(struct ksmbd_work *work, struct path *path, char *name,
		      int open_flags, umode_t posix_mode, bool is_dir)
{
	struct ksmbd_tree_connect *tcon = work->tcon;
	struct ksmbd_share_config *share = tcon->share_conf;
	umode_t mode;
	int rc;

	if (!(open_flags & O_CREAT))
		return -EBADF;

	ksmbd_debug(SMB, "file does not exist, so creating\n");
	if (is_dir == true) {
		ksmbd_debug(SMB, "creating directory\n");

		mode = share_config_directory_mode(share, posix_mode);
		rc = ksmbd_vfs_mkdir(work, name, mode);
		if (rc)
			return rc;
	} else {
		ksmbd_debug(SMB, "creating regular file\n");

		mode = share_config_create_mode(share, posix_mode);
		rc = ksmbd_vfs_create(work, name, mode);
		if (rc)
			return rc;
	}

	rc = ksmbd_vfs_kern_path(work, name, 0, path, 0);
	if (rc) {
		pr_err("cannot get linux path (%s), err = %d\n",
		       name, rc);
		return rc;
	}
	return 0;
}

static int smb2_create_sd_buffer(struct ksmbd_work *work,
				 struct smb2_create_req *req,
				 struct path *path)
{
	struct create_context *context;
	struct create_sd_buf_req *sd_buf;

	if (!req->CreateContextsOffset)
		return -ENOENT;

	/* Parse SD BUFFER create contexts */
	context = smb2_find_context_vals(req, SMB2_CREATE_SD_BUFFER);
	if (!context)
		return -ENOENT;
	else if (IS_ERR(context))
		return PTR_ERR(context);

	ksmbd_debug(SMB,
		    "Set ACLs using SMB2_CREATE_SD_BUFFER context\n");
	sd_buf = (struct create_sd_buf_req *)context;
	if (le16_to_cpu(context->DataOffset) +
	    le32_to_cpu(context->DataLength) <
	    sizeof(struct create_sd_buf_req))
		return -EINVAL;
	return set_info_sec(work->conn, work->tcon, path, &sd_buf->ntsd,
			    le32_to_cpu(sd_buf->ccontext.DataLength), true);
}

static void ksmbd_acls_fattr(struct smb_fattr *fattr,
			     struct user_namespace *mnt_userns,
			     struct inode *inode)
{
	fattr->cf_uid = i_uid_into_mnt(mnt_userns, inode);
	fattr->cf_gid = i_gid_into_mnt(mnt_userns, inode);
	fattr->cf_mode = inode->i_mode;
	fattr->cf_acls = NULL;
	fattr->cf_dacls = NULL;

	if (IS_ENABLED(CONFIG_FS_POSIX_ACL)) {
		fattr->cf_acls = get_acl(inode, ACL_TYPE_ACCESS);
		if (S_ISDIR(inode->i_mode))
			fattr->cf_dacls = get_acl(inode, ACL_TYPE_DEFAULT);
	}
}

/**
 * smb2_open() - handler for smb file open request
 * @work:	smb work containing request buffer
 *
 * Return:      0 on success, otherwise error
 */
int smb2_open(struct ksmbd_work *work)
{
	struct ksmbd_conn *conn = work->conn;
	struct ksmbd_session *sess = work->sess;
	struct ksmbd_tree_connect *tcon = work->tcon;
	struct smb2_create_req *req;
	struct smb2_create_rsp *rsp;
	struct path path;
	struct ksmbd_share_config *share = tcon->share_conf;
	struct ksmbd_file *fp = NULL;
	struct file *filp = NULL;
	struct user_namespace *user_ns = NULL;
	struct kstat stat;
	struct create_context *context;
	struct lease_ctx_info *lc = NULL;
	struct create_ea_buf_req *ea_buf = NULL;
	struct oplock_info *opinfo;
	__le32 *next_ptr = NULL;
	int req_op_level = 0, open_flags = 0, may_flags = 0, file_info = 0;
	int rc = 0;
	int contxt_cnt = 0, query_disk_id = 0;
	int maximal_access_ctxt = 0, posix_ctxt = 0;
	int s_type = 0;
	int next_off = 0;
	char *name = NULL;
	char *stream_name = NULL;
	bool file_present = false, created = false, already_permitted = false;
	int share_ret, need_truncate = 0;
	u64 time;
	umode_t posix_mode = 0;
	__le32 daccess, maximal_access = 0;

	WORK_BUFFERS(work, req, rsp);

	if (req->hdr.NextCommand && !work->next_smb2_rcv_hdr_off &&
	    (req->hdr.Flags & SMB2_FLAGS_RELATED_OPERATIONS)) {
		ksmbd_debug(SMB, "invalid flag in chained command\n");
		rsp->hdr.Status = STATUS_INVALID_PARAMETER;
		smb2_set_err_rsp(work);
		return -EINVAL;
	}

	if (test_share_config_flag(share, KSMBD_SHARE_FLAG_PIPE)) {
		ksmbd_debug(SMB, "IPC pipe create request\n");
		return create_smb2_pipe(work);
	}

	if (req->NameLength) {
		if ((req->CreateOptions & FILE_DIRECTORY_FILE_LE) &&
		    *(char *)req->Buffer == '\\') {
			pr_err("not allow directory name included leading slash\n");
			rc = -EINVAL;
			goto err_out1;
		}

		name = smb2_get_name(req->Buffer,
				     le16_to_cpu(req->NameLength),
				     work->conn->local_nls);
		if (IS_ERR(name)) {
			rc = PTR_ERR(name);
			if (rc != -ENOMEM)
				rc = -ENOENT;
			name = NULL;
			goto err_out1;
		}

		ksmbd_debug(SMB, "converted name = %s\n", name);
		if (strchr(name, ':')) {
			if (!test_share_config_flag(work->tcon->share_conf,
						    KSMBD_SHARE_FLAG_STREAMS)) {
				rc = -EBADF;
				goto err_out1;
			}
			rc = parse_stream_name(name, &stream_name, &s_type);
			if (rc < 0)
				goto err_out1;
		}

		rc = ksmbd_validate_filename(name);
		if (rc < 0)
			goto err_out1;

		if (ksmbd_share_veto_filename(share, name)) {
			rc = -ENOENT;
			ksmbd_debug(SMB, "Reject open(), vetoed file: %s\n",
				    name);
			goto err_out1;
		}
	} else {
		name = kstrdup("", GFP_KERNEL);
		if (!name) {
			rc = -ENOMEM;
			goto err_out1;
		}
	}

	req_op_level = req->RequestedOplockLevel;
	if (req_op_level == SMB2_OPLOCK_LEVEL_LEASE)
		lc = parse_lease_state(req);

	if (le32_to_cpu(req->ImpersonationLevel) > le32_to_cpu(IL_DELEGATE)) {
		pr_err("Invalid impersonationlevel : 0x%x\n",
		       le32_to_cpu(req->ImpersonationLevel));
		rc = -EIO;
		rsp->hdr.Status = STATUS_BAD_IMPERSONATION_LEVEL;
		goto err_out1;
	}

	if (req->CreateOptions && !(req->CreateOptions & CREATE_OPTIONS_MASK_LE)) {
		pr_err("Invalid create options : 0x%x\n",
		       le32_to_cpu(req->CreateOptions));
		rc = -EINVAL;
		goto err_out1;
	} else {
		if (req->CreateOptions & FILE_SEQUENTIAL_ONLY_LE &&
		    req->CreateOptions & FILE_RANDOM_ACCESS_LE)
			req->CreateOptions = ~(FILE_SEQUENTIAL_ONLY_LE);

		if (req->CreateOptions &
		    (FILE_OPEN_BY_FILE_ID_LE | CREATE_TREE_CONNECTION |
		     FILE_RESERVE_OPFILTER_LE)) {
			rc = -EOPNOTSUPP;
			goto err_out1;
		}

		if (req->CreateOptions & FILE_DIRECTORY_FILE_LE) {
			if (req->CreateOptions & FILE_NON_DIRECTORY_FILE_LE) {
				rc = -EINVAL;
				goto err_out1;
			} else if (req->CreateOptions & FILE_NO_COMPRESSION_LE) {
				req->CreateOptions = ~(FILE_NO_COMPRESSION_LE);
			}
		}
	}

	if (le32_to_cpu(req->CreateDisposition) >
	    le32_to_cpu(FILE_OVERWRITE_IF_LE)) {
		pr_err("Invalid create disposition : 0x%x\n",
		       le32_to_cpu(req->CreateDisposition));
		rc = -EINVAL;
		goto err_out1;
	}

	if (!(req->DesiredAccess & DESIRED_ACCESS_MASK)) {
		pr_err("Invalid desired access : 0x%x\n",
		       le32_to_cpu(req->DesiredAccess));
		rc = -EACCES;
		goto err_out1;
	}

	if (req->FileAttributes && !(req->FileAttributes & FILE_ATTRIBUTE_MASK_LE)) {
		pr_err("Invalid file attribute : 0x%x\n",
		       le32_to_cpu(req->FileAttributes));
		rc = -EINVAL;
		goto err_out1;
	}

	if (req->CreateContextsOffset) {
		/* Parse non-durable handle create contexts */
		context = smb2_find_context_vals(req, SMB2_CREATE_EA_BUFFER);
		if (IS_ERR(context)) {
			rc = PTR_ERR(context);
			goto err_out1;
		} else if (context) {
			ea_buf = (struct create_ea_buf_req *)context;
			if (le16_to_cpu(context->DataOffset) +
			    le32_to_cpu(context->DataLength) <
			    sizeof(struct create_ea_buf_req)) {
				rc = -EINVAL;
				goto err_out1;
			}
			if (req->CreateOptions & FILE_NO_EA_KNOWLEDGE_LE) {
				rsp->hdr.Status = STATUS_ACCESS_DENIED;
				rc = -EACCES;
				goto err_out1;
			}
		}

		context = smb2_find_context_vals(req,
						 SMB2_CREATE_QUERY_MAXIMAL_ACCESS_REQUEST);
		if (IS_ERR(context)) {
			rc = PTR_ERR(context);
			goto err_out1;
		} else if (context) {
			ksmbd_debug(SMB,
				    "get query maximal access context\n");
			maximal_access_ctxt = 1;
		}

		context = smb2_find_context_vals(req,
						 SMB2_CREATE_TIMEWARP_REQUEST);
		if (IS_ERR(context)) {
			rc = PTR_ERR(context);
			goto err_out1;
		} else if (context) {
			ksmbd_debug(SMB, "get timewarp context\n");
			rc = -EBADF;
			goto err_out1;
		}

		if (tcon->posix_extensions) {
			context = smb2_find_context_vals(req,
							 SMB2_CREATE_TAG_POSIX);
			if (IS_ERR(context)) {
				rc = PTR_ERR(context);
				goto err_out1;
			} else if (context) {
				struct create_posix *posix =
					(struct create_posix *)context;
				if (le16_to_cpu(context->DataOffset) +
				    le32_to_cpu(context->DataLength) <
				    sizeof(struct create_posix) - 4) {
					rc = -EINVAL;
					goto err_out1;
				}
				ksmbd_debug(SMB, "get posix context\n");

				posix_mode = le32_to_cpu(posix->Mode);
				posix_ctxt = 1;
			}
		}
	}

	if (ksmbd_override_fsids(work)) {
		rc = -ENOMEM;
		goto err_out1;
	}

	rc = ksmbd_vfs_kern_path(work, name, LOOKUP_NO_SYMLINKS, &path, 1);
	if (!rc) {
		if (req->CreateOptions & FILE_DELETE_ON_CLOSE_LE) {
			/*
			 * If file exists with under flags, return access
			 * denied error.
			 */
			if (req->CreateDisposition == FILE_OVERWRITE_IF_LE ||
			    req->CreateDisposition == FILE_OPEN_IF_LE) {
				rc = -EACCES;
				path_put(&path);
				goto err_out;
			}

			if (!test_tree_conn_flag(tcon, KSMBD_TREE_CONN_FLAG_WRITABLE)) {
				ksmbd_debug(SMB,
					    "User does not have write permission\n");
				rc = -EACCES;
				path_put(&path);
				goto err_out;
			}
		} else if (d_is_symlink(path.dentry)) {
			rc = -EACCES;
			path_put(&path);
			goto err_out;
		}
	}

	if (rc) {
		if (rc != -ENOENT)
			goto err_out;
		ksmbd_debug(SMB, "can not get linux path for %s, rc = %d\n",
			    name, rc);
		rc = 0;
	} else {
		file_present = true;
		user_ns = mnt_user_ns(path.mnt);
		generic_fillattr(user_ns, d_inode(path.dentry), &stat);
	}
	if (stream_name) {
		if (req->CreateOptions & FILE_DIRECTORY_FILE_LE) {
			if (s_type == DATA_STREAM) {
				rc = -EIO;
				rsp->hdr.Status = STATUS_NOT_A_DIRECTORY;
			}
		} else {
			if (S_ISDIR(stat.mode) && s_type == DATA_STREAM) {
				rc = -EIO;
				rsp->hdr.Status = STATUS_FILE_IS_A_DIRECTORY;
			}
		}

		if (req->CreateOptions & FILE_DIRECTORY_FILE_LE &&
		    req->FileAttributes & FILE_ATTRIBUTE_NORMAL_LE) {
			rsp->hdr.Status = STATUS_NOT_A_DIRECTORY;
			rc = -EIO;
		}

		if (rc < 0)
			goto err_out;
	}

	if (file_present && req->CreateOptions & FILE_NON_DIRECTORY_FILE_LE &&
	    S_ISDIR(stat.mode) && !(req->CreateOptions & FILE_DELETE_ON_CLOSE_LE)) {
		ksmbd_debug(SMB, "open() argument is a directory: %s, %x\n",
			    name, req->CreateOptions);
		rsp->hdr.Status = STATUS_FILE_IS_A_DIRECTORY;
		rc = -EIO;
		goto err_out;
	}

	if (file_present && (req->CreateOptions & FILE_DIRECTORY_FILE_LE) &&
	    !(req->CreateDisposition == FILE_CREATE_LE) &&
	    !S_ISDIR(stat.mode)) {
		rsp->hdr.Status = STATUS_NOT_A_DIRECTORY;
		rc = -EIO;
		goto err_out;
	}

	if (!stream_name && file_present &&
	    req->CreateDisposition == FILE_CREATE_LE) {
		rc = -EEXIST;
		goto err_out;
	}

	daccess = smb_map_generic_desired_access(req->DesiredAccess);

	if (file_present && !(req->CreateOptions & FILE_DELETE_ON_CLOSE_LE)) {
		rc = smb_check_perm_dacl(conn, &path, &daccess,
					 sess->user->uid);
		if (rc)
			goto err_out;
	}

	if (daccess & FILE_MAXIMAL_ACCESS_LE) {
		if (!file_present) {
			daccess = cpu_to_le32(GENERIC_ALL_FLAGS);
		} else {
			rc = ksmbd_vfs_query_maximal_access(user_ns,
							    path.dentry,
							    &daccess);
			if (rc)
				goto err_out;
			already_permitted = true;
		}
		maximal_access = daccess;
	}

	open_flags = smb2_create_open_flags(file_present, daccess,
					    req->CreateDisposition,
					    &may_flags);

	if (!test_tree_conn_flag(tcon, KSMBD_TREE_CONN_FLAG_WRITABLE)) {
		if (open_flags & O_CREAT) {
			ksmbd_debug(SMB,
				    "User does not have write permission\n");
			rc = -EACCES;
			goto err_out;
		}
	}

	/*create file if not present */
	if (!file_present) {
		rc = smb2_creat(work, &path, name, open_flags, posix_mode,
				req->CreateOptions & FILE_DIRECTORY_FILE_LE);
		if (rc) {
			if (rc == -ENOENT) {
				rc = -EIO;
				rsp->hdr.Status = STATUS_OBJECT_PATH_NOT_FOUND;
			}
			goto err_out;
		}

		created = true;
		user_ns = mnt_user_ns(path.mnt);
		if (ea_buf) {
			if (le32_to_cpu(ea_buf->ccontext.DataLength) <
			    sizeof(struct smb2_ea_info)) {
				rc = -EINVAL;
				goto err_out;
			}

			rc = smb2_set_ea(&ea_buf->ea,
					 le32_to_cpu(ea_buf->ccontext.DataLength),
					 &path);
			if (rc == -EOPNOTSUPP)
				rc = 0;
			else if (rc)
				goto err_out;
		}
	} else if (!already_permitted) {
		/* FILE_READ_ATTRIBUTE is allowed without inode_permission,
		 * because execute(search) permission on a parent directory,
		 * is already granted.
		 */
		if (daccess & ~(FILE_READ_ATTRIBUTES_LE | FILE_READ_CONTROL_LE)) {
			rc = inode_permission(user_ns,
					      d_inode(path.dentry),
					      may_flags);
			if (rc)
				goto err_out;

			if ((daccess & FILE_DELETE_LE) ||
			    (req->CreateOptions & FILE_DELETE_ON_CLOSE_LE)) {
				rc = ksmbd_vfs_may_delete(user_ns,
							  path.dentry);
				if (rc)
					goto err_out;
			}
		}
	}

	rc = ksmbd_query_inode_status(d_inode(path.dentry->d_parent));
	if (rc == KSMBD_INODE_STATUS_PENDING_DELETE) {
		rc = -EBUSY;
		goto err_out;
	}

	rc = 0;
	filp = dentry_open(&path, open_flags, current_cred());
	if (IS_ERR(filp)) {
		rc = PTR_ERR(filp);
		pr_err("dentry open for dir failed, rc %d\n", rc);
		goto err_out;
	}

	if (file_present) {
		if (!(open_flags & O_TRUNC))
			file_info = FILE_OPENED;
		else
			file_info = FILE_OVERWRITTEN;

		if ((req->CreateDisposition & FILE_CREATE_MASK_LE) ==
		    FILE_SUPERSEDE_LE)
			file_info = FILE_SUPERSEDED;
	} else if (open_flags & O_CREAT) {
		file_info = FILE_CREATED;
	}

	ksmbd_vfs_set_fadvise(filp, req->CreateOptions);

	/* Obtain Volatile-ID */
	fp = ksmbd_open_fd(work, filp);
	if (IS_ERR(fp)) {
		fput(filp);
		rc = PTR_ERR(fp);
		fp = NULL;
		goto err_out;
	}

	/* Get Persistent-ID */
	ksmbd_open_durable_fd(fp);
	if (!has_file_id(fp->persistent_id)) {
		rc = -ENOMEM;
		goto err_out;
	}

	fp->cdoption = req->CreateDisposition;
	fp->daccess = daccess;
	fp->saccess = req->ShareAccess;
	fp->coption = req->CreateOptions;

	/* Set default windows and posix acls if creating new file */
	if (created) {
		int posix_acl_rc;
		struct inode *inode = d_inode(path.dentry);

		posix_acl_rc = ksmbd_vfs_inherit_posix_acl(user_ns,
							   inode,
							   d_inode(path.dentry->d_parent));
		if (posix_acl_rc)
			ksmbd_debug(SMB, "inherit posix acl failed : %d\n", posix_acl_rc);

		if (test_share_config_flag(work->tcon->share_conf,
					   KSMBD_SHARE_FLAG_ACL_XATTR)) {
			rc = smb_inherit_dacl(conn, &path, sess->user->uid,
					      sess->user->gid);
		}

		if (rc) {
			rc = smb2_create_sd_buffer(work, req, &path);
			if (rc) {
				if (posix_acl_rc)
					ksmbd_vfs_set_init_posix_acl(user_ns,
								     inode);

				if (test_share_config_flag(work->tcon->share_conf,
							   KSMBD_SHARE_FLAG_ACL_XATTR)) {
					struct smb_fattr fattr;
					struct smb_ntsd *pntsd;
					int pntsd_size, ace_num = 0;

					ksmbd_acls_fattr(&fattr, user_ns, inode);
					if (fattr.cf_acls)
						ace_num = fattr.cf_acls->a_count;
					if (fattr.cf_dacls)
						ace_num += fattr.cf_dacls->a_count;

					pntsd = kmalloc(sizeof(struct smb_ntsd) +
							sizeof(struct smb_sid) * 3 +
							sizeof(struct smb_acl) +
							sizeof(struct smb_ace) * ace_num * 2,
							GFP_KERNEL);
					if (!pntsd)
						goto err_out;

					rc = build_sec_desc(user_ns,
							    pntsd, NULL,
							    OWNER_SECINFO |
							    GROUP_SECINFO |
							    DACL_SECINFO,
							    &pntsd_size, &fattr);
					posix_acl_release(fattr.cf_acls);
					posix_acl_release(fattr.cf_dacls);
					if (rc) {
						kfree(pntsd);
						goto err_out;
					}

					rc = ksmbd_vfs_set_sd_xattr(conn,
								    user_ns,
								    path.dentry,
								    pntsd,
								    pntsd_size);
					kfree(pntsd);
					if (rc)
						pr_err("failed to store ntacl in xattr : %d\n",
						       rc);
				}
			}
		}
		rc = 0;
	}

	if (stream_name) {
		rc = smb2_set_stream_name_xattr(&path,
						fp,
						stream_name,
						s_type);
		if (rc)
			goto err_out;
		file_info = FILE_CREATED;
	}

	fp->attrib_only = !(req->DesiredAccess & ~(FILE_READ_ATTRIBUTES_LE |
			FILE_WRITE_ATTRIBUTES_LE | FILE_SYNCHRONIZE_LE));
	if (!S_ISDIR(file_inode(filp)->i_mode) && open_flags & O_TRUNC &&
	    !fp->attrib_only && !stream_name) {
		smb_break_all_oplock(work, fp);
		need_truncate = 1;
	}

	/* fp should be searchable through ksmbd_inode.m_fp_list
	 * after daccess, saccess, attrib_only, and stream are
	 * initialized.
	 */
	write_lock(&fp->f_ci->m_lock);
	list_add(&fp->node, &fp->f_ci->m_fp_list);
	write_unlock(&fp->f_ci->m_lock);

	rc = ksmbd_vfs_getattr(&path, &stat);
	if (rc) {
		generic_fillattr(user_ns, d_inode(path.dentry), &stat);
		rc = 0;
	}

	/* Check delete pending among previous fp before oplock break */
	if (ksmbd_inode_pending_delete(fp)) {
		rc = -EBUSY;
		goto err_out;
	}

	share_ret = ksmbd_smb_check_shared_mode(fp->filp, fp);
	if (!test_share_config_flag(work->tcon->share_conf, KSMBD_SHARE_FLAG_OPLOCKS) ||
	    (req_op_level == SMB2_OPLOCK_LEVEL_LEASE &&
	     !(conn->vals->capabilities & SMB2_GLOBAL_CAP_LEASING))) {
		if (share_ret < 0 && !S_ISDIR(file_inode(fp->filp)->i_mode)) {
			rc = share_ret;
			goto err_out;
		}
	} else {
		if (req_op_level == SMB2_OPLOCK_LEVEL_LEASE) {
			req_op_level = smb2_map_lease_to_oplock(lc->req_state);
			ksmbd_debug(SMB,
				    "lease req for(%s) req oplock state 0x%x, lease state 0x%x\n",
				    name, req_op_level, lc->req_state);
			rc = find_same_lease_key(sess, fp->f_ci, lc);
			if (rc)
				goto err_out;
		} else if (open_flags == O_RDONLY &&
			   (req_op_level == SMB2_OPLOCK_LEVEL_BATCH ||
			    req_op_level == SMB2_OPLOCK_LEVEL_EXCLUSIVE))
			req_op_level = SMB2_OPLOCK_LEVEL_II;

		rc = smb_grant_oplock(work, req_op_level,
				      fp->persistent_id, fp,
				      le32_to_cpu(req->hdr.Id.SyncId.TreeId),
				      lc, share_ret);
		if (rc < 0)
			goto err_out;
	}

	if (req->CreateOptions & FILE_DELETE_ON_CLOSE_LE)
		ksmbd_fd_set_delete_on_close(fp, file_info);

	if (need_truncate) {
		rc = smb2_create_truncate(&path);
		if (rc)
			goto err_out;
	}

	if (req->CreateContextsOffset) {
		struct create_alloc_size_req *az_req;

		az_req = (struct create_alloc_size_req *)smb2_find_context_vals(req,
					SMB2_CREATE_ALLOCATION_SIZE);
		if (IS_ERR(az_req)) {
			rc = PTR_ERR(az_req);
			goto err_out;
		} else if (az_req) {
			loff_t alloc_size;
			int err;

			if (le16_to_cpu(az_req->ccontext.DataOffset) +
			    le32_to_cpu(az_req->ccontext.DataLength) <
			    sizeof(struct create_alloc_size_req)) {
				rc = -EINVAL;
				goto err_out;
			}
			alloc_size = le64_to_cpu(az_req->AllocationSize);
			ksmbd_debug(SMB,
				    "request smb2 create allocate size : %llu\n",
				    alloc_size);
			smb_break_all_levII_oplock(work, fp, 1);
			err = vfs_fallocate(fp->filp, FALLOC_FL_KEEP_SIZE, 0,
					    alloc_size);
			if (err < 0)
				ksmbd_debug(SMB,
					    "vfs_fallocate is failed : %d\n",
					    err);
		}

		context = smb2_find_context_vals(req, SMB2_CREATE_QUERY_ON_DISK_ID);
		if (IS_ERR(context)) {
			rc = PTR_ERR(context);
			goto err_out;
		} else if (context) {
			ksmbd_debug(SMB, "get query on disk id context\n");
			query_disk_id = 1;
		}
	}

	if (stat.result_mask & STATX_BTIME)
		fp->create_time = ksmbd_UnixTimeToNT(stat.btime);
	else
		fp->create_time = ksmbd_UnixTimeToNT(stat.ctime);
	if (req->FileAttributes || fp->f_ci->m_fattr == 0)
		fp->f_ci->m_fattr =
			cpu_to_le32(smb2_get_dos_mode(&stat, le32_to_cpu(req->FileAttributes)));

	if (!created)
		smb2_update_xattrs(tcon, &path, fp);
	else
		smb2_new_xattrs(tcon, &path, fp);

	memcpy(fp->client_guid, conn->ClientGUID, SMB2_CLIENT_GUID_SIZE);

	generic_fillattr(user_ns, file_inode(fp->filp),
			 &stat);

	rsp->StructureSize = cpu_to_le16(89);
	rcu_read_lock();
	opinfo = rcu_dereference(fp->f_opinfo);
	rsp->OplockLevel = opinfo != NULL ? opinfo->level : 0;
	rcu_read_unlock();
	rsp->Flags = 0;
	rsp->CreateAction = cpu_to_le32(file_info);
	rsp->CreationTime = cpu_to_le64(fp->create_time);
	time = ksmbd_UnixTimeToNT(stat.atime);
	rsp->LastAccessTime = cpu_to_le64(time);
	time = ksmbd_UnixTimeToNT(stat.mtime);
	rsp->LastWriteTime = cpu_to_le64(time);
	time = ksmbd_UnixTimeToNT(stat.ctime);
	rsp->ChangeTime = cpu_to_le64(time);
	rsp->AllocationSize = S_ISDIR(stat.mode) ? 0 :
		cpu_to_le64(stat.blocks << 9);
	rsp->EndofFile = S_ISDIR(stat.mode) ? 0 : cpu_to_le64(stat.size);
	rsp->FileAttributes = fp->f_ci->m_fattr;

	rsp->Reserved2 = 0;

	rsp->PersistentFileId = fp->persistent_id;
	rsp->VolatileFileId = fp->volatile_id;

	rsp->CreateContextsOffset = 0;
	rsp->CreateContextsLength = 0;
	inc_rfc1001_len(work->response_buf, 88); /* StructureSize - 1*/

	/* If lease is request send lease context response */
	if (opinfo && opinfo->is_lease) {
		struct create_context *lease_ccontext;

		ksmbd_debug(SMB, "lease granted on(%s) lease state 0x%x\n",
			    name, opinfo->o_lease->state);
		rsp->OplockLevel = SMB2_OPLOCK_LEVEL_LEASE;

		lease_ccontext = (struct create_context *)rsp->Buffer;
		contxt_cnt++;
		create_lease_buf(rsp->Buffer, opinfo->o_lease);
		le32_add_cpu(&rsp->CreateContextsLength,
			     conn->vals->create_lease_size);
		inc_rfc1001_len(work->response_buf,
				conn->vals->create_lease_size);
		next_ptr = &lease_ccontext->Next;
		next_off = conn->vals->create_lease_size;
	}

	if (maximal_access_ctxt) {
		struct create_context *mxac_ccontext;

		if (maximal_access == 0)
			ksmbd_vfs_query_maximal_access(user_ns,
						       path.dentry,
						       &maximal_access);
		mxac_ccontext = (struct create_context *)(rsp->Buffer +
				le32_to_cpu(rsp->CreateContextsLength));
		contxt_cnt++;
		create_mxac_rsp_buf(rsp->Buffer +
				le32_to_cpu(rsp->CreateContextsLength),
				le32_to_cpu(maximal_access));
		le32_add_cpu(&rsp->CreateContextsLength,
			     conn->vals->create_mxac_size);
		inc_rfc1001_len(work->response_buf,
				conn->vals->create_mxac_size);
		if (next_ptr)
			*next_ptr = cpu_to_le32(next_off);
		next_ptr = &mxac_ccontext->Next;
		next_off = conn->vals->create_mxac_size;
	}

	if (query_disk_id) {
		struct create_context *disk_id_ccontext;

		disk_id_ccontext = (struct create_context *)(rsp->Buffer +
				le32_to_cpu(rsp->CreateContextsLength));
		contxt_cnt++;
		create_disk_id_rsp_buf(rsp->Buffer +
				le32_to_cpu(rsp->CreateContextsLength),
				stat.ino, tcon->id);
		le32_add_cpu(&rsp->CreateContextsLength,
			     conn->vals->create_disk_id_size);
		inc_rfc1001_len(work->response_buf,
				conn->vals->create_disk_id_size);
		if (next_ptr)
			*next_ptr = cpu_to_le32(next_off);
		next_ptr = &disk_id_ccontext->Next;
		next_off = conn->vals->create_disk_id_size;
	}

	if (posix_ctxt) {
		contxt_cnt++;
		create_posix_rsp_buf(rsp->Buffer +
				le32_to_cpu(rsp->CreateContextsLength),
				fp);
		le32_add_cpu(&rsp->CreateContextsLength,
			     conn->vals->create_posix_size);
		inc_rfc1001_len(work->response_buf,
				conn->vals->create_posix_size);
		if (next_ptr)
			*next_ptr = cpu_to_le32(next_off);
	}

	if (contxt_cnt > 0) {
		rsp->CreateContextsOffset =
			cpu_to_le32(offsetof(struct smb2_create_rsp, Buffer));
	}

err_out:
	if (file_present || created)
		path_put(&path);
	ksmbd_revert_fsids(work);
err_out1:
	if (rc) {
		if (rc == -EINVAL)
			rsp->hdr.Status = STATUS_INVALID_PARAMETER;
		else if (rc == -EOPNOTSUPP)
			rsp->hdr.Status = STATUS_NOT_SUPPORTED;
		else if (rc == -EACCES || rc == -ESTALE || rc == -EXDEV)
			rsp->hdr.Status = STATUS_ACCESS_DENIED;
		else if (rc == -ENOENT)
			rsp->hdr.Status = STATUS_OBJECT_NAME_INVALID;
		else if (rc == -EPERM)
			rsp->hdr.Status = STATUS_SHARING_VIOLATION;
		else if (rc == -EBUSY)
			rsp->hdr.Status = STATUS_DELETE_PENDING;
		else if (rc == -EBADF)
			rsp->hdr.Status = STATUS_OBJECT_NAME_NOT_FOUND;
		else if (rc == -ENOEXEC)
			rsp->hdr.Status = STATUS_DUPLICATE_OBJECTID;
		else if (rc == -ENXIO)
			rsp->hdr.Status = STATUS_NO_SUCH_DEVICE;
		else if (rc == -EEXIST)
			rsp->hdr.Status = STATUS_OBJECT_NAME_COLLISION;
		else if (rc == -EMFILE)
			rsp->hdr.Status = STATUS_INSUFFICIENT_RESOURCES;
		if (!rsp->hdr.Status)
			rsp->hdr.Status = STATUS_UNEXPECTED_IO_ERROR;

		if (fp)
			ksmbd_fd_put(work, fp);
		smb2_set_err_rsp(work);
		ksmbd_debug(SMB, "Error response: %x\n", rsp->hdr.Status);
	}

	kfree(name);
	kfree(lc);

	return 0;
}

static int readdir_info_level_struct_sz(int info_level)
{
	switch (info_level) {
	case FILE_FULL_DIRECTORY_INFORMATION:
		return sizeof(struct file_full_directory_info);
	case FILE_BOTH_DIRECTORY_INFORMATION:
		return sizeof(struct file_both_directory_info);
	case FILE_DIRECTORY_INFORMATION:
		return sizeof(struct file_directory_info);
	case FILE_NAMES_INFORMATION:
		return sizeof(struct file_names_info);
	case FILEID_FULL_DIRECTORY_INFORMATION:
		return sizeof(struct file_id_full_dir_info);
	case FILEID_BOTH_DIRECTORY_INFORMATION:
		return sizeof(struct file_id_both_directory_info);
	case SMB_FIND_FILE_POSIX_INFO:
		return sizeof(struct smb2_posix_info);
	default:
		return -EOPNOTSUPP;
	}
}

static int dentry_name(struct ksmbd_dir_info *d_info, int info_level)
{
	switch (info_level) {
	case FILE_FULL_DIRECTORY_INFORMATION:
	{
		struct file_full_directory_info *ffdinfo;

		ffdinfo = (struct file_full_directory_info *)d_info->rptr;
		d_info->rptr += le32_to_cpu(ffdinfo->NextEntryOffset);
		d_info->name = ffdinfo->FileName;
		d_info->name_len = le32_to_cpu(ffdinfo->FileNameLength);
		return 0;
	}
	case FILE_BOTH_DIRECTORY_INFORMATION:
	{
		struct file_both_directory_info *fbdinfo;

		fbdinfo = (struct file_both_directory_info *)d_info->rptr;
		d_info->rptr += le32_to_cpu(fbdinfo->NextEntryOffset);
		d_info->name = fbdinfo->FileName;
		d_info->name_len = le32_to_cpu(fbdinfo->FileNameLength);
		return 0;
	}
	case FILE_DIRECTORY_INFORMATION:
	{
		struct file_directory_info *fdinfo;

		fdinfo = (struct file_directory_info *)d_info->rptr;
		d_info->rptr += le32_to_cpu(fdinfo->NextEntryOffset);
		d_info->name = fdinfo->FileName;
		d_info->name_len = le32_to_cpu(fdinfo->FileNameLength);
		return 0;
	}
	case FILE_NAMES_INFORMATION:
	{
		struct file_names_info *fninfo;

		fninfo = (struct file_names_info *)d_info->rptr;
		d_info->rptr += le32_to_cpu(fninfo->NextEntryOffset);
		d_info->name = fninfo->FileName;
		d_info->name_len = le32_to_cpu(fninfo->FileNameLength);
		return 0;
	}
	case FILEID_FULL_DIRECTORY_INFORMATION:
	{
		struct file_id_full_dir_info *dinfo;

		dinfo = (struct file_id_full_dir_info *)d_info->rptr;
		d_info->rptr += le32_to_cpu(dinfo->NextEntryOffset);
		d_info->name = dinfo->FileName;
		d_info->name_len = le32_to_cpu(dinfo->FileNameLength);
		return 0;
	}
	case FILEID_BOTH_DIRECTORY_INFORMATION:
	{
		struct file_id_both_directory_info *fibdinfo;

		fibdinfo = (struct file_id_both_directory_info *)d_info->rptr;
		d_info->rptr += le32_to_cpu(fibdinfo->NextEntryOffset);
		d_info->name = fibdinfo->FileName;
		d_info->name_len = le32_to_cpu(fibdinfo->FileNameLength);
		return 0;
	}
	case SMB_FIND_FILE_POSIX_INFO:
	{
		struct smb2_posix_info *posix_info;

		posix_info = (struct smb2_posix_info *)d_info->rptr;
		d_info->rptr += le32_to_cpu(posix_info->NextEntryOffset);
		d_info->name = posix_info->name;
		d_info->name_len = le32_to_cpu(posix_info->name_len);
		return 0;
	}
	default:
		return -EINVAL;
	}
}

/**
 * smb2_populate_readdir_entry() - encode directory entry in smb2 response
 * buffer
 * @conn:	connection instance
 * @info_level:	smb information level
 * @d_info:	structure included variables for query dir
 * @ksmbd_kstat:	ksmbd wrapper of dirent stat information
 *
 * if directory has many entries, find first can't read it fully.
 * find next might be called multiple times to read remaining dir entries
 *
 * Return:	0 on success, otherwise error
 */
static int smb2_populate_readdir_entry(struct ksmbd_conn *conn, int info_level,
				       struct ksmbd_dir_info *d_info,
				       struct ksmbd_kstat *ksmbd_kstat)
{
	int next_entry_offset = 0;
	char *conv_name;
	int conv_len;
	void *kstat;
	int struct_sz, rc = 0;

	conv_name = ksmbd_convert_dir_info_name(d_info,
						conn->local_nls,
						&conv_len);
	if (!conv_name)
		return -ENOMEM;

	/* Somehow the name has only terminating NULL bytes */
	if (conv_len < 0) {
		rc = -EINVAL;
		goto free_conv_name;
	}

	struct_sz = readdir_info_level_struct_sz(info_level) - 1 + conv_len;
	next_entry_offset = ALIGN(struct_sz, KSMBD_DIR_INFO_ALIGNMENT);
	d_info->last_entry_off_align = next_entry_offset - struct_sz;

	if (next_entry_offset > d_info->out_buf_len) {
		d_info->out_buf_len = 0;
		rc = -ENOSPC;
		goto free_conv_name;
	}

	kstat = d_info->wptr;
	if (info_level != FILE_NAMES_INFORMATION)
		kstat = ksmbd_vfs_init_kstat(&d_info->wptr, ksmbd_kstat);

	switch (info_level) {
	case FILE_FULL_DIRECTORY_INFORMATION:
	{
		struct file_full_directory_info *ffdinfo;

		ffdinfo = (struct file_full_directory_info *)kstat;
		ffdinfo->FileNameLength = cpu_to_le32(conv_len);
		ffdinfo->EaSize =
			smb2_get_reparse_tag_special_file(ksmbd_kstat->kstat->mode);
		if (ffdinfo->EaSize)
			ffdinfo->ExtFileAttributes = FILE_ATTRIBUTE_REPARSE_POINT_LE;
		if (d_info->hide_dot_file && d_info->name[0] == '.')
			ffdinfo->ExtFileAttributes |= FILE_ATTRIBUTE_HIDDEN_LE;
		memcpy(ffdinfo->FileName, conv_name, conv_len);
		ffdinfo->NextEntryOffset = cpu_to_le32(next_entry_offset);
		break;
	}
	case FILE_BOTH_DIRECTORY_INFORMATION:
	{
		struct file_both_directory_info *fbdinfo;

		fbdinfo = (struct file_both_directory_info *)kstat;
		fbdinfo->FileNameLength = cpu_to_le32(conv_len);
		fbdinfo->EaSize =
			smb2_get_reparse_tag_special_file(ksmbd_kstat->kstat->mode);
		if (fbdinfo->EaSize)
			fbdinfo->ExtFileAttributes = FILE_ATTRIBUTE_REPARSE_POINT_LE;
		fbdinfo->ShortNameLength = 0;
		fbdinfo->Reserved = 0;
		if (d_info->hide_dot_file && d_info->name[0] == '.')
			fbdinfo->ExtFileAttributes |= FILE_ATTRIBUTE_HIDDEN_LE;
		memcpy(fbdinfo->FileName, conv_name, conv_len);
		fbdinfo->NextEntryOffset = cpu_to_le32(next_entry_offset);
		break;
	}
	case FILE_DIRECTORY_INFORMATION:
	{
		struct file_directory_info *fdinfo;

		fdinfo = (struct file_directory_info *)kstat;
		fdinfo->FileNameLength = cpu_to_le32(conv_len);
		if (d_info->hide_dot_file && d_info->name[0] == '.')
			fdinfo->ExtFileAttributes |= FILE_ATTRIBUTE_HIDDEN_LE;
		memcpy(fdinfo->FileName, conv_name, conv_len);
		fdinfo->NextEntryOffset = cpu_to_le32(next_entry_offset);
		break;
	}
	case FILE_NAMES_INFORMATION:
	{
		struct file_names_info *fninfo;

		fninfo = (struct file_names_info *)kstat;
		fninfo->FileNameLength = cpu_to_le32(conv_len);
		memcpy(fninfo->FileName, conv_name, conv_len);
		fninfo->NextEntryOffset = cpu_to_le32(next_entry_offset);
		break;
	}
	case FILEID_FULL_DIRECTORY_INFORMATION:
	{
		struct file_id_full_dir_info *dinfo;

		dinfo = (struct file_id_full_dir_info *)kstat;
		dinfo->FileNameLength = cpu_to_le32(conv_len);
		dinfo->EaSize =
			smb2_get_reparse_tag_special_file(ksmbd_kstat->kstat->mode);
		if (dinfo->EaSize)
			dinfo->ExtFileAttributes = FILE_ATTRIBUTE_REPARSE_POINT_LE;
		dinfo->Reserved = 0;
		dinfo->UniqueId = cpu_to_le64(ksmbd_kstat->kstat->ino);
		if (d_info->hide_dot_file && d_info->name[0] == '.')
			dinfo->ExtFileAttributes |= FILE_ATTRIBUTE_HIDDEN_LE;
		memcpy(dinfo->FileName, conv_name, conv_len);
		dinfo->NextEntryOffset = cpu_to_le32(next_entry_offset);
		break;
	}
	case FILEID_BOTH_DIRECTORY_INFORMATION:
	{
		struct file_id_both_directory_info *fibdinfo;

		fibdinfo = (struct file_id_both_directory_info *)kstat;
		fibdinfo->FileNameLength = cpu_to_le32(conv_len);
		fibdinfo->EaSize =
			smb2_get_reparse_tag_special_file(ksmbd_kstat->kstat->mode);
		if (fibdinfo->EaSize)
			fibdinfo->ExtFileAttributes = FILE_ATTRIBUTE_REPARSE_POINT_LE;
		fibdinfo->UniqueId = cpu_to_le64(ksmbd_kstat->kstat->ino);
		fibdinfo->ShortNameLength = 0;
		fibdinfo->Reserved = 0;
		fibdinfo->Reserved2 = cpu_to_le16(0);
		if (d_info->hide_dot_file && d_info->name[0] == '.')
			fibdinfo->ExtFileAttributes |= FILE_ATTRIBUTE_HIDDEN_LE;
		memcpy(fibdinfo->FileName, conv_name, conv_len);
		fibdinfo->NextEntryOffset = cpu_to_le32(next_entry_offset);
		break;
	}
	case SMB_FIND_FILE_POSIX_INFO:
	{
		struct smb2_posix_info *posix_info;
		u64 time;

		posix_info = (struct smb2_posix_info *)kstat;
		posix_info->Ignored = 0;
		posix_info->CreationTime = cpu_to_le64(ksmbd_kstat->create_time);
		time = ksmbd_UnixTimeToNT(ksmbd_kstat->kstat->ctime);
		posix_info->ChangeTime = cpu_to_le64(time);
		time = ksmbd_UnixTimeToNT(ksmbd_kstat->kstat->atime);
		posix_info->LastAccessTime = cpu_to_le64(time);
		time = ksmbd_UnixTimeToNT(ksmbd_kstat->kstat->mtime);
		posix_info->LastWriteTime = cpu_to_le64(time);
		posix_info->EndOfFile = cpu_to_le64(ksmbd_kstat->kstat->size);
		posix_info->AllocationSize = cpu_to_le64(ksmbd_kstat->kstat->blocks << 9);
		posix_info->DeviceId = cpu_to_le32(ksmbd_kstat->kstat->rdev);
		posix_info->HardLinks = cpu_to_le32(ksmbd_kstat->kstat->nlink);
		posix_info->Mode = cpu_to_le32(ksmbd_kstat->kstat->mode);
		posix_info->Inode = cpu_to_le64(ksmbd_kstat->kstat->ino);
		posix_info->DosAttributes =
			S_ISDIR(ksmbd_kstat->kstat->mode) ?
				FILE_ATTRIBUTE_DIRECTORY_LE : FILE_ATTRIBUTE_ARCHIVE_LE;
		if (d_info->hide_dot_file && d_info->name[0] == '.')
			posix_info->DosAttributes |= FILE_ATTRIBUTE_HIDDEN_LE;
		id_to_sid(from_kuid_munged(&init_user_ns, ksmbd_kstat->kstat->uid),
			  SIDNFS_USER, (struct smb_sid *)&posix_info->SidBuffer[0]);
		id_to_sid(from_kgid_munged(&init_user_ns, ksmbd_kstat->kstat->gid),
			  SIDNFS_GROUP, (struct smb_sid *)&posix_info->SidBuffer[20]);
		memcpy(posix_info->name, conv_name, conv_len);
		posix_info->name_len = cpu_to_le32(conv_len);
		posix_info->NextEntryOffset = cpu_to_le32(next_entry_offset);
		break;
	}

	} /* switch (info_level) */

	d_info->last_entry_offset = d_info->data_count;
	d_info->data_count += next_entry_offset;
	d_info->out_buf_len -= next_entry_offset;
	d_info->wptr += next_entry_offset;

	ksmbd_debug(SMB,
		    "info_level : %d, buf_len :%d, next_offset : %d, data_count : %d\n",
		    info_level, d_info->out_buf_len,
		    next_entry_offset, d_info->data_count);

free_conv_name:
	kfree(conv_name);
	return rc;
}

struct smb2_query_dir_private {
	struct ksmbd_work	*work;
	char			*search_pattern;
	struct ksmbd_file	*dir_fp;

	struct ksmbd_dir_info	*d_info;
	int			info_level;
};

static void lock_dir(struct ksmbd_file *dir_fp)
{
	struct dentry *dir = dir_fp->filp->f_path.dentry;

	inode_lock_nested(d_inode(dir), I_MUTEX_PARENT);
}

static void unlock_dir(struct ksmbd_file *dir_fp)
{
	struct dentry *dir = dir_fp->filp->f_path.dentry;

	inode_unlock(d_inode(dir));
}

static int process_query_dir_entries(struct smb2_query_dir_private *priv)
{
	struct user_namespace	*user_ns = file_mnt_user_ns(priv->dir_fp->filp);
	struct kstat		kstat;
	struct ksmbd_kstat	ksmbd_kstat;
	int			rc;
	int			i;

	for (i = 0; i < priv->d_info->num_entry; i++) {
		struct dentry *dent;

		if (dentry_name(priv->d_info, priv->info_level))
			return -EINVAL;

		lock_dir(priv->dir_fp);
		dent = lookup_one(user_ns, priv->d_info->name,
				  priv->dir_fp->filp->f_path.dentry,
				  priv->d_info->name_len);
		unlock_dir(priv->dir_fp);

		if (IS_ERR(dent)) {
			ksmbd_debug(SMB, "Cannot lookup `%s' [%ld]\n",
				    priv->d_info->name,
				    PTR_ERR(dent));
			continue;
		}
		if (unlikely(d_is_negative(dent))) {
			dput(dent);
			ksmbd_debug(SMB, "Negative dentry `%s'\n",
				    priv->d_info->name);
			continue;
		}

		ksmbd_kstat.kstat = &kstat;
		if (priv->info_level != FILE_NAMES_INFORMATION)
			ksmbd_vfs_fill_dentry_attrs(priv->work,
						    user_ns,
						    dent,
						    &ksmbd_kstat);

		rc = smb2_populate_readdir_entry(priv->work->conn,
						 priv->info_level,
						 priv->d_info,
						 &ksmbd_kstat);
		dput(dent);
		if (rc)
			return rc;
	}
	return 0;
}

static int reserve_populate_dentry(struct ksmbd_dir_info *d_info,
				   int info_level)
{
	int struct_sz;
	int conv_len;
	int next_entry_offset;

	struct_sz = readdir_info_level_struct_sz(info_level);
	if (struct_sz == -EOPNOTSUPP)
		return -EOPNOTSUPP;

	conv_len = (d_info->name_len + 1) * 2;
	next_entry_offset = ALIGN(struct_sz - 1 + conv_len,
				  KSMBD_DIR_INFO_ALIGNMENT);

	if (next_entry_offset > d_info->out_buf_len) {
		d_info->out_buf_len = 0;
		return -ENOSPC;
	}

	switch (info_level) {
	case FILE_FULL_DIRECTORY_INFORMATION:
	{
		struct file_full_directory_info *ffdinfo;

		ffdinfo = (struct file_full_directory_info *)d_info->wptr;
		memcpy(ffdinfo->FileName, d_info->name, d_info->name_len);
		ffdinfo->FileName[d_info->name_len] = 0x00;
		ffdinfo->FileNameLength = cpu_to_le32(d_info->name_len);
		ffdinfo->NextEntryOffset = cpu_to_le32(next_entry_offset);
		break;
	}
	case FILE_BOTH_DIRECTORY_INFORMATION:
	{
		struct file_both_directory_info *fbdinfo;

		fbdinfo = (struct file_both_directory_info *)d_info->wptr;
		memcpy(fbdinfo->FileName, d_info->name, d_info->name_len);
		fbdinfo->FileName[d_info->name_len] = 0x00;
		fbdinfo->FileNameLength = cpu_to_le32(d_info->name_len);
		fbdinfo->NextEntryOffset = cpu_to_le32(next_entry_offset);
		break;
	}
	case FILE_DIRECTORY_INFORMATION:
	{
		struct file_directory_info *fdinfo;

		fdinfo = (struct file_directory_info *)d_info->wptr;
		memcpy(fdinfo->FileName, d_info->name, d_info->name_len);
		fdinfo->FileName[d_info->name_len] = 0x00;
		fdinfo->FileNameLength = cpu_to_le32(d_info->name_len);
		fdinfo->NextEntryOffset = cpu_to_le32(next_entry_offset);
		break;
	}
	case FILE_NAMES_INFORMATION:
	{
		struct file_names_info *fninfo;

		fninfo = (struct file_names_info *)d_info->wptr;
		memcpy(fninfo->FileName, d_info->name, d_info->name_len);
		fninfo->FileName[d_info->name_len] = 0x00;
		fninfo->FileNameLength = cpu_to_le32(d_info->name_len);
		fninfo->NextEntryOffset = cpu_to_le32(next_entry_offset);
		break;
	}
	case FILEID_FULL_DIRECTORY_INFORMATION:
	{
		struct file_id_full_dir_info *dinfo;

		dinfo = (struct file_id_full_dir_info *)d_info->wptr;
		memcpy(dinfo->FileName, d_info->name, d_info->name_len);
		dinfo->FileName[d_info->name_len] = 0x00;
		dinfo->FileNameLength = cpu_to_le32(d_info->name_len);
		dinfo->NextEntryOffset = cpu_to_le32(next_entry_offset);
		break;
	}
	case FILEID_BOTH_DIRECTORY_INFORMATION:
	{
		struct file_id_both_directory_info *fibdinfo;

		fibdinfo = (struct file_id_both_directory_info *)d_info->wptr;
		memcpy(fibdinfo->FileName, d_info->name, d_info->name_len);
		fibdinfo->FileName[d_info->name_len] = 0x00;
		fibdinfo->FileNameLength = cpu_to_le32(d_info->name_len);
		fibdinfo->NextEntryOffset = cpu_to_le32(next_entry_offset);
		break;
	}
	case SMB_FIND_FILE_POSIX_INFO:
	{
		struct smb2_posix_info *posix_info;

		posix_info = (struct smb2_posix_info *)d_info->wptr;
		memcpy(posix_info->name, d_info->name, d_info->name_len);
		posix_info->name[d_info->name_len] = 0x00;
		posix_info->name_len = cpu_to_le32(d_info->name_len);
		posix_info->NextEntryOffset =
			cpu_to_le32(next_entry_offset);
		break;
	}
	} /* switch (info_level) */

	d_info->num_entry++;
	d_info->out_buf_len -= next_entry_offset;
	d_info->wptr += next_entry_offset;
	return 0;
}

static int __query_dir(struct dir_context *ctx, const char *name, int namlen,
		       loff_t offset, u64 ino, unsigned int d_type)
{
	struct ksmbd_readdir_data	*buf;
	struct smb2_query_dir_private	*priv;
	struct ksmbd_dir_info		*d_info;
	int				rc;

	buf	= container_of(ctx, struct ksmbd_readdir_data, ctx);
	priv	= buf->private;
	d_info	= priv->d_info;

	/* dot and dotdot entries are already reserved */
	if (!strcmp(".", name) || !strcmp("..", name))
		return 0;
	if (ksmbd_share_veto_filename(priv->work->tcon->share_conf, name))
		return 0;
	if (!match_pattern(name, namlen, priv->search_pattern))
		return 0;

	d_info->name		= name;
	d_info->name_len	= namlen;
	rc = reserve_populate_dentry(d_info, priv->info_level);
	if (rc)
		return rc;
	if (d_info->flags & SMB2_RETURN_SINGLE_ENTRY) {
		d_info->out_buf_len = 0;
		return 0;
	}
	return 0;
}

static void restart_ctx(struct dir_context *ctx)
{
	ctx->pos = 0;
}

static int verify_info_level(int info_level)
{
	switch (info_level) {
	case FILE_FULL_DIRECTORY_INFORMATION:
	case FILE_BOTH_DIRECTORY_INFORMATION:
	case FILE_DIRECTORY_INFORMATION:
	case FILE_NAMES_INFORMATION:
	case FILEID_FULL_DIRECTORY_INFORMATION:
	case FILEID_BOTH_DIRECTORY_INFORMATION:
	case SMB_FIND_FILE_POSIX_INFO:
		break;
	default:
		return -EOPNOTSUPP;
	}

	return 0;
}

static int smb2_calc_max_out_buf_len(struct ksmbd_work *work,
				     unsigned short hdr2_len,
				     unsigned int out_buf_len)
{
	int free_len;

	if (out_buf_len > work->conn->vals->max_trans_size)
		return -EINVAL;

	free_len = (int)(work->response_sz -
			 (get_rfc1002_len(work->response_buf) + 4)) -
		hdr2_len;
	if (free_len < 0)
		return -EINVAL;

	return min_t(int, out_buf_len, free_len);
}

int smb2_query_dir(struct ksmbd_work *work)
{
	struct ksmbd_conn *conn = work->conn;
	struct smb2_query_directory_req *req;
	struct smb2_query_directory_rsp *rsp;
	struct ksmbd_share_config *share = work->tcon->share_conf;
	struct ksmbd_file *dir_fp = NULL;
	struct ksmbd_dir_info d_info;
	int rc = 0;
	char *srch_ptr = NULL;
	unsigned char srch_flag;
	int buffer_sz;
	struct smb2_query_dir_private query_dir_private = {NULL, };

	WORK_BUFFERS(work, req, rsp);

	if (ksmbd_override_fsids(work)) {
		rsp->hdr.Status = STATUS_NO_MEMORY;
		smb2_set_err_rsp(work);
		return -ENOMEM;
	}

	rc = verify_info_level(req->FileInformationClass);
	if (rc) {
		rc = -EFAULT;
		goto err_out2;
	}

	dir_fp = ksmbd_lookup_fd_slow(work, req->VolatileFileId, req->PersistentFileId);
	if (!dir_fp) {
		rc = -EBADF;
		goto err_out2;
	}

	if (!(dir_fp->daccess & FILE_LIST_DIRECTORY_LE) ||
	    inode_permission(file_mnt_user_ns(dir_fp->filp),
			     file_inode(dir_fp->filp),
			     MAY_READ | MAY_EXEC)) {
		pr_err("no right to enumerate directory (%pd)\n",
		       dir_fp->filp->f_path.dentry);
		rc = -EACCES;
		goto err_out2;
	}

	if (!S_ISDIR(file_inode(dir_fp->filp)->i_mode)) {
		pr_err("can't do query dir for a file\n");
		rc = -EINVAL;
		goto err_out2;
	}

	srch_flag = req->Flags;
	srch_ptr = smb_strndup_from_utf16(req->Buffer,
					  le16_to_cpu(req->FileNameLength), 1,
					  conn->local_nls);
	if (IS_ERR(srch_ptr)) {
		ksmbd_debug(SMB, "Search Pattern not found\n");
		rc = -EINVAL;
		goto err_out2;
	} else {
		ksmbd_debug(SMB, "Search pattern is %s\n", srch_ptr);
	}

	if (srch_flag & SMB2_REOPEN || srch_flag & SMB2_RESTART_SCANS) {
		ksmbd_debug(SMB, "Restart directory scan\n");
		generic_file_llseek(dir_fp->filp, 0, SEEK_SET);
		restart_ctx(&dir_fp->readdir_data.ctx);
	}

	memset(&d_info, 0, sizeof(struct ksmbd_dir_info));
	d_info.wptr = (char *)rsp->Buffer;
	d_info.rptr = (char *)rsp->Buffer;
	d_info.out_buf_len =
		smb2_calc_max_out_buf_len(work, 8,
					  le32_to_cpu(req->OutputBufferLength));
	if (d_info.out_buf_len < 0) {
		rc = -EINVAL;
		goto err_out;
	}
	d_info.flags = srch_flag;

	/*
	 * reserve dot and dotdot entries in head of buffer
	 * in first response
	 */
	rc = ksmbd_populate_dot_dotdot_entries(work, req->FileInformationClass,
					       dir_fp, &d_info, srch_ptr,
					       smb2_populate_readdir_entry);
	if (rc == -ENOSPC)
		rc = 0;
	else if (rc)
		goto err_out;

	if (test_share_config_flag(share, KSMBD_SHARE_FLAG_HIDE_DOT_FILES))
		d_info.hide_dot_file = true;

	buffer_sz				= d_info.out_buf_len;
	d_info.rptr				= d_info.wptr;
	query_dir_private.work			= work;
	query_dir_private.search_pattern	= srch_ptr;
	query_dir_private.dir_fp		= dir_fp;
	query_dir_private.d_info		= &d_info;
	query_dir_private.info_level		= req->FileInformationClass;
	dir_fp->readdir_data.private		= &query_dir_private;
	set_ctx_actor(&dir_fp->readdir_data.ctx, __query_dir);

	rc = iterate_dir(dir_fp->filp, &dir_fp->readdir_data.ctx);
	/*
	 * req->OutputBufferLength is too small to contain even one entry.
	 * In this case, it immediately returns OutputBufferLength 0 to client.
	 */
	if (!d_info.out_buf_len && !d_info.num_entry)
		goto no_buf_len;
	if (rc == 0)
		restart_ctx(&dir_fp->readdir_data.ctx);
	if (rc == -ENOSPC)
		rc = 0;
	if (rc)
		goto err_out;

	d_info.wptr = d_info.rptr;
	d_info.out_buf_len = buffer_sz;
	rc = process_query_dir_entries(&query_dir_private);
	if (rc)
		goto err_out;

	if (!d_info.data_count && d_info.out_buf_len >= 0) {
		if (srch_flag & SMB2_RETURN_SINGLE_ENTRY && !is_asterisk(srch_ptr)) {
			rsp->hdr.Status = STATUS_NO_SUCH_FILE;
		} else {
			dir_fp->dot_dotdot[0] = dir_fp->dot_dotdot[1] = 0;
			rsp->hdr.Status = STATUS_NO_MORE_FILES;
		}
		rsp->StructureSize = cpu_to_le16(9);
		rsp->OutputBufferOffset = cpu_to_le16(0);
		rsp->OutputBufferLength = cpu_to_le32(0);
		rsp->Buffer[0] = 0;
		inc_rfc1001_len(work->response_buf, 9);
	} else {
no_buf_len:
		((struct file_directory_info *)
		((char *)rsp->Buffer + d_info.last_entry_offset))
		->NextEntryOffset = 0;
		if (d_info.data_count >= d_info.last_entry_off_align)
			d_info.data_count -= d_info.last_entry_off_align;

		rsp->StructureSize = cpu_to_le16(9);
		rsp->OutputBufferOffset = cpu_to_le16(72);
		rsp->OutputBufferLength = cpu_to_le32(d_info.data_count);
		inc_rfc1001_len(work->response_buf, 8 + d_info.data_count);
	}

	kfree(srch_ptr);
	ksmbd_fd_put(work, dir_fp);
	ksmbd_revert_fsids(work);
	return 0;

err_out:
	pr_err("error while processing smb2 query dir rc = %d\n", rc);
	kfree(srch_ptr);

err_out2:
	if (rc == -EINVAL)
		rsp->hdr.Status = STATUS_INVALID_PARAMETER;
	else if (rc == -EACCES)
		rsp->hdr.Status = STATUS_ACCESS_DENIED;
	else if (rc == -ENOENT)
		rsp->hdr.Status = STATUS_NO_SUCH_FILE;
	else if (rc == -EBADF)
		rsp->hdr.Status = STATUS_FILE_CLOSED;
	else if (rc == -ENOMEM)
		rsp->hdr.Status = STATUS_NO_MEMORY;
	else if (rc == -EFAULT)
		rsp->hdr.Status = STATUS_INVALID_INFO_CLASS;
	if (!rsp->hdr.Status)
		rsp->hdr.Status = STATUS_UNEXPECTED_IO_ERROR;

	smb2_set_err_rsp(work);
	ksmbd_fd_put(work, dir_fp);
	ksmbd_revert_fsids(work);
	return 0;
}

/**
 * buffer_check_err() - helper function to check buffer errors
 * @reqOutputBufferLength:	max buffer length expected in command response
 * @rsp:		query info response buffer contains output buffer length
 * @rsp_org:		base response buffer pointer in case of chained response
 * @infoclass_size:	query info class response buffer size
 *
 * Return:	0 on success, otherwise error
 */
static int buffer_check_err(int reqOutputBufferLength,
			    struct smb2_query_info_rsp *rsp,
			    void *rsp_org, int infoclass_size)
{
	if (reqOutputBufferLength < le32_to_cpu(rsp->OutputBufferLength)) {
		if (reqOutputBufferLength < infoclass_size) {
			pr_err("Invalid Buffer Size Requested\n");
			rsp->hdr.Status = STATUS_INFO_LENGTH_MISMATCH;
			*(__be32 *)rsp_org = cpu_to_be32(sizeof(struct smb2_hdr));
			return -EINVAL;
		}

		ksmbd_debug(SMB, "Buffer Overflow\n");
		rsp->hdr.Status = STATUS_BUFFER_OVERFLOW;
		*(__be32 *)rsp_org = cpu_to_be32(sizeof(struct smb2_hdr) +
				reqOutputBufferLength);
		rsp->OutputBufferLength = cpu_to_le32(reqOutputBufferLength);
	}
	return 0;
}

static void get_standard_info_pipe(struct smb2_query_info_rsp *rsp,
				   void *rsp_org)
{
	struct smb2_file_standard_info *sinfo;

	sinfo = (struct smb2_file_standard_info *)rsp->Buffer;

	sinfo->AllocationSize = cpu_to_le64(4096);
	sinfo->EndOfFile = cpu_to_le64(0);
	sinfo->NumberOfLinks = cpu_to_le32(1);
	sinfo->DeletePending = 1;
	sinfo->Directory = 0;
	rsp->OutputBufferLength =
		cpu_to_le32(sizeof(struct smb2_file_standard_info));
	inc_rfc1001_len(rsp_org, sizeof(struct smb2_file_standard_info));
}

static void get_internal_info_pipe(struct smb2_query_info_rsp *rsp, u64 num,
				   void *rsp_org)
{
	struct smb2_file_internal_info *file_info;

	file_info = (struct smb2_file_internal_info *)rsp->Buffer;

	/* any unique number */
	file_info->IndexNumber = cpu_to_le64(num | (1ULL << 63));
	rsp->OutputBufferLength =
		cpu_to_le32(sizeof(struct smb2_file_internal_info));
	inc_rfc1001_len(rsp_org, sizeof(struct smb2_file_internal_info));
}

static int smb2_get_info_file_pipe(struct ksmbd_session *sess,
				   struct smb2_query_info_req *req,
				   struct smb2_query_info_rsp *rsp,
				   void *rsp_org)
{
	u64 id;
	int rc;

	/*
	 * Windows can sometime send query file info request on
	 * pipe without opening it, checking error condition here
	 */
	id = req->VolatileFileId;
	if (!ksmbd_session_rpc_method(sess, id))
		return -ENOENT;

	ksmbd_debug(SMB, "FileInfoClass %u, FileId 0x%llx\n",
		    req->FileInfoClass, req->VolatileFileId);

	switch (req->FileInfoClass) {
	case FILE_STANDARD_INFORMATION:
		get_standard_info_pipe(rsp, rsp_org);
		rc = buffer_check_err(le32_to_cpu(req->OutputBufferLength),
				      rsp, rsp_org,
				      FILE_STANDARD_INFORMATION_SIZE);
		break;
	case FILE_INTERNAL_INFORMATION:
		get_internal_info_pipe(rsp, id, rsp_org);
		rc = buffer_check_err(le32_to_cpu(req->OutputBufferLength),
				      rsp, rsp_org,
				      FILE_INTERNAL_INFORMATION_SIZE);
		break;
	default:
		ksmbd_debug(SMB, "smb2_info_file_pipe for %u not supported\n",
			    req->FileInfoClass);
		rc = -EOPNOTSUPP;
	}
	return rc;
}

/**
 * smb2_get_ea() - handler for smb2 get extended attribute command
 * @work:	smb work containing query info command buffer
 * @fp:		ksmbd_file pointer
 * @req:	get extended attribute request
 * @rsp:	response buffer pointer
 * @rsp_org:	base response buffer pointer in case of chained response
 *
 * Return:	0 on success, otherwise error
 */
static int smb2_get_ea(struct ksmbd_work *work, struct ksmbd_file *fp,
		       struct smb2_query_info_req *req,
		       struct smb2_query_info_rsp *rsp, void *rsp_org)
{
	struct smb2_ea_info *eainfo, *prev_eainfo;
	char *name, *ptr, *xattr_list = NULL, *buf;
	int rc, name_len, value_len, xattr_list_len, idx;
	ssize_t buf_free_len, alignment_bytes, next_offset, rsp_data_cnt = 0;
	struct smb2_ea_info_req *ea_req = NULL;
	struct path *path;
	struct user_namespace *user_ns = file_mnt_user_ns(fp->filp);

	if (!(fp->daccess & FILE_READ_EA_LE)) {
		pr_err("Not permitted to read ext attr : 0x%x\n",
		       fp->daccess);
		return -EACCES;
	}

	path = &fp->filp->f_path;
	/* single EA entry is requested with given user.* name */
	if (req->InputBufferLength) {
		if (le32_to_cpu(req->InputBufferLength) <
		    sizeof(struct smb2_ea_info_req))
			return -EINVAL;

		ea_req = (struct smb2_ea_info_req *)req->Buffer;
	} else {
		/* need to send all EAs, if no specific EA is requested*/
		if (le32_to_cpu(req->Flags) & SL_RETURN_SINGLE_ENTRY)
			ksmbd_debug(SMB,
				    "All EAs are requested but need to send single EA entry in rsp flags 0x%x\n",
				    le32_to_cpu(req->Flags));
	}

	buf_free_len =
		smb2_calc_max_out_buf_len(work, 8,
					  le32_to_cpu(req->OutputBufferLength));
	if (buf_free_len < 0)
		return -EINVAL;

	rc = ksmbd_vfs_listxattr(path->dentry, &xattr_list);
	if (rc < 0) {
		rsp->hdr.Status = STATUS_INVALID_HANDLE;
		goto out;
	} else if (!rc) { /* there is no EA in the file */
		ksmbd_debug(SMB, "no ea data in the file\n");
		goto done;
	}
	xattr_list_len = rc;

	ptr = (char *)rsp->Buffer;
	eainfo = (struct smb2_ea_info *)ptr;
	prev_eainfo = eainfo;
	idx = 0;

	while (idx < xattr_list_len) {
		name = xattr_list + idx;
		name_len = strlen(name);

		ksmbd_debug(SMB, "%s, len %d\n", name, name_len);
		idx += name_len + 1;

		/*
		 * CIFS does not support EA other than user.* namespace,
		 * still keep the framework generic, to list other attrs
		 * in future.
		 */
		if (strncmp(name, XATTR_USER_PREFIX, XATTR_USER_PREFIX_LEN))
			continue;

		if (!strncmp(&name[XATTR_USER_PREFIX_LEN], STREAM_PREFIX,
			     STREAM_PREFIX_LEN))
			continue;

		if (req->InputBufferLength &&
		    strncmp(&name[XATTR_USER_PREFIX_LEN], ea_req->name,
			    ea_req->EaNameLength))
			continue;

		if (!strncmp(&name[XATTR_USER_PREFIX_LEN],
			     DOS_ATTRIBUTE_PREFIX, DOS_ATTRIBUTE_PREFIX_LEN))
			continue;

		if (!strncmp(name, XATTR_USER_PREFIX, XATTR_USER_PREFIX_LEN))
			name_len -= XATTR_USER_PREFIX_LEN;

		ptr = (char *)(&eainfo->name + name_len + 1);
		buf_free_len -= (offsetof(struct smb2_ea_info, name) +
				name_len + 1);
		/* bailout if xattr can't fit in buf_free_len */
		value_len = ksmbd_vfs_getxattr(user_ns, path->dentry,
					       name, &buf);
		if (value_len <= 0) {
			rc = -ENOENT;
			rsp->hdr.Status = STATUS_INVALID_HANDLE;
			goto out;
		}

		buf_free_len -= value_len;
		if (buf_free_len < 0) {
			kfree(buf);
			break;
		}

		memcpy(ptr, buf, value_len);
		kfree(buf);

		ptr += value_len;
		eainfo->Flags = 0;
		eainfo->EaNameLength = name_len;

		if (!strncmp(name, XATTR_USER_PREFIX, XATTR_USER_PREFIX_LEN))
			memcpy(eainfo->name, &name[XATTR_USER_PREFIX_LEN],
			       name_len);
		else
			memcpy(eainfo->name, name, name_len);

		eainfo->name[name_len] = '\0';
		eainfo->EaValueLength = cpu_to_le16(value_len);
		next_offset = offsetof(struct smb2_ea_info, name) +
			name_len + 1 + value_len;

		/* align next xattr entry at 4 byte bundary */
		alignment_bytes = ((next_offset + 3) & ~3) - next_offset;
		if (alignment_bytes) {
			memset(ptr, '\0', alignment_bytes);
			ptr += alignment_bytes;
			next_offset += alignment_bytes;
			buf_free_len -= alignment_bytes;
		}
		eainfo->NextEntryOffset = cpu_to_le32(next_offset);
		prev_eainfo = eainfo;
		eainfo = (struct smb2_ea_info *)ptr;
		rsp_data_cnt += next_offset;

		if (req->InputBufferLength) {
			ksmbd_debug(SMB, "single entry requested\n");
			break;
		}
	}

	/* no more ea entries */
	prev_eainfo->NextEntryOffset = 0;
done:
	rc = 0;
	if (rsp_data_cnt == 0)
		rsp->hdr.Status = STATUS_NO_EAS_ON_FILE;
	rsp->OutputBufferLength = cpu_to_le32(rsp_data_cnt);
	inc_rfc1001_len(rsp_org, rsp_data_cnt);
out:
	kvfree(xattr_list);
	return rc;
}

static void get_file_access_info(struct smb2_query_info_rsp *rsp,
				 struct ksmbd_file *fp, void *rsp_org)
{
	struct smb2_file_access_info *file_info;

	file_info = (struct smb2_file_access_info *)rsp->Buffer;
	file_info->AccessFlags = fp->daccess;
	rsp->OutputBufferLength =
		cpu_to_le32(sizeof(struct smb2_file_access_info));
	inc_rfc1001_len(rsp_org, sizeof(struct smb2_file_access_info));
}

static int get_file_basic_info(struct smb2_query_info_rsp *rsp,
			       struct ksmbd_file *fp, void *rsp_org)
{
	struct smb2_file_basic_info *basic_info;
	struct kstat stat;
	u64 time;

	if (!(fp->daccess & FILE_READ_ATTRIBUTES_LE)) {
		pr_err("no right to read the attributes : 0x%x\n",
		       fp->daccess);
		return -EACCES;
	}

	basic_info = (struct smb2_file_basic_info *)rsp->Buffer;
	generic_fillattr(file_mnt_user_ns(fp->filp), file_inode(fp->filp),
			 &stat);
	basic_info->CreationTime = cpu_to_le64(fp->create_time);
	time = ksmbd_UnixTimeToNT(stat.atime);
	basic_info->LastAccessTime = cpu_to_le64(time);
	time = ksmbd_UnixTimeToNT(stat.mtime);
	basic_info->LastWriteTime = cpu_to_le64(time);
	time = ksmbd_UnixTimeToNT(stat.ctime);
	basic_info->ChangeTime = cpu_to_le64(time);
	basic_info->Attributes = fp->f_ci->m_fattr;
	basic_info->Pad1 = 0;
	rsp->OutputBufferLength =
		cpu_to_le32(sizeof(struct smb2_file_basic_info));
	inc_rfc1001_len(rsp_org, sizeof(struct smb2_file_basic_info));
	return 0;
}

static unsigned long long get_allocation_size(struct inode *inode,
					      struct kstat *stat)
{
	unsigned long long alloc_size = 0;

	if (!S_ISDIR(stat->mode)) {
		if ((inode->i_blocks << 9) <= stat->size)
			alloc_size = stat->size;
		else
			alloc_size = inode->i_blocks << 9;
	}

	return alloc_size;
}

static void get_file_standard_info(struct smb2_query_info_rsp *rsp,
				   struct ksmbd_file *fp, void *rsp_org)
{
	struct smb2_file_standard_info *sinfo;
	unsigned int delete_pending;
	struct inode *inode;
	struct kstat stat;

	inode = file_inode(fp->filp);
	generic_fillattr(file_mnt_user_ns(fp->filp), inode, &stat);

	sinfo = (struct smb2_file_standard_info *)rsp->Buffer;
	delete_pending = ksmbd_inode_pending_delete(fp);

	sinfo->AllocationSize = cpu_to_le64(get_allocation_size(inode, &stat));
	sinfo->EndOfFile = S_ISDIR(stat.mode) ? 0 : cpu_to_le64(stat.size);
	sinfo->NumberOfLinks = cpu_to_le32(get_nlink(&stat) - delete_pending);
	sinfo->DeletePending = delete_pending;
	sinfo->Directory = S_ISDIR(stat.mode) ? 1 : 0;
	rsp->OutputBufferLength =
		cpu_to_le32(sizeof(struct smb2_file_standard_info));
	inc_rfc1001_len(rsp_org,
			sizeof(struct smb2_file_standard_info));
}

static void get_file_alignment_info(struct smb2_query_info_rsp *rsp,
				    void *rsp_org)
{
	struct smb2_file_alignment_info *file_info;

	file_info = (struct smb2_file_alignment_info *)rsp->Buffer;
	file_info->AlignmentRequirement = 0;
	rsp->OutputBufferLength =
		cpu_to_le32(sizeof(struct smb2_file_alignment_info));
	inc_rfc1001_len(rsp_org,
			sizeof(struct smb2_file_alignment_info));
}

static int get_file_all_info(struct ksmbd_work *work,
			     struct smb2_query_info_rsp *rsp,
			     struct ksmbd_file *fp,
			     void *rsp_org)
{
	struct ksmbd_conn *conn = work->conn;
	struct smb2_file_all_info *file_info;
	unsigned int delete_pending;
	struct inode *inode;
	struct kstat stat;
	int conv_len;
	char *filename;
	u64 time;

	if (!(fp->daccess & FILE_READ_ATTRIBUTES_LE)) {
		ksmbd_debug(SMB, "no right to read the attributes : 0x%x\n",
			    fp->daccess);
		return -EACCES;
	}

	filename = convert_to_nt_pathname(work->tcon->share_conf, &fp->filp->f_path);
	if (IS_ERR(filename))
		return PTR_ERR(filename);

	inode = file_inode(fp->filp);
	generic_fillattr(file_mnt_user_ns(fp->filp), inode, &stat);

	ksmbd_debug(SMB, "filename = %s\n", filename);
	delete_pending = ksmbd_inode_pending_delete(fp);
	file_info = (struct smb2_file_all_info *)rsp->Buffer;

	file_info->CreationTime = cpu_to_le64(fp->create_time);
	time = ksmbd_UnixTimeToNT(stat.atime);
	file_info->LastAccessTime = cpu_to_le64(time);
	time = ksmbd_UnixTimeToNT(stat.mtime);
	file_info->LastWriteTime = cpu_to_le64(time);
	time = ksmbd_UnixTimeToNT(stat.ctime);
	file_info->ChangeTime = cpu_to_le64(time);
	file_info->Attributes = fp->f_ci->m_fattr;
	file_info->Pad1 = 0;
	file_info->AllocationSize =
		cpu_to_le64(get_allocation_size(inode, &stat));
	file_info->EndOfFile = S_ISDIR(stat.mode) ? 0 : cpu_to_le64(stat.size);
	file_info->NumberOfLinks =
			cpu_to_le32(get_nlink(&stat) - delete_pending);
	file_info->DeletePending = delete_pending;
	file_info->Directory = S_ISDIR(stat.mode) ? 1 : 0;
	file_info->Pad2 = 0;
	file_info->IndexNumber = cpu_to_le64(stat.ino);
	file_info->EASize = 0;
	file_info->AccessFlags = fp->daccess;
	file_info->CurrentByteOffset = cpu_to_le64(fp->filp->f_pos);
	file_info->Mode = fp->coption;
	file_info->AlignmentRequirement = 0;
	conv_len = smbConvertToUTF16((__le16 *)file_info->FileName, filename,
				     PATH_MAX, conn->local_nls, 0);
	conv_len *= 2;
	file_info->FileNameLength = cpu_to_le32(conv_len);
	rsp->OutputBufferLength =
		cpu_to_le32(sizeof(struct smb2_file_all_info) + conv_len - 1);
	kfree(filename);
	inc_rfc1001_len(rsp_org, le32_to_cpu(rsp->OutputBufferLength));
	return 0;
}

static void get_file_alternate_info(struct ksmbd_work *work,
				    struct smb2_query_info_rsp *rsp,
				    struct ksmbd_file *fp,
				    void *rsp_org)
{
	struct ksmbd_conn *conn = work->conn;
	struct smb2_file_alt_name_info *file_info;
	struct dentry *dentry = fp->filp->f_path.dentry;
	int conv_len;

	spin_lock(&dentry->d_lock);
	file_info = (struct smb2_file_alt_name_info *)rsp->Buffer;
	conv_len = ksmbd_extract_shortname(conn,
					   dentry->d_name.name,
					   file_info->FileName);
	spin_unlock(&dentry->d_lock);
	file_info->FileNameLength = cpu_to_le32(conv_len);
	rsp->OutputBufferLength =
		cpu_to_le32(sizeof(struct smb2_file_alt_name_info) + conv_len);
	inc_rfc1001_len(rsp_org, le32_to_cpu(rsp->OutputBufferLength));
}

static void get_file_stream_info(struct ksmbd_work *work,
				 struct smb2_query_info_rsp *rsp,
				 struct ksmbd_file *fp,
				 void *rsp_org)
{
	struct ksmbd_conn *conn = work->conn;
	struct smb2_file_stream_info *file_info;
	char *stream_name, *xattr_list = NULL, *stream_buf;
	struct kstat stat;
	struct path *path = &fp->filp->f_path;
	ssize_t xattr_list_len;
	int nbytes = 0, streamlen, stream_name_len, next, idx = 0;
	int buf_free_len;
	struct smb2_query_info_req *req = ksmbd_req_buf_next(work);

	generic_fillattr(file_mnt_user_ns(fp->filp), file_inode(fp->filp),
			 &stat);
	file_info = (struct smb2_file_stream_info *)rsp->Buffer;

	buf_free_len =
		smb2_calc_max_out_buf_len(work, 8,
					  le32_to_cpu(req->OutputBufferLength));
	if (buf_free_len < 0)
		goto out;

	xattr_list_len = ksmbd_vfs_listxattr(path->dentry, &xattr_list);
	if (xattr_list_len < 0) {
		goto out;
	} else if (!xattr_list_len) {
		ksmbd_debug(SMB, "empty xattr in the file\n");
		goto out;
	}

	while (idx < xattr_list_len) {
		stream_name = xattr_list + idx;
		streamlen = strlen(stream_name);
		idx += streamlen + 1;

		ksmbd_debug(SMB, "%s, len %d\n", stream_name, streamlen);

		if (strncmp(&stream_name[XATTR_USER_PREFIX_LEN],
			    STREAM_PREFIX, STREAM_PREFIX_LEN))
			continue;

		stream_name_len = streamlen - (XATTR_USER_PREFIX_LEN +
				STREAM_PREFIX_LEN);
		streamlen = stream_name_len;

		/* plus : size */
		streamlen += 1;
		stream_buf = kmalloc(streamlen + 1, GFP_KERNEL);
		if (!stream_buf)
			break;

		streamlen = snprintf(stream_buf, streamlen + 1,
				     ":%s", &stream_name[XATTR_NAME_STREAM_LEN]);

		next = sizeof(struct smb2_file_stream_info) + streamlen * 2;
		if (next > buf_free_len) {
			kfree(stream_buf);
			break;
		}

		file_info = (struct smb2_file_stream_info *)&rsp->Buffer[nbytes];
		streamlen  = smbConvertToUTF16((__le16 *)file_info->StreamName,
					       stream_buf, streamlen,
					       conn->local_nls, 0);
		streamlen *= 2;
		kfree(stream_buf);
		file_info->StreamNameLength = cpu_to_le32(streamlen);
		file_info->StreamSize = cpu_to_le64(stream_name_len);
		file_info->StreamAllocationSize = cpu_to_le64(stream_name_len);

		nbytes += next;
		buf_free_len -= next;
		file_info->NextEntryOffset = cpu_to_le32(next);
	}

out:
	if (!S_ISDIR(stat.mode) &&
	    buf_free_len >= sizeof(struct smb2_file_stream_info) + 7 * 2) {
		file_info = (struct smb2_file_stream_info *)
			&rsp->Buffer[nbytes];
		streamlen = smbConvertToUTF16((__le16 *)file_info->StreamName,
					      "::$DATA", 7, conn->local_nls, 0);
		streamlen *= 2;
		file_info->StreamNameLength = cpu_to_le32(streamlen);
		file_info->StreamSize = cpu_to_le64(stat.size);
		file_info->StreamAllocationSize = cpu_to_le64(stat.blocks << 9);
		nbytes += sizeof(struct smb2_file_stream_info) + streamlen;
	}

	/* last entry offset should be 0 */
	file_info->NextEntryOffset = 0;
	kvfree(xattr_list);

	rsp->OutputBufferLength = cpu_to_le32(nbytes);
	inc_rfc1001_len(rsp_org, nbytes);
}

static void get_file_internal_info(struct smb2_query_info_rsp *rsp,
				   struct ksmbd_file *fp, void *rsp_org)
{
	struct smb2_file_internal_info *file_info;
	struct kstat stat;

	generic_fillattr(file_mnt_user_ns(fp->filp), file_inode(fp->filp),
			 &stat);
	file_info = (struct smb2_file_internal_info *)rsp->Buffer;
	file_info->IndexNumber = cpu_to_le64(stat.ino);
	rsp->OutputBufferLength =
		cpu_to_le32(sizeof(struct smb2_file_internal_info));
	inc_rfc1001_len(rsp_org, sizeof(struct smb2_file_internal_info));
}

static int get_file_network_open_info(struct smb2_query_info_rsp *rsp,
				      struct ksmbd_file *fp, void *rsp_org)
{
	struct smb2_file_ntwrk_info *file_info;
	struct inode *inode;
	struct kstat stat;
	u64 time;

	if (!(fp->daccess & FILE_READ_ATTRIBUTES_LE)) {
		pr_err("no right to read the attributes : 0x%x\n",
		       fp->daccess);
		return -EACCES;
	}

	file_info = (struct smb2_file_ntwrk_info *)rsp->Buffer;

	inode = file_inode(fp->filp);
	generic_fillattr(file_mnt_user_ns(fp->filp), inode, &stat);

	file_info->CreationTime = cpu_to_le64(fp->create_time);
	time = ksmbd_UnixTimeToNT(stat.atime);
	file_info->LastAccessTime = cpu_to_le64(time);
	time = ksmbd_UnixTimeToNT(stat.mtime);
	file_info->LastWriteTime = cpu_to_le64(time);
	time = ksmbd_UnixTimeToNT(stat.ctime);
	file_info->ChangeTime = cpu_to_le64(time);
	file_info->Attributes = fp->f_ci->m_fattr;
	file_info->AllocationSize =
		cpu_to_le64(get_allocation_size(inode, &stat));
	file_info->EndOfFile = S_ISDIR(stat.mode) ? 0 : cpu_to_le64(stat.size);
	file_info->Reserved = cpu_to_le32(0);
	rsp->OutputBufferLength =
		cpu_to_le32(sizeof(struct smb2_file_ntwrk_info));
	inc_rfc1001_len(rsp_org, sizeof(struct smb2_file_ntwrk_info));
	return 0;
}

static void get_file_ea_info(struct smb2_query_info_rsp *rsp, void *rsp_org)
{
	struct smb2_file_ea_info *file_info;

	file_info = (struct smb2_file_ea_info *)rsp->Buffer;
	file_info->EASize = 0;
	rsp->OutputBufferLength =
		cpu_to_le32(sizeof(struct smb2_file_ea_info));
	inc_rfc1001_len(rsp_org, sizeof(struct smb2_file_ea_info));
}

static void get_file_position_info(struct smb2_query_info_rsp *rsp,
				   struct ksmbd_file *fp, void *rsp_org)
{
	struct smb2_file_pos_info *file_info;

	file_info = (struct smb2_file_pos_info *)rsp->Buffer;
	file_info->CurrentByteOffset = cpu_to_le64(fp->filp->f_pos);
	rsp->OutputBufferLength =
		cpu_to_le32(sizeof(struct smb2_file_pos_info));
	inc_rfc1001_len(rsp_org, sizeof(struct smb2_file_pos_info));
}

static void get_file_mode_info(struct smb2_query_info_rsp *rsp,
			       struct ksmbd_file *fp, void *rsp_org)
{
	struct smb2_file_mode_info *file_info;

	file_info = (struct smb2_file_mode_info *)rsp->Buffer;
	file_info->Mode = fp->coption & FILE_MODE_INFO_MASK;
	rsp->OutputBufferLength =
		cpu_to_le32(sizeof(struct smb2_file_mode_info));
	inc_rfc1001_len(rsp_org, sizeof(struct smb2_file_mode_info));
}

static void get_file_compression_info(struct smb2_query_info_rsp *rsp,
				      struct ksmbd_file *fp, void *rsp_org)
{
	struct smb2_file_comp_info *file_info;
	struct kstat stat;

	generic_fillattr(file_mnt_user_ns(fp->filp), file_inode(fp->filp),
			 &stat);

	file_info = (struct smb2_file_comp_info *)rsp->Buffer;
	file_info->CompressedFileSize = cpu_to_le64(stat.blocks << 9);
	file_info->CompressionFormat = COMPRESSION_FORMAT_NONE;
	file_info->CompressionUnitShift = 0;
	file_info->ChunkShift = 0;
	file_info->ClusterShift = 0;
	memset(&file_info->Reserved[0], 0, 3);

	rsp->OutputBufferLength =
		cpu_to_le32(sizeof(struct smb2_file_comp_info));
	inc_rfc1001_len(rsp_org, sizeof(struct smb2_file_comp_info));
}

static int get_file_attribute_tag_info(struct smb2_query_info_rsp *rsp,
				       struct ksmbd_file *fp, void *rsp_org)
{
	struct smb2_file_attr_tag_info *file_info;

	if (!(fp->daccess & FILE_READ_ATTRIBUTES_LE)) {
		pr_err("no right to read the attributes : 0x%x\n",
		       fp->daccess);
		return -EACCES;
	}

	file_info = (struct smb2_file_attr_tag_info *)rsp->Buffer;
	file_info->FileAttributes = fp->f_ci->m_fattr;
	file_info->ReparseTag = 0;
	rsp->OutputBufferLength =
		cpu_to_le32(sizeof(struct smb2_file_attr_tag_info));
	inc_rfc1001_len(rsp_org, sizeof(struct smb2_file_attr_tag_info));
	return 0;
}

static int find_file_posix_info(struct smb2_query_info_rsp *rsp,
				struct ksmbd_file *fp, void *rsp_org)
{
	struct smb311_posix_qinfo *file_info;
	struct inode *inode = file_inode(fp->filp);
	u64 time;

	file_info = (struct smb311_posix_qinfo *)rsp->Buffer;
	file_info->CreationTime = cpu_to_le64(fp->create_time);
	time = ksmbd_UnixTimeToNT(inode->i_atime);
	file_info->LastAccessTime = cpu_to_le64(time);
	time = ksmbd_UnixTimeToNT(inode->i_mtime);
	file_info->LastWriteTime = cpu_to_le64(time);
	time = ksmbd_UnixTimeToNT(inode->i_ctime);
	file_info->ChangeTime = cpu_to_le64(time);
	file_info->DosAttributes = fp->f_ci->m_fattr;
	file_info->Inode = cpu_to_le64(inode->i_ino);
	file_info->EndOfFile = cpu_to_le64(inode->i_size);
	file_info->AllocationSize = cpu_to_le64(inode->i_blocks << 9);
	file_info->HardLinks = cpu_to_le32(inode->i_nlink);
	file_info->Mode = cpu_to_le32(inode->i_mode);
	file_info->DeviceId = cpu_to_le32(inode->i_rdev);
	rsp->OutputBufferLength =
		cpu_to_le32(sizeof(struct smb311_posix_qinfo));
	inc_rfc1001_len(rsp_org, sizeof(struct smb311_posix_qinfo));
	return 0;
}

static int smb2_get_info_file(struct ksmbd_work *work,
			      struct smb2_query_info_req *req,
			      struct smb2_query_info_rsp *rsp)
{
	struct ksmbd_file *fp;
	int fileinfoclass = 0;
	int rc = 0;
	int file_infoclass_size;
	unsigned int id = KSMBD_NO_FID, pid = KSMBD_NO_FID;

	if (test_share_config_flag(work->tcon->share_conf,
				   KSMBD_SHARE_FLAG_PIPE)) {
		/* smb2 info file called for pipe */
		return smb2_get_info_file_pipe(work->sess, req, rsp,
					       work->response_buf);
	}

	if (work->next_smb2_rcv_hdr_off) {
		if (!has_file_id(req->VolatileFileId)) {
			ksmbd_debug(SMB, "Compound request set FID = %llu\n",
				    work->compound_fid);
			id = work->compound_fid;
			pid = work->compound_pfid;
		}
	}

	if (!has_file_id(id)) {
		id = req->VolatileFileId;
		pid = req->PersistentFileId;
	}

	fp = ksmbd_lookup_fd_slow(work, id, pid);
	if (!fp)
		return -ENOENT;

	fileinfoclass = req->FileInfoClass;

	switch (fileinfoclass) {
	case FILE_ACCESS_INFORMATION:
		get_file_access_info(rsp, fp, work->response_buf);
		file_infoclass_size = FILE_ACCESS_INFORMATION_SIZE;
		break;

	case FILE_BASIC_INFORMATION:
		rc = get_file_basic_info(rsp, fp, work->response_buf);
		file_infoclass_size = FILE_BASIC_INFORMATION_SIZE;
		break;

	case FILE_STANDARD_INFORMATION:
		get_file_standard_info(rsp, fp, work->response_buf);
		file_infoclass_size = FILE_STANDARD_INFORMATION_SIZE;
		break;

	case FILE_ALIGNMENT_INFORMATION:
		get_file_alignment_info(rsp, work->response_buf);
		file_infoclass_size = FILE_ALIGNMENT_INFORMATION_SIZE;
		break;

	case FILE_ALL_INFORMATION:
		rc = get_file_all_info(work, rsp, fp, work->response_buf);
		file_infoclass_size = FILE_ALL_INFORMATION_SIZE;
		break;

	case FILE_ALTERNATE_NAME_INFORMATION:
		get_file_alternate_info(work, rsp, fp, work->response_buf);
		file_infoclass_size = FILE_ALTERNATE_NAME_INFORMATION_SIZE;
		break;

	case FILE_STREAM_INFORMATION:
		get_file_stream_info(work, rsp, fp, work->response_buf);
		file_infoclass_size = FILE_STREAM_INFORMATION_SIZE;
		break;

	case FILE_INTERNAL_INFORMATION:
		get_file_internal_info(rsp, fp, work->response_buf);
		file_infoclass_size = FILE_INTERNAL_INFORMATION_SIZE;
		break;

	case FILE_NETWORK_OPEN_INFORMATION:
		rc = get_file_network_open_info(rsp, fp, work->response_buf);
		file_infoclass_size = FILE_NETWORK_OPEN_INFORMATION_SIZE;
		break;

	case FILE_EA_INFORMATION:
		get_file_ea_info(rsp, work->response_buf);
		file_infoclass_size = FILE_EA_INFORMATION_SIZE;
		break;

	case FILE_FULL_EA_INFORMATION:
		rc = smb2_get_ea(work, fp, req, rsp, work->response_buf);
		file_infoclass_size = FILE_FULL_EA_INFORMATION_SIZE;
		break;

	case FILE_POSITION_INFORMATION:
		get_file_position_info(rsp, fp, work->response_buf);
		file_infoclass_size = FILE_POSITION_INFORMATION_SIZE;
		break;

	case FILE_MODE_INFORMATION:
		get_file_mode_info(rsp, fp, work->response_buf);
		file_infoclass_size = FILE_MODE_INFORMATION_SIZE;
		break;

	case FILE_COMPRESSION_INFORMATION:
		get_file_compression_info(rsp, fp, work->response_buf);
		file_infoclass_size = FILE_COMPRESSION_INFORMATION_SIZE;
		break;

	case FILE_ATTRIBUTE_TAG_INFORMATION:
		rc = get_file_attribute_tag_info(rsp, fp, work->response_buf);
		file_infoclass_size = FILE_ATTRIBUTE_TAG_INFORMATION_SIZE;
		break;
	case SMB_FIND_FILE_POSIX_INFO:
		if (!work->tcon->posix_extensions) {
			pr_err("client doesn't negotiate with SMB3.1.1 POSIX Extensions\n");
			rc = -EOPNOTSUPP;
		} else {
			rc = find_file_posix_info(rsp, fp, work->response_buf);
			file_infoclass_size = sizeof(struct smb311_posix_qinfo);
		}
		break;
	default:
		ksmbd_debug(SMB, "fileinfoclass %d not supported yet\n",
			    fileinfoclass);
		rc = -EOPNOTSUPP;
	}
	if (!rc)
		rc = buffer_check_err(le32_to_cpu(req->OutputBufferLength),
				      rsp, work->response_buf,
				      file_infoclass_size);
	ksmbd_fd_put(work, fp);
	return rc;
}

static int smb2_get_info_filesystem(struct ksmbd_work *work,
				    struct smb2_query_info_req *req,
				    struct smb2_query_info_rsp *rsp)
{
	struct ksmbd_session *sess = work->sess;
	struct ksmbd_conn *conn = sess->conn;
	struct ksmbd_share_config *share = work->tcon->share_conf;
	int fsinfoclass = 0;
	struct kstatfs stfs;
	struct path path;
	int rc = 0, len;
	int fs_infoclass_size = 0;

	rc = kern_path(share->path, LOOKUP_NO_SYMLINKS, &path);
	if (rc) {
		pr_err("cannot create vfs path\n");
		return -EIO;
	}

	rc = vfs_statfs(&path, &stfs);
	if (rc) {
		pr_err("cannot do stat of path %s\n", share->path);
		path_put(&path);
		return -EIO;
	}

	fsinfoclass = req->FileInfoClass;

	switch (fsinfoclass) {
	case FS_DEVICE_INFORMATION:
	{
		struct filesystem_device_info *info;

		info = (struct filesystem_device_info *)rsp->Buffer;

		info->DeviceType = cpu_to_le32(stfs.f_type);
		info->DeviceCharacteristics = cpu_to_le32(0x00000020);
		rsp->OutputBufferLength = cpu_to_le32(8);
		inc_rfc1001_len(work->response_buf, 8);
		fs_infoclass_size = FS_DEVICE_INFORMATION_SIZE;
		break;
	}
	case FS_ATTRIBUTE_INFORMATION:
	{
		struct filesystem_attribute_info *info;
		size_t sz;

		info = (struct filesystem_attribute_info *)rsp->Buffer;
		info->Attributes = cpu_to_le32(FILE_SUPPORTS_OBJECT_IDS |
					       FILE_PERSISTENT_ACLS |
					       FILE_UNICODE_ON_DISK |
					       FILE_CASE_PRESERVED_NAMES |
					       FILE_CASE_SENSITIVE_SEARCH |
					       FILE_SUPPORTS_BLOCK_REFCOUNTING);

		info->Attributes |= cpu_to_le32(server_conf.share_fake_fscaps);

		info->MaxPathNameComponentLength = cpu_to_le32(stfs.f_namelen);
		len = smbConvertToUTF16((__le16 *)info->FileSystemName,
					"NTFS", PATH_MAX, conn->local_nls, 0);
		len = len * 2;
		info->FileSystemNameLen = cpu_to_le32(len);
		sz = sizeof(struct filesystem_attribute_info) - 2 + len;
		rsp->OutputBufferLength = cpu_to_le32(sz);
		inc_rfc1001_len(work->response_buf, sz);
		fs_infoclass_size = FS_ATTRIBUTE_INFORMATION_SIZE;
		break;
	}
	case FS_VOLUME_INFORMATION:
	{
		struct filesystem_vol_info *info;
		size_t sz;
		unsigned int serial_crc = 0;

		info = (struct filesystem_vol_info *)(rsp->Buffer);
		info->VolumeCreationTime = 0;
		serial_crc = crc32_le(serial_crc, share->name,
				      strlen(share->name));
		serial_crc = crc32_le(serial_crc, share->path,
				      strlen(share->path));
		serial_crc = crc32_le(serial_crc, ksmbd_netbios_name(),
				      strlen(ksmbd_netbios_name()));
		/* Taking dummy value of serial number*/
		info->SerialNumber = cpu_to_le32(serial_crc);
		len = smbConvertToUTF16((__le16 *)info->VolumeLabel,
					share->name, PATH_MAX,
					conn->local_nls, 0);
		len = len * 2;
		info->VolumeLabelSize = cpu_to_le32(len);
		info->Reserved = 0;
		sz = sizeof(struct filesystem_vol_info) - 2 + len;
		rsp->OutputBufferLength = cpu_to_le32(sz);
		inc_rfc1001_len(work->response_buf, sz);
		fs_infoclass_size = FS_VOLUME_INFORMATION_SIZE;
		break;
	}
	case FS_SIZE_INFORMATION:
	{
		struct filesystem_info *info;

		info = (struct filesystem_info *)(rsp->Buffer);
		info->TotalAllocationUnits = cpu_to_le64(stfs.f_blocks);
		info->FreeAllocationUnits = cpu_to_le64(stfs.f_bfree);
		info->SectorsPerAllocationUnit = cpu_to_le32(1);
		info->BytesPerSector = cpu_to_le32(stfs.f_bsize);
		rsp->OutputBufferLength = cpu_to_le32(24);
		inc_rfc1001_len(work->response_buf, 24);
		fs_infoclass_size = FS_SIZE_INFORMATION_SIZE;
		break;
	}
	case FS_FULL_SIZE_INFORMATION:
	{
		struct smb2_fs_full_size_info *info;

		info = (struct smb2_fs_full_size_info *)(rsp->Buffer);
		info->TotalAllocationUnits = cpu_to_le64(stfs.f_blocks);
		info->CallerAvailableAllocationUnits =
					cpu_to_le64(stfs.f_bavail);
		info->ActualAvailableAllocationUnits =
					cpu_to_le64(stfs.f_bfree);
		info->SectorsPerAllocationUnit = cpu_to_le32(1);
		info->BytesPerSector = cpu_to_le32(stfs.f_bsize);
		rsp->OutputBufferLength = cpu_to_le32(32);
		inc_rfc1001_len(work->response_buf, 32);
		fs_infoclass_size = FS_FULL_SIZE_INFORMATION_SIZE;
		break;
	}
	case FS_OBJECT_ID_INFORMATION:
	{
		struct object_id_info *info;

		info = (struct object_id_info *)(rsp->Buffer);

		if (!user_guest(sess->user))
			memcpy(info->objid, user_passkey(sess->user), 16);
		else
			memset(info->objid, 0, 16);

		info->extended_info.magic = cpu_to_le32(EXTENDED_INFO_MAGIC);
		info->extended_info.version = cpu_to_le32(1);
		info->extended_info.release = cpu_to_le32(1);
		info->extended_info.rel_date = 0;
		memcpy(info->extended_info.version_string, "1.1.0", strlen("1.1.0"));
		rsp->OutputBufferLength = cpu_to_le32(64);
		inc_rfc1001_len(work->response_buf, 64);
		fs_infoclass_size = FS_OBJECT_ID_INFORMATION_SIZE;
		break;
	}
	case FS_SECTOR_SIZE_INFORMATION:
	{
		struct smb3_fs_ss_info *info;
		unsigned int sector_size =
			min_t(unsigned int, path.mnt->mnt_sb->s_blocksize, 4096);

		info = (struct smb3_fs_ss_info *)(rsp->Buffer);

		info->LogicalBytesPerSector = cpu_to_le32(sector_size);
		info->PhysicalBytesPerSectorForAtomicity =
				cpu_to_le32(sector_size);
		info->PhysicalBytesPerSectorForPerf = cpu_to_le32(sector_size);
		info->FSEffPhysicalBytesPerSectorForAtomicity =
				cpu_to_le32(sector_size);
		info->Flags = cpu_to_le32(SSINFO_FLAGS_ALIGNED_DEVICE |
				    SSINFO_FLAGS_PARTITION_ALIGNED_ON_DEVICE);
		info->ByteOffsetForSectorAlignment = 0;
		info->ByteOffsetForPartitionAlignment = 0;
		rsp->OutputBufferLength = cpu_to_le32(28);
		inc_rfc1001_len(work->response_buf, 28);
		fs_infoclass_size = FS_SECTOR_SIZE_INFORMATION_SIZE;
		break;
	}
	case FS_CONTROL_INFORMATION:
	{
		/*
		 * TODO : The current implementation is based on
		 * test result with win7(NTFS) server. It's need to
		 * modify this to get valid Quota values
		 * from Linux kernel
		 */
		struct smb2_fs_control_info *info;

		info = (struct smb2_fs_control_info *)(rsp->Buffer);
		info->FreeSpaceStartFiltering = 0;
		info->FreeSpaceThreshold = 0;
		info->FreeSpaceStopFiltering = 0;
		info->DefaultQuotaThreshold = cpu_to_le64(SMB2_NO_FID);
		info->DefaultQuotaLimit = cpu_to_le64(SMB2_NO_FID);
		info->Padding = 0;
		rsp->OutputBufferLength = cpu_to_le32(48);
		inc_rfc1001_len(work->response_buf, 48);
		fs_infoclass_size = FS_CONTROL_INFORMATION_SIZE;
		break;
	}
	case FS_POSIX_INFORMATION:
	{
		struct filesystem_posix_info *info;

		if (!work->tcon->posix_extensions) {
			pr_err("client doesn't negotiate with SMB3.1.1 POSIX Extensions\n");
			rc = -EOPNOTSUPP;
		} else {
			info = (struct filesystem_posix_info *)(rsp->Buffer);
			info->OptimalTransferSize = cpu_to_le32(stfs.f_bsize);
			info->BlockSize = cpu_to_le32(stfs.f_bsize);
			info->TotalBlocks = cpu_to_le64(stfs.f_blocks);
			info->BlocksAvail = cpu_to_le64(stfs.f_bfree);
			info->UserBlocksAvail = cpu_to_le64(stfs.f_bavail);
			info->TotalFileNodes = cpu_to_le64(stfs.f_files);
			info->FreeFileNodes = cpu_to_le64(stfs.f_ffree);
			rsp->OutputBufferLength = cpu_to_le32(56);
			inc_rfc1001_len(work->response_buf, 56);
			fs_infoclass_size = FS_POSIX_INFORMATION_SIZE;
		}
		break;
	}
	default:
		path_put(&path);
		return -EOPNOTSUPP;
	}
	rc = buffer_check_err(le32_to_cpu(req->OutputBufferLength),
			      rsp, work->response_buf,
			      fs_infoclass_size);
	path_put(&path);
	return rc;
}

static int smb2_get_info_sec(struct ksmbd_work *work,
			     struct smb2_query_info_req *req,
			     struct smb2_query_info_rsp *rsp)
{
	struct ksmbd_file *fp;
	struct user_namespace *user_ns;
	struct smb_ntsd *pntsd = (struct smb_ntsd *)rsp->Buffer, *ppntsd = NULL;
	struct smb_fattr fattr = {{0}};
	struct inode *inode;
	__u32 secdesclen;
	unsigned int id = KSMBD_NO_FID, pid = KSMBD_NO_FID;
	int addition_info = le32_to_cpu(req->AdditionalInformation);
	int rc;

	if (addition_info & ~(OWNER_SECINFO | GROUP_SECINFO | DACL_SECINFO |
			      PROTECTED_DACL_SECINFO |
			      UNPROTECTED_DACL_SECINFO)) {
		ksmbd_debug(SMB, "Unsupported addition info: 0x%x)\n",
		       addition_info);

		pntsd->revision = cpu_to_le16(1);
		pntsd->type = cpu_to_le16(SELF_RELATIVE | DACL_PROTECTED);
		pntsd->osidoffset = 0;
		pntsd->gsidoffset = 0;
		pntsd->sacloffset = 0;
		pntsd->dacloffset = 0;

		secdesclen = sizeof(struct smb_ntsd);
		rsp->OutputBufferLength = cpu_to_le32(secdesclen);
		inc_rfc1001_len(work->response_buf, secdesclen);

		return 0;
	}

	if (work->next_smb2_rcv_hdr_off) {
		if (!has_file_id(req->VolatileFileId)) {
			ksmbd_debug(SMB, "Compound request set FID = %llu\n",
				    work->compound_fid);
			id = work->compound_fid;
			pid = work->compound_pfid;
		}
	}

	if (!has_file_id(id)) {
		id = req->VolatileFileId;
		pid = req->PersistentFileId;
	}

	fp = ksmbd_lookup_fd_slow(work, id, pid);
	if (!fp)
		return -ENOENT;

	user_ns = file_mnt_user_ns(fp->filp);
	inode = file_inode(fp->filp);
	ksmbd_acls_fattr(&fattr, user_ns, inode);

	if (test_share_config_flag(work->tcon->share_conf,
				   KSMBD_SHARE_FLAG_ACL_XATTR))
		ksmbd_vfs_get_sd_xattr(work->conn, user_ns,
				       fp->filp->f_path.dentry, &ppntsd);

	rc = build_sec_desc(user_ns, pntsd, ppntsd, addition_info,
			    &secdesclen, &fattr);
	posix_acl_release(fattr.cf_acls);
	posix_acl_release(fattr.cf_dacls);
	kfree(ppntsd);
	ksmbd_fd_put(work, fp);
	if (rc)
		return rc;

	rsp->OutputBufferLength = cpu_to_le32(secdesclen);
	inc_rfc1001_len(work->response_buf, secdesclen);
	return 0;
}

/**
 * smb2_query_info() - handler for smb2 query info command
 * @work:	smb work containing query info request buffer
 *
 * Return:	0 on success, otherwise error
 */
int smb2_query_info(struct ksmbd_work *work)
{
	struct smb2_query_info_req *req;
	struct smb2_query_info_rsp *rsp;
	int rc = 0;

	WORK_BUFFERS(work, req, rsp);

	ksmbd_debug(SMB, "GOT query info request\n");

	switch (req->InfoType) {
	case SMB2_O_INFO_FILE:
		ksmbd_debug(SMB, "GOT SMB2_O_INFO_FILE\n");
		rc = smb2_get_info_file(work, req, rsp);
		break;
	case SMB2_O_INFO_FILESYSTEM:
		ksmbd_debug(SMB, "GOT SMB2_O_INFO_FILESYSTEM\n");
		rc = smb2_get_info_filesystem(work, req, rsp);
		break;
	case SMB2_O_INFO_SECURITY:
		ksmbd_debug(SMB, "GOT SMB2_O_INFO_SECURITY\n");
		rc = smb2_get_info_sec(work, req, rsp);
		break;
	default:
		ksmbd_debug(SMB, "InfoType %d not supported yet\n",
			    req->InfoType);
		rc = -EOPNOTSUPP;
	}

	if (rc < 0) {
		if (rc == -EACCES)
			rsp->hdr.Status = STATUS_ACCESS_DENIED;
		else if (rc == -ENOENT)
			rsp->hdr.Status = STATUS_FILE_CLOSED;
		else if (rc == -EIO)
			rsp->hdr.Status = STATUS_UNEXPECTED_IO_ERROR;
		else if (rc == -EOPNOTSUPP || rsp->hdr.Status == 0)
			rsp->hdr.Status = STATUS_INVALID_INFO_CLASS;
		smb2_set_err_rsp(work);

		ksmbd_debug(SMB, "error while processing smb2 query rc = %d\n",
			    rc);
		return rc;
	}
	rsp->StructureSize = cpu_to_le16(9);
	rsp->OutputBufferOffset = cpu_to_le16(72);
	inc_rfc1001_len(work->response_buf, 8);
	return 0;
}

/**
 * smb2_close_pipe() - handler for closing IPC pipe
 * @work:	smb work containing close request buffer
 *
 * Return:	0
 */
static noinline int smb2_close_pipe(struct ksmbd_work *work)
{
	u64 id;
	struct smb2_close_req *req = smb2_get_msg(work->request_buf);
	struct smb2_close_rsp *rsp = smb2_get_msg(work->response_buf);

	id = req->VolatileFileId;
	ksmbd_session_rpc_close(work->sess, id);

	rsp->StructureSize = cpu_to_le16(60);
	rsp->Flags = 0;
	rsp->Reserved = 0;
	rsp->CreationTime = 0;
	rsp->LastAccessTime = 0;
	rsp->LastWriteTime = 0;
	rsp->ChangeTime = 0;
	rsp->AllocationSize = 0;
	rsp->EndOfFile = 0;
	rsp->Attributes = 0;
	inc_rfc1001_len(work->response_buf, 60);
	return 0;
}

/**
 * smb2_close() - handler for smb2 close file command
 * @work:	smb work containing close request buffer
 *
 * Return:	0
 */
int smb2_close(struct ksmbd_work *work)
{
	u64 volatile_id = KSMBD_NO_FID;
	u64 sess_id;
	struct smb2_close_req *req;
	struct smb2_close_rsp *rsp;
	struct ksmbd_conn *conn = work->conn;
	struct ksmbd_file *fp;
	struct inode *inode;
	u64 time;
	int err = 0;

	WORK_BUFFERS(work, req, rsp);

	if (test_share_config_flag(work->tcon->share_conf,
				   KSMBD_SHARE_FLAG_PIPE)) {
		ksmbd_debug(SMB, "IPC pipe close request\n");
		return smb2_close_pipe(work);
	}

	sess_id = le64_to_cpu(req->hdr.SessionId);
	if (req->hdr.Flags & SMB2_FLAGS_RELATED_OPERATIONS)
		sess_id = work->compound_sid;

	work->compound_sid = 0;
	if (check_session_id(conn, sess_id)) {
		work->compound_sid = sess_id;
	} else {
		rsp->hdr.Status = STATUS_USER_SESSION_DELETED;
		if (req->hdr.Flags & SMB2_FLAGS_RELATED_OPERATIONS)
			rsp->hdr.Status = STATUS_INVALID_PARAMETER;
		err = -EBADF;
		goto out;
	}

	if (work->next_smb2_rcv_hdr_off &&
	    !has_file_id(req->VolatileFileId)) {
		if (!has_file_id(work->compound_fid)) {
			/* file already closed, return FILE_CLOSED */
			ksmbd_debug(SMB, "file already closed\n");
			rsp->hdr.Status = STATUS_FILE_CLOSED;
			err = -EBADF;
			goto out;
		} else {
			ksmbd_debug(SMB,
				    "Compound request set FID = %llu:%llu\n",
				    work->compound_fid,
				    work->compound_pfid);
			volatile_id = work->compound_fid;

			/* file closed, stored id is not valid anymore */
			work->compound_fid = KSMBD_NO_FID;
			work->compound_pfid = KSMBD_NO_FID;
		}
	} else {
		volatile_id = req->VolatileFileId;
	}
	ksmbd_debug(SMB, "volatile_id = %llu\n", volatile_id);

	rsp->StructureSize = cpu_to_le16(60);
	rsp->Reserved = 0;

	if (req->Flags == SMB2_CLOSE_FLAG_POSTQUERY_ATTRIB) {
		fp = ksmbd_lookup_fd_fast(work, volatile_id);
		if (!fp) {
			err = -ENOENT;
			goto out;
		}

		inode = file_inode(fp->filp);
		rsp->Flags = SMB2_CLOSE_FLAG_POSTQUERY_ATTRIB;
		rsp->AllocationSize = S_ISDIR(inode->i_mode) ? 0 :
			cpu_to_le64(inode->i_blocks << 9);
		rsp->EndOfFile = cpu_to_le64(inode->i_size);
		rsp->Attributes = fp->f_ci->m_fattr;
		rsp->CreationTime = cpu_to_le64(fp->create_time);
		time = ksmbd_UnixTimeToNT(inode->i_atime);
		rsp->LastAccessTime = cpu_to_le64(time);
		time = ksmbd_UnixTimeToNT(inode->i_mtime);
		rsp->LastWriteTime = cpu_to_le64(time);
		time = ksmbd_UnixTimeToNT(inode->i_ctime);
		rsp->ChangeTime = cpu_to_le64(time);
		ksmbd_fd_put(work, fp);
	} else {
		rsp->Flags = 0;
		rsp->AllocationSize = 0;
		rsp->EndOfFile = 0;
		rsp->Attributes = 0;
		rsp->CreationTime = 0;
		rsp->LastAccessTime = 0;
		rsp->LastWriteTime = 0;
		rsp->ChangeTime = 0;
	}

	err = ksmbd_close_fd(work, volatile_id);
out:
	if (err) {
		if (rsp->hdr.Status == 0)
			rsp->hdr.Status = STATUS_FILE_CLOSED;
		smb2_set_err_rsp(work);
	} else {
		inc_rfc1001_len(work->response_buf, 60);
	}

	return 0;
}

/**
 * smb2_echo() - handler for smb2 echo(ping) command
 * @work:	smb work containing echo request buffer
 *
 * Return:	0
 */
int smb2_echo(struct ksmbd_work *work)
{
	struct smb2_echo_rsp *rsp = smb2_get_msg(work->response_buf);

	rsp->StructureSize = cpu_to_le16(4);
	rsp->Reserved = 0;
	inc_rfc1001_len(work->response_buf, 4);
	return 0;
}

static int smb2_rename(struct ksmbd_work *work,
		       struct ksmbd_file *fp,
		       struct user_namespace *user_ns,
		       struct smb2_file_rename_info *file_info,
		       struct nls_table *local_nls)
{
	struct ksmbd_share_config *share = fp->tcon->share_conf;
	char *new_name = NULL, *abs_oldname = NULL, *old_name = NULL;
	char *pathname = NULL;
	struct path path;
	bool file_present = true;
	int rc;

	ksmbd_debug(SMB, "setting FILE_RENAME_INFO\n");
	pathname = kmalloc(PATH_MAX, GFP_KERNEL);
	if (!pathname)
		return -ENOMEM;

	abs_oldname = d_path(&fp->filp->f_path, pathname, PATH_MAX);
	if (IS_ERR(abs_oldname)) {
		rc = -EINVAL;
		goto out;
	}
	old_name = strrchr(abs_oldname, '/');
	if (old_name && old_name[1] != '\0') {
		old_name++;
	} else {
		ksmbd_debug(SMB, "can't get last component in path %s\n",
			    abs_oldname);
		rc = -ENOENT;
		goto out;
	}

	new_name = smb2_get_name(file_info->FileName,
				 le32_to_cpu(file_info->FileNameLength),
				 local_nls);
	if (IS_ERR(new_name)) {
		rc = PTR_ERR(new_name);
		goto out;
	}

	if (strchr(new_name, ':')) {
		int s_type;
		char *xattr_stream_name, *stream_name = NULL;
		size_t xattr_stream_size;
		int len;

		rc = parse_stream_name(new_name, &stream_name, &s_type);
		if (rc < 0)
			goto out;

		len = strlen(new_name);
		if (len > 0 && new_name[len - 1] != '/') {
			pr_err("not allow base filename in rename\n");
			rc = -ESHARE;
			goto out;
		}

		rc = ksmbd_vfs_xattr_stream_name(stream_name,
						 &xattr_stream_name,
						 &xattr_stream_size,
						 s_type);
		if (rc)
			goto out;

		rc = ksmbd_vfs_setxattr(user_ns,
					fp->filp->f_path.dentry,
					xattr_stream_name,
					NULL, 0, 0);
		if (rc < 0) {
			pr_err("failed to store stream name in xattr: %d\n",
			       rc);
			rc = -EINVAL;
			goto out;
		}

		goto out;
	}

	ksmbd_debug(SMB, "new name %s\n", new_name);
	rc = ksmbd_vfs_kern_path(work, new_name, LOOKUP_NO_SYMLINKS, &path, 1);
	if (rc) {
		if (rc != -ENOENT)
			goto out;
		file_present = false;
	} else {
		path_put(&path);
	}

	if (ksmbd_share_veto_filename(share, new_name)) {
		rc = -ENOENT;
		ksmbd_debug(SMB, "Can't rename vetoed file: %s\n", new_name);
		goto out;
	}

	if (file_info->ReplaceIfExists) {
		if (file_present) {
			rc = ksmbd_vfs_remove_file(work, new_name);
			if (rc) {
				if (rc != -ENOTEMPTY)
					rc = -EINVAL;
				ksmbd_debug(SMB, "cannot delete %s, rc %d\n",
					    new_name, rc);
				goto out;
			}
		}
	} else {
		if (file_present &&
		    strncmp(old_name, path.dentry->d_name.name, strlen(old_name))) {
			rc = -EEXIST;
			ksmbd_debug(SMB,
				    "cannot rename already existing file\n");
			goto out;
		}
	}

	rc = ksmbd_vfs_fp_rename(work, fp, new_name);
out:
	kfree(pathname);
	if (!IS_ERR(new_name))
		kfree(new_name);
	return rc;
}

static int smb2_create_link(struct ksmbd_work *work,
			    struct ksmbd_share_config *share,
			    struct smb2_file_link_info *file_info,
			    unsigned int buf_len, struct file *filp,
			    struct nls_table *local_nls)
{
	char *link_name = NULL, *target_name = NULL, *pathname = NULL;
	struct path path;
	bool file_present = true;
	int rc;

	if (buf_len < (u64)sizeof(struct smb2_file_link_info) +
			le32_to_cpu(file_info->FileNameLength))
		return -EINVAL;

	ksmbd_debug(SMB, "setting FILE_LINK_INFORMATION\n");
	pathname = kmalloc(PATH_MAX, GFP_KERNEL);
	if (!pathname)
		return -ENOMEM;

	link_name = smb2_get_name(file_info->FileName,
				  le32_to_cpu(file_info->FileNameLength),
				  local_nls);
	if (IS_ERR(link_name) || S_ISDIR(file_inode(filp)->i_mode)) {
		rc = -EINVAL;
		goto out;
	}

	ksmbd_debug(SMB, "link name is %s\n", link_name);
	target_name = d_path(&filp->f_path, pathname, PATH_MAX);
	if (IS_ERR(target_name)) {
		rc = -EINVAL;
		goto out;
	}

	ksmbd_debug(SMB, "target name is %s\n", target_name);
	rc = ksmbd_vfs_kern_path(work, link_name, LOOKUP_NO_SYMLINKS, &path, 0);
	if (rc) {
		if (rc != -ENOENT)
			goto out;
		file_present = false;
	} else {
		path_put(&path);
	}

	if (file_info->ReplaceIfExists) {
		if (file_present) {
			rc = ksmbd_vfs_remove_file(work, link_name);
			if (rc) {
				rc = -EINVAL;
				ksmbd_debug(SMB, "cannot delete %s\n",
					    link_name);
				goto out;
			}
		}
	} else {
		if (file_present) {
			rc = -EEXIST;
			ksmbd_debug(SMB, "link already exists\n");
			goto out;
		}
	}

	rc = ksmbd_vfs_link(work, target_name, link_name);
	if (rc)
		rc = -EINVAL;
out:
	if (!IS_ERR(link_name))
		kfree(link_name);
	kfree(pathname);
	return rc;
}

static int set_file_basic_info(struct ksmbd_file *fp,
			       struct smb2_file_basic_info *file_info,
			       struct ksmbd_share_config *share)
{
	struct iattr attrs;
	struct file *filp;
	struct inode *inode;
	struct user_namespace *user_ns;
	int rc = 0;

	if (!(fp->daccess & FILE_WRITE_ATTRIBUTES_LE))
		return -EACCES;

	attrs.ia_valid = 0;
	filp = fp->filp;
	inode = file_inode(filp);
	user_ns = file_mnt_user_ns(filp);

	if (file_info->CreationTime)
		fp->create_time = le64_to_cpu(file_info->CreationTime);

	if (file_info->LastAccessTime) {
		attrs.ia_atime = ksmbd_NTtimeToUnix(file_info->LastAccessTime);
		attrs.ia_valid |= (ATTR_ATIME | ATTR_ATIME_SET);
	}

	attrs.ia_valid |= ATTR_CTIME;
	if (file_info->ChangeTime)
		attrs.ia_ctime = ksmbd_NTtimeToUnix(file_info->ChangeTime);
	else
		attrs.ia_ctime = inode->i_ctime;

	if (file_info->LastWriteTime) {
		attrs.ia_mtime = ksmbd_NTtimeToUnix(file_info->LastWriteTime);
		attrs.ia_valid |= (ATTR_MTIME | ATTR_MTIME_SET);
	}

	if (file_info->Attributes) {
		if (!S_ISDIR(inode->i_mode) &&
		    file_info->Attributes & FILE_ATTRIBUTE_DIRECTORY_LE) {
			pr_err("can't change a file to a directory\n");
			return -EINVAL;
		}

		if (!(S_ISDIR(inode->i_mode) && file_info->Attributes == FILE_ATTRIBUTE_NORMAL_LE))
			fp->f_ci->m_fattr = file_info->Attributes |
				(fp->f_ci->m_fattr & FILE_ATTRIBUTE_DIRECTORY_LE);
	}

	if (test_share_config_flag(share, KSMBD_SHARE_FLAG_STORE_DOS_ATTRS) &&
	    (file_info->CreationTime || file_info->Attributes)) {
		struct xattr_dos_attrib da = {0};

		da.version = 4;
		da.itime = fp->itime;
		da.create_time = fp->create_time;
		da.attr = le32_to_cpu(fp->f_ci->m_fattr);
		da.flags = XATTR_DOSINFO_ATTRIB | XATTR_DOSINFO_CREATE_TIME |
			XATTR_DOSINFO_ITIME;

		rc = ksmbd_vfs_set_dos_attrib_xattr(user_ns,
						    filp->f_path.dentry, &da);
		if (rc)
			ksmbd_debug(SMB,
				    "failed to restore file attribute in EA\n");
		rc = 0;
	}

	if (attrs.ia_valid) {
		struct dentry *dentry = filp->f_path.dentry;
		struct inode *inode = d_inode(dentry);

		if (IS_IMMUTABLE(inode) || IS_APPEND(inode))
			return -EACCES;

		inode_lock(inode);
		inode->i_ctime = attrs.ia_ctime;
		attrs.ia_valid &= ~ATTR_CTIME;
		rc = notify_change(user_ns, dentry, &attrs, NULL);
		inode_unlock(inode);
	}
	return rc;
}

static int set_file_allocation_info(struct ksmbd_work *work,
				    struct ksmbd_file *fp,
				    struct smb2_file_alloc_info *file_alloc_info)
{
	/*
	 * TODO : It's working fine only when store dos attributes
	 * is not yes. need to implement a logic which works
	 * properly with any smb.conf option
	 */

	loff_t alloc_blks;
	struct inode *inode;
	int rc;

	if (!(fp->daccess & FILE_WRITE_DATA_LE))
		return -EACCES;

	alloc_blks = (le64_to_cpu(file_alloc_info->AllocationSize) + 511) >> 9;
	inode = file_inode(fp->filp);

	if (alloc_blks > inode->i_blocks) {
		smb_break_all_levII_oplock(work, fp, 1);
		rc = vfs_fallocate(fp->filp, FALLOC_FL_KEEP_SIZE, 0,
				   alloc_blks * 512);
		if (rc && rc != -EOPNOTSUPP) {
			pr_err("vfs_fallocate is failed : %d\n", rc);
			return rc;
		}
	} else if (alloc_blks < inode->i_blocks) {
		loff_t size;

		/*
		 * Allocation size could be smaller than original one
		 * which means allocated blocks in file should be
		 * deallocated. use truncate to cut out it, but inode
		 * size is also updated with truncate offset.
		 * inode size is retained by backup inode size.
		 */
		size = i_size_read(inode);
		rc = ksmbd_vfs_truncate(work, fp, alloc_blks * 512);
		if (rc) {
			pr_err("truncate failed!, err %d\n", rc);
			return rc;
		}
		if (size < alloc_blks * 512)
			i_size_write(inode, size);
	}
	return 0;
}

static int set_end_of_file_info(struct ksmbd_work *work, struct ksmbd_file *fp,
				struct smb2_file_eof_info *file_eof_info)
{
	loff_t newsize;
	struct inode *inode;
	int rc;

	if (!(fp->daccess & FILE_WRITE_DATA_LE))
		return -EACCES;

	newsize = le64_to_cpu(file_eof_info->EndOfFile);
	inode = file_inode(fp->filp);

	/*
	 * If FILE_END_OF_FILE_INFORMATION of set_info_file is called
	 * on FAT32 shared device, truncate execution time is too long
	 * and network error could cause from windows client. because
	 * truncate of some filesystem like FAT32 fill zero data in
	 * truncated range.
	 */
	if (inode->i_sb->s_magic != MSDOS_SUPER_MAGIC) {
		ksmbd_debug(SMB, "truncated to newsize %lld\n", newsize);
		rc = ksmbd_vfs_truncate(work, fp, newsize);
		if (rc) {
			ksmbd_debug(SMB, "truncate failed!, err %d\n", rc);
			if (rc != -EAGAIN)
				rc = -EBADF;
			return rc;
		}
	}
	return 0;
}

static int set_rename_info(struct ksmbd_work *work, struct ksmbd_file *fp,
			   struct smb2_file_rename_info *rename_info,
			   unsigned int buf_len)
{
	struct user_namespace *user_ns;
	struct ksmbd_file *parent_fp;
	struct dentry *parent;
	struct dentry *dentry = fp->filp->f_path.dentry;
	int ret;

	if (!(fp->daccess & FILE_DELETE_LE)) {
		pr_err("no right to delete : 0x%x\n", fp->daccess);
		return -EACCES;
	}

	if (buf_len < (u64)sizeof(struct smb2_file_rename_info) +
			le32_to_cpu(rename_info->FileNameLength))
		return -EINVAL;

	user_ns = file_mnt_user_ns(fp->filp);
	if (ksmbd_stream_fd(fp))
		goto next;

	parent = dget_parent(dentry);
	ret = ksmbd_vfs_lock_parent(user_ns, parent, dentry);
	if (ret) {
		dput(parent);
		return ret;
	}

	parent_fp = ksmbd_lookup_fd_inode(d_inode(parent));
	inode_unlock(d_inode(parent));
	dput(parent);

	if (parent_fp) {
		if (parent_fp->daccess & FILE_DELETE_LE) {
			pr_err("parent dir is opened with delete access\n");
			ksmbd_fd_put(work, parent_fp);
			return -ESHARE;
		}
		ksmbd_fd_put(work, parent_fp);
	}
next:
	return smb2_rename(work, fp, user_ns, rename_info,
			   work->sess->conn->local_nls);
}

static int set_file_disposition_info(struct ksmbd_file *fp,
				     struct smb2_file_disposition_info *file_info)
{
	struct inode *inode;

	if (!(fp->daccess & FILE_DELETE_LE)) {
		pr_err("no right to delete : 0x%x\n", fp->daccess);
		return -EACCES;
	}

	inode = file_inode(fp->filp);
	if (file_info->DeletePending) {
		if (S_ISDIR(inode->i_mode) &&
		    ksmbd_vfs_empty_dir(fp) == -ENOTEMPTY)
			return -EBUSY;
		ksmbd_set_inode_pending_delete(fp);
	} else {
		ksmbd_clear_inode_pending_delete(fp);
	}
	return 0;
}

static int set_file_position_info(struct ksmbd_file *fp,
				  struct smb2_file_pos_info *file_info)
{
	loff_t current_byte_offset;
	unsigned long sector_size;
	struct inode *inode;

	inode = file_inode(fp->filp);
	current_byte_offset = le64_to_cpu(file_info->CurrentByteOffset);
	sector_size = inode->i_sb->s_blocksize;

	if (current_byte_offset < 0 ||
	    (fp->coption == FILE_NO_INTERMEDIATE_BUFFERING_LE &&
	     current_byte_offset & (sector_size - 1))) {
		pr_err("CurrentByteOffset is not valid : %llu\n",
		       current_byte_offset);
		return -EINVAL;
	}

	fp->filp->f_pos = current_byte_offset;
	return 0;
}

static int set_file_mode_info(struct ksmbd_file *fp,
			      struct smb2_file_mode_info *file_info)
{
	__le32 mode;

	mode = file_info->Mode;

	if ((mode & ~FILE_MODE_INFO_MASK)) {
		pr_err("Mode is not valid : 0x%x\n", le32_to_cpu(mode));
		return -EINVAL;
	}

	/*
	 * TODO : need to implement consideration for
	 * FILE_SYNCHRONOUS_IO_ALERT and FILE_SYNCHRONOUS_IO_NONALERT
	 */
	ksmbd_vfs_set_fadvise(fp->filp, mode);
	fp->coption = mode;
	return 0;
}

/**
 * smb2_set_info_file() - handler for smb2 set info command
 * @work:	smb work containing set info command buffer
 * @fp:		ksmbd_file pointer
 * @req:	request buffer pointer
 * @share:	ksmbd_share_config pointer
 *
 * Return:	0 on success, otherwise error
 * TODO: need to implement an error handling for STATUS_INFO_LENGTH_MISMATCH
 */
static int smb2_set_info_file(struct ksmbd_work *work, struct ksmbd_file *fp,
			      struct smb2_set_info_req *req,
			      struct ksmbd_share_config *share)
{
	unsigned int buf_len = le32_to_cpu(req->BufferLength);

	switch (req->FileInfoClass) {
	case FILE_BASIC_INFORMATION:
	{
		if (buf_len < sizeof(struct smb2_file_basic_info))
			return -EINVAL;

		return set_file_basic_info(fp, (struct smb2_file_basic_info *)req->Buffer, share);
	}
	case FILE_ALLOCATION_INFORMATION:
	{
		if (buf_len < sizeof(struct smb2_file_alloc_info))
			return -EINVAL;

		return set_file_allocation_info(work, fp,
						(struct smb2_file_alloc_info *)req->Buffer);
	}
	case FILE_END_OF_FILE_INFORMATION:
	{
		if (buf_len < sizeof(struct smb2_file_eof_info))
			return -EINVAL;

		return set_end_of_file_info(work, fp,
					    (struct smb2_file_eof_info *)req->Buffer);
	}
	case FILE_RENAME_INFORMATION:
	{
		if (!test_tree_conn_flag(work->tcon, KSMBD_TREE_CONN_FLAG_WRITABLE)) {
			ksmbd_debug(SMB,
				    "User does not have write permission\n");
			return -EACCES;
		}

		if (buf_len < sizeof(struct smb2_file_rename_info))
			return -EINVAL;

		return set_rename_info(work, fp,
				       (struct smb2_file_rename_info *)req->Buffer,
				       buf_len);
	}
	case FILE_LINK_INFORMATION:
	{
		if (buf_len < sizeof(struct smb2_file_link_info))
			return -EINVAL;

		return smb2_create_link(work, work->tcon->share_conf,
					(struct smb2_file_link_info *)req->Buffer,
					buf_len, fp->filp,
					work->sess->conn->local_nls);
	}
	case FILE_DISPOSITION_INFORMATION:
	{
		if (!test_tree_conn_flag(work->tcon, KSMBD_TREE_CONN_FLAG_WRITABLE)) {
			ksmbd_debug(SMB,
				    "User does not have write permission\n");
			return -EACCES;
		}

		if (buf_len < sizeof(struct smb2_file_disposition_info))
			return -EINVAL;

		return set_file_disposition_info(fp,
						 (struct smb2_file_disposition_info *)req->Buffer);
	}
	case FILE_FULL_EA_INFORMATION:
	{
		if (!(fp->daccess & FILE_WRITE_EA_LE)) {
			pr_err("Not permitted to write ext  attr: 0x%x\n",
			       fp->daccess);
			return -EACCES;
		}

		if (buf_len < sizeof(struct smb2_ea_info))
			return -EINVAL;

		return smb2_set_ea((struct smb2_ea_info *)req->Buffer,
				   buf_len, &fp->filp->f_path);
	}
	case FILE_POSITION_INFORMATION:
	{
		if (buf_len < sizeof(struct smb2_file_pos_info))
			return -EINVAL;

		return set_file_position_info(fp, (struct smb2_file_pos_info *)req->Buffer);
	}
	case FILE_MODE_INFORMATION:
	{
		if (buf_len < sizeof(struct smb2_file_mode_info))
			return -EINVAL;

		return set_file_mode_info(fp, (struct smb2_file_mode_info *)req->Buffer);
	}
	}

	pr_err("Unimplemented Fileinfoclass :%d\n", req->FileInfoClass);
	return -EOPNOTSUPP;
}

static int smb2_set_info_sec(struct ksmbd_file *fp, int addition_info,
			     char *buffer, int buf_len)
{
	struct smb_ntsd *pntsd = (struct smb_ntsd *)buffer;

	fp->saccess |= FILE_SHARE_DELETE_LE;

	return set_info_sec(fp->conn, fp->tcon, &fp->filp->f_path, pntsd,
			buf_len, false);
}

/**
 * smb2_set_info() - handler for smb2 set info command handler
 * @work:	smb work containing set info request buffer
 *
 * Return:	0 on success, otherwise error
 */
int smb2_set_info(struct ksmbd_work *work)
{
	struct smb2_set_info_req *req;
	struct smb2_set_info_rsp *rsp;
	struct ksmbd_file *fp;
	int rc = 0;
	unsigned int id = KSMBD_NO_FID, pid = KSMBD_NO_FID;

	ksmbd_debug(SMB, "Received set info request\n");

	if (work->next_smb2_rcv_hdr_off) {
		req = ksmbd_req_buf_next(work);
		rsp = ksmbd_resp_buf_next(work);
		if (!has_file_id(req->VolatileFileId)) {
			ksmbd_debug(SMB, "Compound request set FID = %llu\n",
				    work->compound_fid);
			id = work->compound_fid;
			pid = work->compound_pfid;
		}
	} else {
		req = smb2_get_msg(work->request_buf);
		rsp = smb2_get_msg(work->response_buf);
	}

	if (!has_file_id(id)) {
		id = req->VolatileFileId;
		pid = req->PersistentFileId;
	}

	fp = ksmbd_lookup_fd_slow(work, id, pid);
	if (!fp) {
		ksmbd_debug(SMB, "Invalid id for close: %u\n", id);
		rc = -ENOENT;
		goto err_out;
	}

	switch (req->InfoType) {
	case SMB2_O_INFO_FILE:
		ksmbd_debug(SMB, "GOT SMB2_O_INFO_FILE\n");
		rc = smb2_set_info_file(work, fp, req, work->tcon->share_conf);
		break;
	case SMB2_O_INFO_SECURITY:
		ksmbd_debug(SMB, "GOT SMB2_O_INFO_SECURITY\n");
		if (ksmbd_override_fsids(work)) {
			rc = -ENOMEM;
			goto err_out;
		}
		rc = smb2_set_info_sec(fp,
				       le32_to_cpu(req->AdditionalInformation),
				       req->Buffer,
				       le32_to_cpu(req->BufferLength));
		ksmbd_revert_fsids(work);
		break;
	default:
		rc = -EOPNOTSUPP;
	}

	if (rc < 0)
		goto err_out;

	rsp->StructureSize = cpu_to_le16(2);
	inc_rfc1001_len(work->response_buf, 2);
	ksmbd_fd_put(work, fp);
	return 0;

err_out:
	if (rc == -EACCES || rc == -EPERM || rc == -EXDEV)
		rsp->hdr.Status = STATUS_ACCESS_DENIED;
	else if (rc == -EINVAL)
		rsp->hdr.Status = STATUS_INVALID_PARAMETER;
	else if (rc == -ESHARE)
		rsp->hdr.Status = STATUS_SHARING_VIOLATION;
	else if (rc == -ENOENT)
		rsp->hdr.Status = STATUS_OBJECT_NAME_INVALID;
	else if (rc == -EBUSY || rc == -ENOTEMPTY)
		rsp->hdr.Status = STATUS_DIRECTORY_NOT_EMPTY;
	else if (rc == -EAGAIN)
		rsp->hdr.Status = STATUS_FILE_LOCK_CONFLICT;
	else if (rc == -EBADF || rc == -ESTALE)
		rsp->hdr.Status = STATUS_INVALID_HANDLE;
	else if (rc == -EEXIST)
		rsp->hdr.Status = STATUS_OBJECT_NAME_COLLISION;
	else if (rsp->hdr.Status == 0 || rc == -EOPNOTSUPP)
		rsp->hdr.Status = STATUS_INVALID_INFO_CLASS;
	smb2_set_err_rsp(work);
	ksmbd_fd_put(work, fp);
	ksmbd_debug(SMB, "error while processing smb2 query rc = %d\n", rc);
	return rc;
}

/**
 * smb2_read_pipe() - handler for smb2 read from IPC pipe
 * @work:	smb work containing read IPC pipe command buffer
 *
 * Return:	0 on success, otherwise error
 */
static noinline int smb2_read_pipe(struct ksmbd_work *work)
{
	int nbytes = 0, err;
	u64 id;
	struct ksmbd_rpc_command *rpc_resp;
	struct smb2_read_req *req = smb2_get_msg(work->request_buf);
	struct smb2_read_rsp *rsp = smb2_get_msg(work->response_buf);

	id = req->VolatileFileId;

	inc_rfc1001_len(work->response_buf, 16);
	rpc_resp = ksmbd_rpc_read(work->sess, id);
	if (rpc_resp) {
		if (rpc_resp->flags != KSMBD_RPC_OK) {
			err = -EINVAL;
			goto out;
		}

		work->aux_payload_buf =
			kvmalloc(rpc_resp->payload_sz, GFP_KERNEL | __GFP_ZERO);
		if (!work->aux_payload_buf) {
			err = -ENOMEM;
			goto out;
		}

		memcpy(work->aux_payload_buf, rpc_resp->payload,
		       rpc_resp->payload_sz);

		nbytes = rpc_resp->payload_sz;
		work->resp_hdr_sz = get_rfc1002_len(work->response_buf) + 4;
		work->aux_payload_sz = nbytes;
		kvfree(rpc_resp);
	}

	rsp->StructureSize = cpu_to_le16(17);
	rsp->DataOffset = 80;
	rsp->Reserved = 0;
	rsp->DataLength = cpu_to_le32(nbytes);
	rsp->DataRemaining = 0;
	rsp->Flags = 0;
	inc_rfc1001_len(work->response_buf, nbytes);
	return 0;

out:
	rsp->hdr.Status = STATUS_UNEXPECTED_IO_ERROR;
	smb2_set_err_rsp(work);
	kvfree(rpc_resp);
	return err;
}

static int smb2_set_remote_key_for_rdma(struct ksmbd_work *work,
					struct smb2_buffer_desc_v1 *desc,
					__le32 Channel,
					__le16 ChannelInfoLength)
{
	unsigned int i, ch_count;

	if (work->conn->dialect == SMB30_PROT_ID &&
	    Channel != SMB2_CHANNEL_RDMA_V1)
		return -EINVAL;

	ch_count = le16_to_cpu(ChannelInfoLength) / sizeof(*desc);
	if (ksmbd_debug_types & KSMBD_DEBUG_RDMA) {
		for (i = 0; i < ch_count; i++) {
			pr_info("RDMA r/w request %#x: token %#x, length %#x\n",
				i,
				le32_to_cpu(desc[i].token),
				le32_to_cpu(desc[i].length));
		}
	}
	if (!ch_count)
		return -EINVAL;

	work->need_invalidate_rkey =
		(Channel == SMB2_CHANNEL_RDMA_V1_INVALIDATE);
	if (Channel == SMB2_CHANNEL_RDMA_V1_INVALIDATE)
		work->remote_key = le32_to_cpu(desc->token);
	return 0;
}

static ssize_t smb2_read_rdma_channel(struct ksmbd_work *work,
				      struct smb2_read_req *req, void *data_buf,
				      size_t length)
{
	int err;

	err = ksmbd_conn_rdma_write(work->conn, data_buf, length,
				    (struct smb2_buffer_desc_v1 *)
				    ((char *)req + le16_to_cpu(req->ReadChannelInfoOffset)),
				    le16_to_cpu(req->ReadChannelInfoLength));
	if (err)
		return err;

	return length;
}

/**
 * smb2_read() - handler for smb2 read from file
 * @work:	smb work containing read command buffer
 *
 * Return:	0 on success, otherwise error
 */
int smb2_read(struct ksmbd_work *work)
{
	struct ksmbd_conn *conn = work->conn;
	struct smb2_read_req *req;
	struct smb2_read_rsp *rsp;
	struct ksmbd_file *fp = NULL;
	loff_t offset;
	size_t length, mincount;
	ssize_t nbytes = 0, remain_bytes = 0;
	int err = 0;
	bool is_rdma_channel = false;
	unsigned int max_read_size = conn->vals->max_read_size;

	WORK_BUFFERS(work, req, rsp);

	if (test_share_config_flag(work->tcon->share_conf,
				   KSMBD_SHARE_FLAG_PIPE)) {
		ksmbd_debug(SMB, "IPC pipe read request\n");
		return smb2_read_pipe(work);
	}

	if (req->Channel == SMB2_CHANNEL_RDMA_V1_INVALIDATE ||
	    req->Channel == SMB2_CHANNEL_RDMA_V1) {
		is_rdma_channel = true;
		max_read_size = get_smbd_max_read_write_size();
	}

	if (is_rdma_channel == true) {
		unsigned int ch_offset = le16_to_cpu(req->ReadChannelInfoOffset);

		if (ch_offset < offsetof(struct smb2_read_req, Buffer)) {
			err = -EINVAL;
			goto out;
		}
		err = smb2_set_remote_key_for_rdma(work,
						   (struct smb2_buffer_desc_v1 *)
						   ((char *)req + ch_offset),
						   req->Channel,
						   req->ReadChannelInfoLength);
		if (err)
			goto out;
	}

	fp = ksmbd_lookup_fd_slow(work, req->VolatileFileId, req->PersistentFileId);
	if (!fp) {
		err = -ENOENT;
		goto out;
	}

	if (!(fp->daccess & (FILE_READ_DATA_LE | FILE_READ_ATTRIBUTES_LE))) {
		pr_err("Not permitted to read : 0x%x\n", fp->daccess);
		err = -EACCES;
		goto out;
	}

	offset = le64_to_cpu(req->Offset);
	length = le32_to_cpu(req->Length);
	mincount = le32_to_cpu(req->MinimumCount);

	if (length > max_read_size) {
		ksmbd_debug(SMB, "limiting read size to max size(%u)\n",
			    max_read_size);
		err = -EINVAL;
		goto out;
	}

	ksmbd_debug(SMB, "filename %pd, offset %lld, len %zu\n",
		    fp->filp->f_path.dentry, offset, length);

	work->aux_payload_buf = kvmalloc(length, GFP_KERNEL | __GFP_ZERO);
	if (!work->aux_payload_buf) {
		err = -ENOMEM;
		goto out;
	}

	nbytes = ksmbd_vfs_read(work, fp, length, &offset);
	if (nbytes < 0) {
		err = nbytes;
		goto out;
	}

	if ((nbytes == 0 && length != 0) || nbytes < mincount) {
		kvfree(work->aux_payload_buf);
		work->aux_payload_buf = NULL;
		rsp->hdr.Status = STATUS_END_OF_FILE;
		smb2_set_err_rsp(work);
		ksmbd_fd_put(work, fp);
		return 0;
	}

	ksmbd_debug(SMB, "nbytes %zu, offset %lld mincount %zu\n",
		    nbytes, offset, mincount);

	if (is_rdma_channel == true) {
		/* write data to the client using rdma channel */
		remain_bytes = smb2_read_rdma_channel(work, req,
						      work->aux_payload_buf,
						      nbytes);
		kvfree(work->aux_payload_buf);
		work->aux_payload_buf = NULL;

		nbytes = 0;
		if (remain_bytes < 0) {
			err = (int)remain_bytes;
			goto out;
		}
	}

	rsp->StructureSize = cpu_to_le16(17);
	rsp->DataOffset = 80;
	rsp->Reserved = 0;
	rsp->DataLength = cpu_to_le32(nbytes);
	rsp->DataRemaining = cpu_to_le32(remain_bytes);
	rsp->Flags = 0;
	inc_rfc1001_len(work->response_buf, 16);
	work->resp_hdr_sz = get_rfc1002_len(work->response_buf) + 4;
	work->aux_payload_sz = nbytes;
	inc_rfc1001_len(work->response_buf, nbytes);
	ksmbd_fd_put(work, fp);
	return 0;

out:
	if (err) {
		if (err == -EISDIR)
			rsp->hdr.Status = STATUS_INVALID_DEVICE_REQUEST;
		else if (err == -EAGAIN)
			rsp->hdr.Status = STATUS_FILE_LOCK_CONFLICT;
		else if (err == -ENOENT)
			rsp->hdr.Status = STATUS_FILE_CLOSED;
		else if (err == -EACCES)
			rsp->hdr.Status = STATUS_ACCESS_DENIED;
		else if (err == -ESHARE)
			rsp->hdr.Status = STATUS_SHARING_VIOLATION;
		else if (err == -EINVAL)
			rsp->hdr.Status = STATUS_INVALID_PARAMETER;
		else
			rsp->hdr.Status = STATUS_INVALID_HANDLE;

		smb2_set_err_rsp(work);
	}
	ksmbd_fd_put(work, fp);
	return err;
}

/**
 * smb2_write_pipe() - handler for smb2 write on IPC pipe
 * @work:	smb work containing write IPC pipe command buffer
 *
 * Return:	0 on success, otherwise error
 */
static noinline int smb2_write_pipe(struct ksmbd_work *work)
{
	struct smb2_write_req *req = smb2_get_msg(work->request_buf);
	struct smb2_write_rsp *rsp = smb2_get_msg(work->response_buf);
	struct ksmbd_rpc_command *rpc_resp;
	u64 id = 0;
	int err = 0, ret = 0;
	char *data_buf;
	size_t length;

	length = le32_to_cpu(req->Length);
	id = req->VolatileFileId;
<<<<<<< HEAD

	if (le16_to_cpu(req->DataOffset) ==
	    offsetof(struct smb2_write_req, Buffer)) {
		data_buf = (char *)&req->Buffer[0];
	} else {
		if ((u64)le16_to_cpu(req->DataOffset) + length >
		    get_rfc1002_len(work->request_buf)) {
			pr_err("invalid write data offset %u, smb_len %u\n",
			       le16_to_cpu(req->DataOffset),
			       get_rfc1002_len(work->request_buf));
			err = -EINVAL;
			goto out;
		}
=======
>>>>>>> 88084a3d

	if ((u64)le16_to_cpu(req->DataOffset) + length >
	    get_rfc1002_len(work->request_buf)) {
		pr_err("invalid write data offset %u, smb_len %u\n",
		       le16_to_cpu(req->DataOffset),
		       get_rfc1002_len(work->request_buf));
		err = -EINVAL;
		goto out;
	}

	data_buf = (char *)(((char *)&req->hdr.ProtocolId) +
			   le16_to_cpu(req->DataOffset));

	rpc_resp = ksmbd_rpc_write(work->sess, id, data_buf, length);
	if (rpc_resp) {
		if (rpc_resp->flags == KSMBD_RPC_ENOTIMPLEMENTED) {
			rsp->hdr.Status = STATUS_NOT_SUPPORTED;
			kvfree(rpc_resp);
			smb2_set_err_rsp(work);
			return -EOPNOTSUPP;
		}
		if (rpc_resp->flags != KSMBD_RPC_OK) {
			rsp->hdr.Status = STATUS_INVALID_HANDLE;
			smb2_set_err_rsp(work);
			kvfree(rpc_resp);
			return ret;
		}
		kvfree(rpc_resp);
	}

	rsp->StructureSize = cpu_to_le16(17);
	rsp->DataOffset = 0;
	rsp->Reserved = 0;
	rsp->DataLength = cpu_to_le32(length);
	rsp->DataRemaining = 0;
	rsp->Reserved2 = 0;
	inc_rfc1001_len(work->response_buf, 16);
	return 0;
out:
	if (err) {
		rsp->hdr.Status = STATUS_INVALID_HANDLE;
		smb2_set_err_rsp(work);
	}

	return err;
}

static ssize_t smb2_write_rdma_channel(struct ksmbd_work *work,
				       struct smb2_write_req *req,
				       struct ksmbd_file *fp,
				       loff_t offset, size_t length, bool sync)
{
	char *data_buf;
	int ret;
	ssize_t nbytes;

	data_buf = kvmalloc(length, GFP_KERNEL | __GFP_ZERO);
	if (!data_buf)
		return -ENOMEM;

	ret = ksmbd_conn_rdma_read(work->conn, data_buf, length,
				   (struct smb2_buffer_desc_v1 *)
				   ((char *)req + le16_to_cpu(req->WriteChannelInfoOffset)),
				   le16_to_cpu(req->WriteChannelInfoLength));
	if (ret < 0) {
		kvfree(data_buf);
		return ret;
	}

	ret = ksmbd_vfs_write(work, fp, data_buf, length, &offset, sync, &nbytes);
	kvfree(data_buf);
	if (ret < 0)
		return ret;

	return nbytes;
}

/**
 * smb2_write() - handler for smb2 write from file
 * @work:	smb work containing write command buffer
 *
 * Return:	0 on success, otherwise error
 */
int smb2_write(struct ksmbd_work *work)
{
	struct smb2_write_req *req;
	struct smb2_write_rsp *rsp;
	struct ksmbd_file *fp = NULL;
	loff_t offset;
	size_t length;
	ssize_t nbytes;
	char *data_buf;
	bool writethrough = false, is_rdma_channel = false;
	int err = 0;
	unsigned int max_write_size = work->conn->vals->max_write_size;

	WORK_BUFFERS(work, req, rsp);

	if (test_share_config_flag(work->tcon->share_conf, KSMBD_SHARE_FLAG_PIPE)) {
		ksmbd_debug(SMB, "IPC pipe write request\n");
		return smb2_write_pipe(work);
	}

	offset = le64_to_cpu(req->Offset);
	length = le32_to_cpu(req->Length);

	if (req->Channel == SMB2_CHANNEL_RDMA_V1 ||
	    req->Channel == SMB2_CHANNEL_RDMA_V1_INVALIDATE) {
		is_rdma_channel = true;
		max_write_size = get_smbd_max_read_write_size();
		length = le32_to_cpu(req->RemainingBytes);
	}

	if (is_rdma_channel == true) {
		unsigned int ch_offset = le16_to_cpu(req->WriteChannelInfoOffset);

		if (req->Length != 0 || req->DataOffset != 0 ||
		    ch_offset < offsetof(struct smb2_write_req, Buffer)) {
			err = -EINVAL;
			goto out;
		}
		err = smb2_set_remote_key_for_rdma(work,
						   (struct smb2_buffer_desc_v1 *)
						   ((char *)req + ch_offset),
						   req->Channel,
						   req->WriteChannelInfoLength);
		if (err)
			goto out;
	}

	if (!test_tree_conn_flag(work->tcon, KSMBD_TREE_CONN_FLAG_WRITABLE)) {
		ksmbd_debug(SMB, "User does not have write permission\n");
		err = -EACCES;
		goto out;
	}

	fp = ksmbd_lookup_fd_slow(work, req->VolatileFileId, req->PersistentFileId);
	if (!fp) {
		err = -ENOENT;
		goto out;
	}

	if (!(fp->daccess & (FILE_WRITE_DATA_LE | FILE_READ_ATTRIBUTES_LE))) {
		pr_err("Not permitted to write : 0x%x\n", fp->daccess);
		err = -EACCES;
		goto out;
	}

	if (length > max_write_size) {
		ksmbd_debug(SMB, "limiting write size to max size(%u)\n",
			    max_write_size);
		err = -EINVAL;
		goto out;
	}

	ksmbd_debug(SMB, "flags %u\n", le32_to_cpu(req->Flags));
	if (le32_to_cpu(req->Flags) & SMB2_WRITEFLAG_WRITE_THROUGH)
		writethrough = true;

	if (is_rdma_channel == false) {
		if ((u64)le16_to_cpu(req->DataOffset) + length >
		    get_rfc1002_len(work->request_buf)) {
			pr_err("invalid write data offset %u, smb_len %u\n",
			       le16_to_cpu(req->DataOffset),
			       get_rfc1002_len(work->request_buf));
			err = -EINVAL;
			goto out;
		}
		data_buf = (char *)(((char *)&req->hdr.ProtocolId) +
				    le16_to_cpu(req->DataOffset));

		ksmbd_debug(SMB, "filename %pd, offset %lld, len %zu\n",
			    fp->filp->f_path.dentry, offset, length);
		err = ksmbd_vfs_write(work, fp, data_buf, length, &offset,
				      writethrough, &nbytes);
		if (err < 0)
			goto out;
	} else {
		/* read data from the client using rdma channel, and
		 * write the data.
		 */
		nbytes = smb2_write_rdma_channel(work, req, fp, offset, length,
						 writethrough);
		if (nbytes < 0) {
			err = (int)nbytes;
			goto out;
		}
	}

	rsp->StructureSize = cpu_to_le16(17);
	rsp->DataOffset = 0;
	rsp->Reserved = 0;
	rsp->DataLength = cpu_to_le32(nbytes);
	rsp->DataRemaining = 0;
	rsp->Reserved2 = 0;
	inc_rfc1001_len(work->response_buf, 16);
	ksmbd_fd_put(work, fp);
	return 0;

out:
	if (err == -EAGAIN)
		rsp->hdr.Status = STATUS_FILE_LOCK_CONFLICT;
	else if (err == -ENOSPC || err == -EFBIG)
		rsp->hdr.Status = STATUS_DISK_FULL;
	else if (err == -ENOENT)
		rsp->hdr.Status = STATUS_FILE_CLOSED;
	else if (err == -EACCES)
		rsp->hdr.Status = STATUS_ACCESS_DENIED;
	else if (err == -ESHARE)
		rsp->hdr.Status = STATUS_SHARING_VIOLATION;
	else if (err == -EINVAL)
		rsp->hdr.Status = STATUS_INVALID_PARAMETER;
	else
		rsp->hdr.Status = STATUS_INVALID_HANDLE;

	smb2_set_err_rsp(work);
	ksmbd_fd_put(work, fp);
	return err;
}

/**
 * smb2_flush() - handler for smb2 flush file - fsync
 * @work:	smb work containing flush command buffer
 *
 * Return:	0 on success, otherwise error
 */
int smb2_flush(struct ksmbd_work *work)
{
	struct smb2_flush_req *req;
	struct smb2_flush_rsp *rsp;
	int err;

	WORK_BUFFERS(work, req, rsp);

	ksmbd_debug(SMB, "SMB2_FLUSH called for fid %llu\n", req->VolatileFileId);

	err = ksmbd_vfs_fsync(work, req->VolatileFileId, req->PersistentFileId);
	if (err)
		goto out;

	rsp->StructureSize = cpu_to_le16(4);
	rsp->Reserved = 0;
	inc_rfc1001_len(work->response_buf, 4);
	return 0;

out:
	if (err) {
		rsp->hdr.Status = STATUS_INVALID_HANDLE;
		smb2_set_err_rsp(work);
	}

	return err;
}

/**
 * smb2_cancel() - handler for smb2 cancel command
 * @work:	smb work containing cancel command buffer
 *
 * Return:	0 on success, otherwise error
 */
int smb2_cancel(struct ksmbd_work *work)
{
	struct ksmbd_conn *conn = work->conn;
	struct smb2_hdr *hdr = smb2_get_msg(work->request_buf);
	struct smb2_hdr *chdr;
	struct ksmbd_work *cancel_work = NULL, *iter;
	struct list_head *command_list;

	ksmbd_debug(SMB, "smb2 cancel called on mid %llu, async flags 0x%x\n",
		    hdr->MessageId, hdr->Flags);

	if (hdr->Flags & SMB2_FLAGS_ASYNC_COMMAND) {
		command_list = &conn->async_requests;

		spin_lock(&conn->request_lock);
		list_for_each_entry(iter, command_list,
				    async_request_entry) {
			chdr = smb2_get_msg(iter->request_buf);

			if (iter->async_id !=
			    le64_to_cpu(hdr->Id.AsyncId))
				continue;

			ksmbd_debug(SMB,
				    "smb2 with AsyncId %llu cancelled command = 0x%x\n",
				    le64_to_cpu(hdr->Id.AsyncId),
				    le16_to_cpu(chdr->Command));
			cancel_work = iter;
			break;
		}
		spin_unlock(&conn->request_lock);
	} else {
		command_list = &conn->requests;

		spin_lock(&conn->request_lock);
		list_for_each_entry(iter, command_list, request_entry) {
			chdr = smb2_get_msg(iter->request_buf);

			if (chdr->MessageId != hdr->MessageId ||
			    iter == work)
				continue;

			ksmbd_debug(SMB,
				    "smb2 with mid %llu cancelled command = 0x%x\n",
				    le64_to_cpu(hdr->MessageId),
				    le16_to_cpu(chdr->Command));
			cancel_work = iter;
			break;
		}
		spin_unlock(&conn->request_lock);
	}

	if (cancel_work) {
		cancel_work->state = KSMBD_WORK_CANCELLED;
		if (cancel_work->cancel_fn)
			cancel_work->cancel_fn(cancel_work->cancel_argv);
	}

	/* For SMB2_CANCEL command itself send no response*/
	work->send_no_response = 1;
	return 0;
}

struct file_lock *smb_flock_init(struct file *f)
{
	struct file_lock *fl;

	fl = locks_alloc_lock();
	if (!fl)
		goto out;

	locks_init_lock(fl);

	fl->fl_owner = f;
	fl->fl_pid = current->tgid;
	fl->fl_file = f;
	fl->fl_flags = FL_POSIX;
	fl->fl_ops = NULL;
	fl->fl_lmops = NULL;

out:
	return fl;
}

static int smb2_set_flock_flags(struct file_lock *flock, int flags)
{
	int cmd = -EINVAL;

	/* Checking for wrong flag combination during lock request*/
	switch (flags) {
	case SMB2_LOCKFLAG_SHARED:
		ksmbd_debug(SMB, "received shared request\n");
		cmd = F_SETLKW;
		flock->fl_type = F_RDLCK;
		flock->fl_flags |= FL_SLEEP;
		break;
	case SMB2_LOCKFLAG_EXCLUSIVE:
		ksmbd_debug(SMB, "received exclusive request\n");
		cmd = F_SETLKW;
		flock->fl_type = F_WRLCK;
		flock->fl_flags |= FL_SLEEP;
		break;
	case SMB2_LOCKFLAG_SHARED | SMB2_LOCKFLAG_FAIL_IMMEDIATELY:
		ksmbd_debug(SMB,
			    "received shared & fail immediately request\n");
		cmd = F_SETLK;
		flock->fl_type = F_RDLCK;
		break;
	case SMB2_LOCKFLAG_EXCLUSIVE | SMB2_LOCKFLAG_FAIL_IMMEDIATELY:
		ksmbd_debug(SMB,
			    "received exclusive & fail immediately request\n");
		cmd = F_SETLK;
		flock->fl_type = F_WRLCK;
		break;
	case SMB2_LOCKFLAG_UNLOCK:
		ksmbd_debug(SMB, "received unlock request\n");
		flock->fl_type = F_UNLCK;
		cmd = 0;
		break;
	}

	return cmd;
}

static struct ksmbd_lock *smb2_lock_init(struct file_lock *flock,
					 unsigned int cmd, int flags,
					 struct list_head *lock_list)
{
	struct ksmbd_lock *lock;

	lock = kzalloc(sizeof(struct ksmbd_lock), GFP_KERNEL);
	if (!lock)
		return NULL;

	lock->cmd = cmd;
	lock->fl = flock;
	lock->start = flock->fl_start;
	lock->end = flock->fl_end;
	lock->flags = flags;
	if (lock->start == lock->end)
		lock->zero_len = 1;
	INIT_LIST_HEAD(&lock->clist);
	INIT_LIST_HEAD(&lock->flist);
	INIT_LIST_HEAD(&lock->llist);
	list_add_tail(&lock->llist, lock_list);

	return lock;
}

static void smb2_remove_blocked_lock(void **argv)
{
	struct file_lock *flock = (struct file_lock *)argv[0];

	ksmbd_vfs_posix_lock_unblock(flock);
	wake_up(&flock->fl_wait);
}

static inline bool lock_defer_pending(struct file_lock *fl)
{
	/* check pending lock waiters */
	return waitqueue_active(&fl->fl_wait);
}

/**
 * smb2_lock() - handler for smb2 file lock command
 * @work:	smb work containing lock command buffer
 *
 * Return:	0 on success, otherwise error
 */
int smb2_lock(struct ksmbd_work *work)
{
	struct smb2_lock_req *req = smb2_get_msg(work->request_buf);
	struct smb2_lock_rsp *rsp = smb2_get_msg(work->response_buf);
	struct smb2_lock_element *lock_ele;
	struct ksmbd_file *fp = NULL;
	struct file_lock *flock = NULL;
	struct file *filp = NULL;
	int lock_count;
	int flags = 0;
	int cmd = 0;
	int err = -EIO, i, rc = 0;
	u64 lock_start, lock_length;
	struct ksmbd_lock *smb_lock = NULL, *cmp_lock, *tmp, *tmp2;
	struct ksmbd_conn *conn;
	int nolock = 0;
	LIST_HEAD(lock_list);
	LIST_HEAD(rollback_list);
	int prior_lock = 0;

	ksmbd_debug(SMB, "Received lock request\n");
	fp = ksmbd_lookup_fd_slow(work, req->VolatileFileId, req->PersistentFileId);
	if (!fp) {
		ksmbd_debug(SMB, "Invalid file id for lock : %llu\n", req->VolatileFileId);
		err = -ENOENT;
		goto out2;
	}

	filp = fp->filp;
	lock_count = le16_to_cpu(req->LockCount);
	lock_ele = req->locks;

	ksmbd_debug(SMB, "lock count is %d\n", lock_count);
	if (!lock_count) {
		err = -EINVAL;
		goto out2;
	}

	for (i = 0; i < lock_count; i++) {
		flags = le32_to_cpu(lock_ele[i].Flags);

		flock = smb_flock_init(filp);
		if (!flock)
			goto out;

		cmd = smb2_set_flock_flags(flock, flags);

		lock_start = le64_to_cpu(lock_ele[i].Offset);
		lock_length = le64_to_cpu(lock_ele[i].Length);
		if (lock_start > U64_MAX - lock_length) {
			pr_err("Invalid lock range requested\n");
			rsp->hdr.Status = STATUS_INVALID_LOCK_RANGE;
			goto out;
		}

		if (lock_start > OFFSET_MAX)
			flock->fl_start = OFFSET_MAX;
		else
			flock->fl_start = lock_start;

		lock_length = le64_to_cpu(lock_ele[i].Length);
		if (lock_length > OFFSET_MAX - flock->fl_start)
			lock_length = OFFSET_MAX - flock->fl_start;

		flock->fl_end = flock->fl_start + lock_length;

		if (flock->fl_end < flock->fl_start) {
			ksmbd_debug(SMB,
				    "the end offset(%llx) is smaller than the start offset(%llx)\n",
				    flock->fl_end, flock->fl_start);
			rsp->hdr.Status = STATUS_INVALID_LOCK_RANGE;
			goto out;
		}

		/* Check conflict locks in one request */
		list_for_each_entry(cmp_lock, &lock_list, llist) {
			if (cmp_lock->fl->fl_start <= flock->fl_start &&
			    cmp_lock->fl->fl_end >= flock->fl_end) {
				if (cmp_lock->fl->fl_type != F_UNLCK &&
				    flock->fl_type != F_UNLCK) {
					pr_err("conflict two locks in one request\n");
					err = -EINVAL;
					goto out;
				}
			}
		}

		smb_lock = smb2_lock_init(flock, cmd, flags, &lock_list);
		if (!smb_lock) {
			err = -EINVAL;
			goto out;
		}
	}

	list_for_each_entry_safe(smb_lock, tmp, &lock_list, llist) {
		if (smb_lock->cmd < 0) {
			err = -EINVAL;
			goto out;
		}

		if (!(smb_lock->flags & SMB2_LOCKFLAG_MASK)) {
			err = -EINVAL;
			goto out;
		}

		if ((prior_lock & (SMB2_LOCKFLAG_EXCLUSIVE | SMB2_LOCKFLAG_SHARED) &&
		     smb_lock->flags & SMB2_LOCKFLAG_UNLOCK) ||
		    (prior_lock == SMB2_LOCKFLAG_UNLOCK &&
		     !(smb_lock->flags & SMB2_LOCKFLAG_UNLOCK))) {
			err = -EINVAL;
			goto out;
		}

		prior_lock = smb_lock->flags;

		if (!(smb_lock->flags & SMB2_LOCKFLAG_UNLOCK) &&
		    !(smb_lock->flags & SMB2_LOCKFLAG_FAIL_IMMEDIATELY))
			goto no_check_cl;

		nolock = 1;
		/* check locks in connection list */
		read_lock(&conn_list_lock);
		list_for_each_entry(conn, &conn_list, conns_list) {
			spin_lock(&conn->llist_lock);
			list_for_each_entry_safe(cmp_lock, tmp2, &conn->lock_list, clist) {
				if (file_inode(cmp_lock->fl->fl_file) !=
				    file_inode(smb_lock->fl->fl_file))
					continue;

				if (smb_lock->fl->fl_type == F_UNLCK) {
					if (cmp_lock->fl->fl_file == smb_lock->fl->fl_file &&
					    cmp_lock->start == smb_lock->start &&
					    cmp_lock->end == smb_lock->end &&
					    !lock_defer_pending(cmp_lock->fl)) {
						nolock = 0;
						list_del(&cmp_lock->flist);
						list_del(&cmp_lock->clist);
						spin_unlock(&conn->llist_lock);
						read_unlock(&conn_list_lock);

						locks_free_lock(cmp_lock->fl);
						kfree(cmp_lock);
						goto out_check_cl;
					}
					continue;
				}

				if (cmp_lock->fl->fl_file == smb_lock->fl->fl_file) {
					if (smb_lock->flags & SMB2_LOCKFLAG_SHARED)
						continue;
				} else {
					if (cmp_lock->flags & SMB2_LOCKFLAG_SHARED)
						continue;
				}

				/* check zero byte lock range */
				if (cmp_lock->zero_len && !smb_lock->zero_len &&
				    cmp_lock->start > smb_lock->start &&
				    cmp_lock->start < smb_lock->end) {
					spin_unlock(&conn->llist_lock);
					read_unlock(&conn_list_lock);
					pr_err("previous lock conflict with zero byte lock range\n");
					goto out;
				}

				if (smb_lock->zero_len && !cmp_lock->zero_len &&
				    smb_lock->start > cmp_lock->start &&
				    smb_lock->start < cmp_lock->end) {
					spin_unlock(&conn->llist_lock);
					read_unlock(&conn_list_lock);
					pr_err("current lock conflict with zero byte lock range\n");
					goto out;
				}

				if (((cmp_lock->start <= smb_lock->start &&
				      cmp_lock->end > smb_lock->start) ||
				     (cmp_lock->start < smb_lock->end &&
				      cmp_lock->end >= smb_lock->end)) &&
				    !cmp_lock->zero_len && !smb_lock->zero_len) {
					spin_unlock(&conn->llist_lock);
					read_unlock(&conn_list_lock);
					pr_err("Not allow lock operation on exclusive lock range\n");
					goto out;
				}
			}
			spin_unlock(&conn->llist_lock);
		}
		read_unlock(&conn_list_lock);
out_check_cl:
		if (smb_lock->fl->fl_type == F_UNLCK && nolock) {
			pr_err("Try to unlock nolocked range\n");
			rsp->hdr.Status = STATUS_RANGE_NOT_LOCKED;
			goto out;
		}

no_check_cl:
		if (smb_lock->zero_len) {
			err = 0;
			goto skip;
		}

		flock = smb_lock->fl;
		list_del(&smb_lock->llist);
retry:
		rc = vfs_lock_file(filp, smb_lock->cmd, flock, NULL);
skip:
		if (flags & SMB2_LOCKFLAG_UNLOCK) {
			if (!rc) {
				ksmbd_debug(SMB, "File unlocked\n");
			} else if (rc == -ENOENT) {
				rsp->hdr.Status = STATUS_NOT_LOCKED;
				goto out;
			}
			locks_free_lock(flock);
			kfree(smb_lock);
		} else {
			if (rc == FILE_LOCK_DEFERRED) {
				void **argv;

				ksmbd_debug(SMB,
					    "would have to wait for getting lock\n");
				spin_lock(&work->conn->llist_lock);
				list_add_tail(&smb_lock->clist,
					      &work->conn->lock_list);
				spin_unlock(&work->conn->llist_lock);
				list_add(&smb_lock->llist, &rollback_list);

				argv = kmalloc(sizeof(void *), GFP_KERNEL);
				if (!argv) {
					err = -ENOMEM;
					goto out;
				}
				argv[0] = flock;

				rc = setup_async_work(work,
						      smb2_remove_blocked_lock,
						      argv);
				if (rc) {
					err = -ENOMEM;
					goto out;
				}
				spin_lock(&fp->f_lock);
				list_add(&work->fp_entry, &fp->blocked_works);
				spin_unlock(&fp->f_lock);

				smb2_send_interim_resp(work, STATUS_PENDING);

				ksmbd_vfs_posix_lock_wait(flock);

				if (work->state != KSMBD_WORK_ACTIVE) {
					list_del(&smb_lock->llist);
					spin_lock(&work->conn->llist_lock);
					list_del(&smb_lock->clist);
					spin_unlock(&work->conn->llist_lock);
					locks_free_lock(flock);

					if (work->state == KSMBD_WORK_CANCELLED) {
						spin_lock(&fp->f_lock);
						list_del(&work->fp_entry);
						spin_unlock(&fp->f_lock);
						rsp->hdr.Status =
							STATUS_CANCELLED;
						kfree(smb_lock);
						smb2_send_interim_resp(work,
								       STATUS_CANCELLED);
						work->send_no_response = 1;
						goto out;
					}
					init_smb2_rsp_hdr(work);
					smb2_set_err_rsp(work);
					rsp->hdr.Status =
						STATUS_RANGE_NOT_LOCKED;
					kfree(smb_lock);
					goto out2;
				}

				list_del(&smb_lock->llist);
				spin_lock(&work->conn->llist_lock);
				list_del(&smb_lock->clist);
				spin_unlock(&work->conn->llist_lock);

				spin_lock(&fp->f_lock);
				list_del(&work->fp_entry);
				spin_unlock(&fp->f_lock);
				goto retry;
			} else if (!rc) {
				spin_lock(&work->conn->llist_lock);
				list_add_tail(&smb_lock->clist,
					      &work->conn->lock_list);
				list_add_tail(&smb_lock->flist,
					      &fp->lock_list);
				spin_unlock(&work->conn->llist_lock);
				list_add(&smb_lock->llist, &rollback_list);
				ksmbd_debug(SMB, "successful in taking lock\n");
			} else {
				goto out;
			}
		}
	}

	if (atomic_read(&fp->f_ci->op_count) > 1)
		smb_break_all_oplock(work, fp);

	rsp->StructureSize = cpu_to_le16(4);
	ksmbd_debug(SMB, "successful in taking lock\n");
	rsp->hdr.Status = STATUS_SUCCESS;
	rsp->Reserved = 0;
	inc_rfc1001_len(work->response_buf, 4);
	ksmbd_fd_put(work, fp);
	return 0;

out:
	list_for_each_entry_safe(smb_lock, tmp, &lock_list, llist) {
		locks_free_lock(smb_lock->fl);
		list_del(&smb_lock->llist);
		kfree(smb_lock);
	}

	list_for_each_entry_safe(smb_lock, tmp, &rollback_list, llist) {
		struct file_lock *rlock = NULL;

		rlock = smb_flock_init(filp);
		rlock->fl_type = F_UNLCK;
		rlock->fl_start = smb_lock->start;
		rlock->fl_end = smb_lock->end;

		rc = vfs_lock_file(filp, 0, rlock, NULL);
		if (rc)
			pr_err("rollback unlock fail : %d\n", rc);

		list_del(&smb_lock->llist);
		spin_lock(&work->conn->llist_lock);
		if (!list_empty(&smb_lock->flist))
			list_del(&smb_lock->flist);
		list_del(&smb_lock->clist);
		spin_unlock(&work->conn->llist_lock);

		locks_free_lock(smb_lock->fl);
		locks_free_lock(rlock);
		kfree(smb_lock);
	}
out2:
	ksmbd_debug(SMB, "failed in taking lock(flags : %x), err : %d\n", flags, err);

	if (!rsp->hdr.Status) {
		if (err == -EINVAL)
			rsp->hdr.Status = STATUS_INVALID_PARAMETER;
		else if (err == -ENOMEM)
			rsp->hdr.Status = STATUS_INSUFFICIENT_RESOURCES;
		else if (err == -ENOENT)
			rsp->hdr.Status = STATUS_FILE_CLOSED;
		else
			rsp->hdr.Status = STATUS_LOCK_NOT_GRANTED;
	}

	smb2_set_err_rsp(work);
	ksmbd_fd_put(work, fp);
	return err;
}

static int fsctl_copychunk(struct ksmbd_work *work,
			   struct copychunk_ioctl_req *ci_req,
			   unsigned int cnt_code,
			   unsigned int input_count,
			   unsigned long long volatile_id,
			   unsigned long long persistent_id,
			   struct smb2_ioctl_rsp *rsp)
{
	struct copychunk_ioctl_rsp *ci_rsp;
	struct ksmbd_file *src_fp = NULL, *dst_fp = NULL;
	struct srv_copychunk *chunks;
	unsigned int i, chunk_count, chunk_count_written = 0;
	unsigned int chunk_size_written = 0;
	loff_t total_size_written = 0;
	int ret = 0;

	ci_rsp = (struct copychunk_ioctl_rsp *)&rsp->Buffer[0];

	rsp->VolatileFileId = volatile_id;
	rsp->PersistentFileId = persistent_id;
	ci_rsp->ChunksWritten =
		cpu_to_le32(ksmbd_server_side_copy_max_chunk_count());
	ci_rsp->ChunkBytesWritten =
		cpu_to_le32(ksmbd_server_side_copy_max_chunk_size());
	ci_rsp->TotalBytesWritten =
		cpu_to_le32(ksmbd_server_side_copy_max_total_size());

	chunks = (struct srv_copychunk *)&ci_req->Chunks[0];
	chunk_count = le32_to_cpu(ci_req->ChunkCount);
	if (chunk_count == 0)
		goto out;
	total_size_written = 0;

	/* verify the SRV_COPYCHUNK_COPY packet */
	if (chunk_count > ksmbd_server_side_copy_max_chunk_count() ||
	    input_count < offsetof(struct copychunk_ioctl_req, Chunks) +
	     chunk_count * sizeof(struct srv_copychunk)) {
		rsp->hdr.Status = STATUS_INVALID_PARAMETER;
		return -EINVAL;
	}

	for (i = 0; i < chunk_count; i++) {
		if (le32_to_cpu(chunks[i].Length) == 0 ||
		    le32_to_cpu(chunks[i].Length) > ksmbd_server_side_copy_max_chunk_size())
			break;
		total_size_written += le32_to_cpu(chunks[i].Length);
	}

	if (i < chunk_count ||
	    total_size_written > ksmbd_server_side_copy_max_total_size()) {
		rsp->hdr.Status = STATUS_INVALID_PARAMETER;
		return -EINVAL;
	}

	src_fp = ksmbd_lookup_foreign_fd(work,
					 le64_to_cpu(ci_req->ResumeKey[0]));
	dst_fp = ksmbd_lookup_fd_slow(work, volatile_id, persistent_id);
	ret = -EINVAL;
	if (!src_fp ||
	    src_fp->persistent_id != le64_to_cpu(ci_req->ResumeKey[1])) {
		rsp->hdr.Status = STATUS_OBJECT_NAME_NOT_FOUND;
		goto out;
	}

	if (!dst_fp) {
		rsp->hdr.Status = STATUS_FILE_CLOSED;
		goto out;
	}

	/*
	 * FILE_READ_DATA should only be included in
	 * the FSCTL_COPYCHUNK case
	 */
	if (cnt_code == FSCTL_COPYCHUNK &&
	    !(dst_fp->daccess & (FILE_READ_DATA_LE | FILE_GENERIC_READ_LE))) {
		rsp->hdr.Status = STATUS_ACCESS_DENIED;
		goto out;
	}

	ret = ksmbd_vfs_copy_file_ranges(work, src_fp, dst_fp,
					 chunks, chunk_count,
					 &chunk_count_written,
					 &chunk_size_written,
					 &total_size_written);
	if (ret < 0) {
		if (ret == -EACCES)
			rsp->hdr.Status = STATUS_ACCESS_DENIED;
		if (ret == -EAGAIN)
			rsp->hdr.Status = STATUS_FILE_LOCK_CONFLICT;
		else if (ret == -EBADF)
			rsp->hdr.Status = STATUS_INVALID_HANDLE;
		else if (ret == -EFBIG || ret == -ENOSPC)
			rsp->hdr.Status = STATUS_DISK_FULL;
		else if (ret == -EINVAL)
			rsp->hdr.Status = STATUS_INVALID_PARAMETER;
		else if (ret == -EISDIR)
			rsp->hdr.Status = STATUS_FILE_IS_A_DIRECTORY;
		else if (ret == -E2BIG)
			rsp->hdr.Status = STATUS_INVALID_VIEW_SIZE;
		else
			rsp->hdr.Status = STATUS_UNEXPECTED_IO_ERROR;
	}

	ci_rsp->ChunksWritten = cpu_to_le32(chunk_count_written);
	ci_rsp->ChunkBytesWritten = cpu_to_le32(chunk_size_written);
	ci_rsp->TotalBytesWritten = cpu_to_le32(total_size_written);
out:
	ksmbd_fd_put(work, src_fp);
	ksmbd_fd_put(work, dst_fp);
	return ret;
}

static __be32 idev_ipv4_address(struct in_device *idev)
{
	__be32 addr = 0;

	struct in_ifaddr *ifa;

	rcu_read_lock();
	in_dev_for_each_ifa_rcu(ifa, idev) {
		if (ifa->ifa_flags & IFA_F_SECONDARY)
			continue;

		addr = ifa->ifa_address;
		break;
	}
	rcu_read_unlock();
	return addr;
}

static int fsctl_query_iface_info_ioctl(struct ksmbd_conn *conn,
					struct smb2_ioctl_rsp *rsp,
					unsigned int out_buf_len)
{
	struct network_interface_info_ioctl_rsp *nii_rsp = NULL;
	int nbytes = 0;
	struct net_device *netdev;
	struct sockaddr_storage_rsp *sockaddr_storage;
	unsigned int flags;
	unsigned long long speed;

	rtnl_lock();
	for_each_netdev(&init_net, netdev) {
		bool ipv4_set = false;

		if (netdev->type == ARPHRD_LOOPBACK)
			continue;

		flags = dev_get_flags(netdev);
		if (!(flags & IFF_RUNNING))
			continue;
ipv6_retry:
		if (out_buf_len <
		    nbytes + sizeof(struct network_interface_info_ioctl_rsp)) {
			rtnl_unlock();
			return -ENOSPC;
		}

		nii_rsp = (struct network_interface_info_ioctl_rsp *)
				&rsp->Buffer[nbytes];
		nii_rsp->IfIndex = cpu_to_le32(netdev->ifindex);

		nii_rsp->Capability = 0;
		if (netdev->real_num_tx_queues > 1)
			nii_rsp->Capability |= cpu_to_le32(RSS_CAPABLE);
		if (ksmbd_rdma_capable_netdev(netdev))
			nii_rsp->Capability |= cpu_to_le32(RDMA_CAPABLE);

		nii_rsp->Next = cpu_to_le32(152);
		nii_rsp->Reserved = 0;

		if (netdev->ethtool_ops->get_link_ksettings) {
			struct ethtool_link_ksettings cmd;

			netdev->ethtool_ops->get_link_ksettings(netdev, &cmd);
			speed = cmd.base.speed;
		} else {
			ksmbd_debug(SMB, "%s %s\n", netdev->name,
				    "speed is unknown, defaulting to 1Gb/sec");
			speed = SPEED_1000;
		}

		speed *= 1000000;
		nii_rsp->LinkSpeed = cpu_to_le64(speed);

		sockaddr_storage = (struct sockaddr_storage_rsp *)
					nii_rsp->SockAddr_Storage;
		memset(sockaddr_storage, 0, 128);

		if (!ipv4_set) {
			struct in_device *idev;

			sockaddr_storage->Family = cpu_to_le16(INTERNETWORK);
			sockaddr_storage->addr4.Port = 0;

			idev = __in_dev_get_rtnl(netdev);
			if (!idev)
				continue;
			sockaddr_storage->addr4.IPv4address =
						idev_ipv4_address(idev);
			nbytes += sizeof(struct network_interface_info_ioctl_rsp);
			ipv4_set = true;
			goto ipv6_retry;
		} else {
			struct inet6_dev *idev6;
			struct inet6_ifaddr *ifa;
			__u8 *ipv6_addr = sockaddr_storage->addr6.IPv6address;

			sockaddr_storage->Family = cpu_to_le16(INTERNETWORKV6);
			sockaddr_storage->addr6.Port = 0;
			sockaddr_storage->addr6.FlowInfo = 0;

			idev6 = __in6_dev_get(netdev);
			if (!idev6)
				continue;

			list_for_each_entry(ifa, &idev6->addr_list, if_list) {
				if (ifa->flags & (IFA_F_TENTATIVE |
							IFA_F_DEPRECATED))
					continue;
				memcpy(ipv6_addr, ifa->addr.s6_addr, 16);
				break;
			}
			sockaddr_storage->addr6.ScopeId = 0;
			nbytes += sizeof(struct network_interface_info_ioctl_rsp);
		}
	}
	rtnl_unlock();

	/* zero if this is last one */
	if (nii_rsp)
		nii_rsp->Next = 0;

	rsp->PersistentFileId = SMB2_NO_FID;
	rsp->VolatileFileId = SMB2_NO_FID;
	return nbytes;
}

static int fsctl_validate_negotiate_info(struct ksmbd_conn *conn,
					 struct validate_negotiate_info_req *neg_req,
					 struct validate_negotiate_info_rsp *neg_rsp,
					 unsigned int in_buf_len)
{
	int ret = 0;
	int dialect;

	if (in_buf_len < offsetof(struct validate_negotiate_info_req, Dialects) +
			le16_to_cpu(neg_req->DialectCount) * sizeof(__le16))
		return -EINVAL;

	dialect = ksmbd_lookup_dialect_by_id(neg_req->Dialects,
					     neg_req->DialectCount);
	if (dialect == BAD_PROT_ID || dialect != conn->dialect) {
		ret = -EINVAL;
		goto err_out;
	}

	if (strncmp(neg_req->Guid, conn->ClientGUID, SMB2_CLIENT_GUID_SIZE)) {
		ret = -EINVAL;
		goto err_out;
	}

	if (le16_to_cpu(neg_req->SecurityMode) != conn->cli_sec_mode) {
		ret = -EINVAL;
		goto err_out;
	}

	if (le32_to_cpu(neg_req->Capabilities) != conn->cli_cap) {
		ret = -EINVAL;
		goto err_out;
	}

	neg_rsp->Capabilities = cpu_to_le32(conn->vals->capabilities);
	memset(neg_rsp->Guid, 0, SMB2_CLIENT_GUID_SIZE);
	neg_rsp->SecurityMode = cpu_to_le16(conn->srv_sec_mode);
	neg_rsp->Dialect = cpu_to_le16(conn->dialect);
err_out:
	return ret;
}

static int fsctl_query_allocated_ranges(struct ksmbd_work *work, u64 id,
					struct file_allocated_range_buffer *qar_req,
					struct file_allocated_range_buffer *qar_rsp,
					unsigned int in_count, unsigned int *out_count)
{
	struct ksmbd_file *fp;
	loff_t start, length;
	int ret = 0;

	*out_count = 0;
	if (in_count == 0)
		return -EINVAL;

	fp = ksmbd_lookup_fd_fast(work, id);
	if (!fp)
		return -ENOENT;

	start = le64_to_cpu(qar_req->file_offset);
	length = le64_to_cpu(qar_req->length);

	ret = ksmbd_vfs_fqar_lseek(fp, start, length,
				   qar_rsp, in_count, out_count);
	if (ret && ret != -E2BIG)
		*out_count = 0;

	ksmbd_fd_put(work, fp);
	return ret;
}

static int fsctl_pipe_transceive(struct ksmbd_work *work, u64 id,
				 unsigned int out_buf_len,
				 struct smb2_ioctl_req *req,
				 struct smb2_ioctl_rsp *rsp)
{
	struct ksmbd_rpc_command *rpc_resp;
	char *data_buf = (char *)&req->Buffer[0];
	int nbytes = 0;

	rpc_resp = ksmbd_rpc_ioctl(work->sess, id, data_buf,
				   le32_to_cpu(req->InputCount));
	if (rpc_resp) {
		if (rpc_resp->flags == KSMBD_RPC_SOME_NOT_MAPPED) {
			/*
			 * set STATUS_SOME_NOT_MAPPED response
			 * for unknown domain sid.
			 */
			rsp->hdr.Status = STATUS_SOME_NOT_MAPPED;
		} else if (rpc_resp->flags == KSMBD_RPC_ENOTIMPLEMENTED) {
			rsp->hdr.Status = STATUS_NOT_SUPPORTED;
			goto out;
		} else if (rpc_resp->flags != KSMBD_RPC_OK) {
			rsp->hdr.Status = STATUS_INVALID_PARAMETER;
			goto out;
		}

		nbytes = rpc_resp->payload_sz;
		if (rpc_resp->payload_sz > out_buf_len) {
			rsp->hdr.Status = STATUS_BUFFER_OVERFLOW;
			nbytes = out_buf_len;
		}

		if (!rpc_resp->payload_sz) {
			rsp->hdr.Status =
				STATUS_UNEXPECTED_IO_ERROR;
			goto out;
		}

		memcpy((char *)rsp->Buffer, rpc_resp->payload, nbytes);
	}
out:
	kvfree(rpc_resp);
	return nbytes;
}

static inline int fsctl_set_sparse(struct ksmbd_work *work, u64 id,
				   struct file_sparse *sparse)
{
	struct ksmbd_file *fp;
	struct user_namespace *user_ns;
	int ret = 0;
	__le32 old_fattr;

	fp = ksmbd_lookup_fd_fast(work, id);
	if (!fp)
		return -ENOENT;
	user_ns = file_mnt_user_ns(fp->filp);

	old_fattr = fp->f_ci->m_fattr;
	if (sparse->SetSparse)
		fp->f_ci->m_fattr |= FILE_ATTRIBUTE_SPARSE_FILE_LE;
	else
		fp->f_ci->m_fattr &= ~FILE_ATTRIBUTE_SPARSE_FILE_LE;

	if (fp->f_ci->m_fattr != old_fattr &&
	    test_share_config_flag(work->tcon->share_conf,
				   KSMBD_SHARE_FLAG_STORE_DOS_ATTRS)) {
		struct xattr_dos_attrib da;

		ret = ksmbd_vfs_get_dos_attrib_xattr(user_ns,
						     fp->filp->f_path.dentry, &da);
		if (ret <= 0)
			goto out;

		da.attr = le32_to_cpu(fp->f_ci->m_fattr);
		ret = ksmbd_vfs_set_dos_attrib_xattr(user_ns,
						     fp->filp->f_path.dentry, &da);
		if (ret)
			fp->f_ci->m_fattr = old_fattr;
	}

out:
	ksmbd_fd_put(work, fp);
	return ret;
}

static int fsctl_request_resume_key(struct ksmbd_work *work,
				    struct smb2_ioctl_req *req,
				    struct resume_key_ioctl_rsp *key_rsp)
{
	struct ksmbd_file *fp;

	fp = ksmbd_lookup_fd_slow(work, req->VolatileFileId, req->PersistentFileId);
	if (!fp)
		return -ENOENT;

	memset(key_rsp, 0, sizeof(*key_rsp));
	key_rsp->ResumeKey[0] = req->VolatileFileId;
	key_rsp->ResumeKey[1] = req->PersistentFileId;
	ksmbd_fd_put(work, fp);

	return 0;
}

/**
 * smb2_ioctl() - handler for smb2 ioctl command
 * @work:	smb work containing ioctl command buffer
 *
 * Return:	0 on success, otherwise error
 */
int smb2_ioctl(struct ksmbd_work *work)
{
	struct smb2_ioctl_req *req;
	struct smb2_ioctl_rsp *rsp;
	unsigned int cnt_code, nbytes = 0, out_buf_len, in_buf_len;
	u64 id = KSMBD_NO_FID;
	struct ksmbd_conn *conn = work->conn;
	int ret = 0;

	if (work->next_smb2_rcv_hdr_off) {
		req = ksmbd_req_buf_next(work);
		rsp = ksmbd_resp_buf_next(work);
		if (!has_file_id(req->VolatileFileId)) {
			ksmbd_debug(SMB, "Compound request set FID = %llu\n",
				    work->compound_fid);
			id = work->compound_fid;
		}
	} else {
		req = smb2_get_msg(work->request_buf);
		rsp = smb2_get_msg(work->response_buf);
	}

	if (!has_file_id(id))
		id = req->VolatileFileId;

	if (req->Flags != cpu_to_le32(SMB2_0_IOCTL_IS_FSCTL)) {
		rsp->hdr.Status = STATUS_NOT_SUPPORTED;
		goto out;
	}

	cnt_code = le32_to_cpu(req->CtlCode);
	ret = smb2_calc_max_out_buf_len(work, 48,
					le32_to_cpu(req->MaxOutputResponse));
	if (ret < 0) {
		rsp->hdr.Status = STATUS_INVALID_PARAMETER;
		goto out;
	}
	out_buf_len = (unsigned int)ret;
	in_buf_len = le32_to_cpu(req->InputCount);

	switch (cnt_code) {
	case FSCTL_DFS_GET_REFERRALS:
	case FSCTL_DFS_GET_REFERRALS_EX:
		/* Not support DFS yet */
		rsp->hdr.Status = STATUS_FS_DRIVER_REQUIRED;
		goto out;
	case FSCTL_CREATE_OR_GET_OBJECT_ID:
	{
		struct file_object_buf_type1_ioctl_rsp *obj_buf;

		nbytes = sizeof(struct file_object_buf_type1_ioctl_rsp);
		obj_buf = (struct file_object_buf_type1_ioctl_rsp *)
			&rsp->Buffer[0];

		/*
		 * TODO: This is dummy implementation to pass smbtorture
		 * Need to check correct response later
		 */
		memset(obj_buf->ObjectId, 0x0, 16);
		memset(obj_buf->BirthVolumeId, 0x0, 16);
		memset(obj_buf->BirthObjectId, 0x0, 16);
		memset(obj_buf->DomainId, 0x0, 16);

		break;
	}
	case FSCTL_PIPE_TRANSCEIVE:
		out_buf_len = min_t(u32, KSMBD_IPC_MAX_PAYLOAD, out_buf_len);
		nbytes = fsctl_pipe_transceive(work, id, out_buf_len, req, rsp);
		break;
	case FSCTL_VALIDATE_NEGOTIATE_INFO:
		if (conn->dialect < SMB30_PROT_ID) {
			ret = -EOPNOTSUPP;
			goto out;
		}

		if (in_buf_len < sizeof(struct validate_negotiate_info_req))
			return -EINVAL;

		if (out_buf_len < sizeof(struct validate_negotiate_info_rsp))
			return -EINVAL;

		ret = fsctl_validate_negotiate_info(conn,
			(struct validate_negotiate_info_req *)&req->Buffer[0],
			(struct validate_negotiate_info_rsp *)&rsp->Buffer[0],
			in_buf_len);
		if (ret < 0)
			goto out;

		nbytes = sizeof(struct validate_negotiate_info_rsp);
		rsp->PersistentFileId = SMB2_NO_FID;
		rsp->VolatileFileId = SMB2_NO_FID;
		break;
	case FSCTL_QUERY_NETWORK_INTERFACE_INFO:
		ret = fsctl_query_iface_info_ioctl(conn, rsp, out_buf_len);
		if (ret < 0)
			goto out;
		nbytes = ret;
		break;
	case FSCTL_REQUEST_RESUME_KEY:
		if (out_buf_len < sizeof(struct resume_key_ioctl_rsp)) {
			ret = -EINVAL;
			goto out;
		}

		ret = fsctl_request_resume_key(work, req,
					       (struct resume_key_ioctl_rsp *)&rsp->Buffer[0]);
		if (ret < 0)
			goto out;
		rsp->PersistentFileId = req->PersistentFileId;
		rsp->VolatileFileId = req->VolatileFileId;
		nbytes = sizeof(struct resume_key_ioctl_rsp);
		break;
	case FSCTL_COPYCHUNK:
	case FSCTL_COPYCHUNK_WRITE:
		if (!test_tree_conn_flag(work->tcon, KSMBD_TREE_CONN_FLAG_WRITABLE)) {
			ksmbd_debug(SMB,
				    "User does not have write permission\n");
			ret = -EACCES;
			goto out;
		}

		if (in_buf_len < sizeof(struct copychunk_ioctl_req)) {
			ret = -EINVAL;
			goto out;
		}

		if (out_buf_len < sizeof(struct copychunk_ioctl_rsp)) {
			ret = -EINVAL;
			goto out;
		}

		nbytes = sizeof(struct copychunk_ioctl_rsp);
		rsp->VolatileFileId = req->VolatileFileId;
		rsp->PersistentFileId = req->PersistentFileId;
		fsctl_copychunk(work,
				(struct copychunk_ioctl_req *)&req->Buffer[0],
				le32_to_cpu(req->CtlCode),
				le32_to_cpu(req->InputCount),
				req->VolatileFileId,
				req->PersistentFileId,
				rsp);
		break;
	case FSCTL_SET_SPARSE:
		if (in_buf_len < sizeof(struct file_sparse)) {
			ret = -EINVAL;
			goto out;
		}

		ret = fsctl_set_sparse(work, id,
				       (struct file_sparse *)&req->Buffer[0]);
		if (ret < 0)
			goto out;
		break;
	case FSCTL_SET_ZERO_DATA:
	{
		struct file_zero_data_information *zero_data;
		struct ksmbd_file *fp;
		loff_t off, len, bfz;

		if (!test_tree_conn_flag(work->tcon, KSMBD_TREE_CONN_FLAG_WRITABLE)) {
			ksmbd_debug(SMB,
				    "User does not have write permission\n");
			ret = -EACCES;
			goto out;
		}

		if (in_buf_len < sizeof(struct file_zero_data_information)) {
			ret = -EINVAL;
			goto out;
		}

		zero_data =
			(struct file_zero_data_information *)&req->Buffer[0];

		off = le64_to_cpu(zero_data->FileOffset);
		bfz = le64_to_cpu(zero_data->BeyondFinalZero);
		if (off > bfz) {
			ret = -EINVAL;
			goto out;
		}

		len = bfz - off;
		if (len) {
			fp = ksmbd_lookup_fd_fast(work, id);
			if (!fp) {
				ret = -ENOENT;
				goto out;
			}

			ret = ksmbd_vfs_zero_data(work, fp, off, len);
			ksmbd_fd_put(work, fp);
			if (ret < 0)
				goto out;
		}
		break;
	}
	case FSCTL_QUERY_ALLOCATED_RANGES:
		if (in_buf_len < sizeof(struct file_allocated_range_buffer)) {
			ret = -EINVAL;
			goto out;
		}

		ret = fsctl_query_allocated_ranges(work, id,
			(struct file_allocated_range_buffer *)&req->Buffer[0],
			(struct file_allocated_range_buffer *)&rsp->Buffer[0],
			out_buf_len /
			sizeof(struct file_allocated_range_buffer), &nbytes);
		if (ret == -E2BIG) {
			rsp->hdr.Status = STATUS_BUFFER_OVERFLOW;
		} else if (ret < 0) {
			nbytes = 0;
			goto out;
		}

		nbytes *= sizeof(struct file_allocated_range_buffer);
		break;
	case FSCTL_GET_REPARSE_POINT:
	{
		struct reparse_data_buffer *reparse_ptr;
		struct ksmbd_file *fp;

		reparse_ptr = (struct reparse_data_buffer *)&rsp->Buffer[0];
		fp = ksmbd_lookup_fd_fast(work, id);
		if (!fp) {
			pr_err("not found fp!!\n");
			ret = -ENOENT;
			goto out;
		}

		reparse_ptr->ReparseTag =
			smb2_get_reparse_tag_special_file(file_inode(fp->filp)->i_mode);
		reparse_ptr->ReparseDataLength = 0;
		ksmbd_fd_put(work, fp);
		nbytes = sizeof(struct reparse_data_buffer);
		break;
	}
	case FSCTL_DUPLICATE_EXTENTS_TO_FILE:
	{
		struct ksmbd_file *fp_in, *fp_out = NULL;
		struct duplicate_extents_to_file *dup_ext;
		loff_t src_off, dst_off, length, cloned;

		if (in_buf_len < sizeof(struct duplicate_extents_to_file)) {
			ret = -EINVAL;
			goto out;
		}

		dup_ext = (struct duplicate_extents_to_file *)&req->Buffer[0];

		fp_in = ksmbd_lookup_fd_slow(work, dup_ext->VolatileFileHandle,
					     dup_ext->PersistentFileHandle);
		if (!fp_in) {
			pr_err("not found file handle in duplicate extent to file\n");
			ret = -ENOENT;
			goto out;
		}

		fp_out = ksmbd_lookup_fd_fast(work, id);
		if (!fp_out) {
			pr_err("not found fp\n");
			ret = -ENOENT;
			goto dup_ext_out;
		}

		src_off = le64_to_cpu(dup_ext->SourceFileOffset);
		dst_off = le64_to_cpu(dup_ext->TargetFileOffset);
		length = le64_to_cpu(dup_ext->ByteCount);
		/*
		 * XXX: It is not clear if FSCTL_DUPLICATE_EXTENTS_TO_FILE
		 * should fall back to vfs_copy_file_range().  This could be
		 * beneficial when re-exporting nfs/smb mount, but note that
		 * this can result in partial copy that returns an error status.
		 * If/when FSCTL_DUPLICATE_EXTENTS_TO_FILE_EX is implemented,
		 * fall back to vfs_copy_file_range(), should be avoided when
		 * the flag DUPLICATE_EXTENTS_DATA_EX_SOURCE_ATOMIC is set.
		 */
		cloned = vfs_clone_file_range(fp_in->filp, src_off,
					      fp_out->filp, dst_off, length, 0);
		if (cloned == -EXDEV || cloned == -EOPNOTSUPP) {
			ret = -EOPNOTSUPP;
			goto dup_ext_out;
		} else if (cloned != length) {
			cloned = vfs_copy_file_range(fp_in->filp, src_off,
						     fp_out->filp, dst_off,
						     length, 0);
			if (cloned != length) {
				if (cloned < 0)
					ret = cloned;
				else
					ret = -EINVAL;
			}
		}

dup_ext_out:
		ksmbd_fd_put(work, fp_in);
		ksmbd_fd_put(work, fp_out);
		if (ret < 0)
			goto out;
		break;
	}
	default:
		ksmbd_debug(SMB, "not implemented yet ioctl command 0x%x\n",
			    cnt_code);
		ret = -EOPNOTSUPP;
		goto out;
	}

	rsp->CtlCode = cpu_to_le32(cnt_code);
	rsp->InputCount = cpu_to_le32(0);
	rsp->InputOffset = cpu_to_le32(112);
	rsp->OutputOffset = cpu_to_le32(112);
	rsp->OutputCount = cpu_to_le32(nbytes);
	rsp->StructureSize = cpu_to_le16(49);
	rsp->Reserved = cpu_to_le16(0);
	rsp->Flags = cpu_to_le32(0);
	rsp->Reserved2 = cpu_to_le32(0);
	inc_rfc1001_len(work->response_buf, 48 + nbytes);

	return 0;

out:
	if (ret == -EACCES)
		rsp->hdr.Status = STATUS_ACCESS_DENIED;
	else if (ret == -ENOENT)
		rsp->hdr.Status = STATUS_OBJECT_NAME_NOT_FOUND;
	else if (ret == -EOPNOTSUPP)
		rsp->hdr.Status = STATUS_NOT_SUPPORTED;
	else if (ret == -ENOSPC)
		rsp->hdr.Status = STATUS_BUFFER_TOO_SMALL;
	else if (ret < 0 || rsp->hdr.Status == 0)
		rsp->hdr.Status = STATUS_INVALID_PARAMETER;
	smb2_set_err_rsp(work);
	return 0;
}

/**
 * smb20_oplock_break_ack() - handler for smb2.0 oplock break command
 * @work:	smb work containing oplock break command buffer
 *
 * Return:	0
 */
static void smb20_oplock_break_ack(struct ksmbd_work *work)
{
	struct smb2_oplock_break *req = smb2_get_msg(work->request_buf);
	struct smb2_oplock_break *rsp = smb2_get_msg(work->response_buf);
	struct ksmbd_file *fp;
	struct oplock_info *opinfo = NULL;
	__le32 err = 0;
	int ret = 0;
	u64 volatile_id, persistent_id;
	char req_oplevel = 0, rsp_oplevel = 0;
	unsigned int oplock_change_type;

	volatile_id = req->VolatileFid;
	persistent_id = req->PersistentFid;
	req_oplevel = req->OplockLevel;
	ksmbd_debug(OPLOCK, "v_id %llu, p_id %llu request oplock level %d\n",
		    volatile_id, persistent_id, req_oplevel);

	fp = ksmbd_lookup_fd_slow(work, volatile_id, persistent_id);
	if (!fp) {
		rsp->hdr.Status = STATUS_FILE_CLOSED;
		smb2_set_err_rsp(work);
		return;
	}

	opinfo = opinfo_get(fp);
	if (!opinfo) {
		pr_err("unexpected null oplock_info\n");
		rsp->hdr.Status = STATUS_INVALID_OPLOCK_PROTOCOL;
		smb2_set_err_rsp(work);
		ksmbd_fd_put(work, fp);
		return;
	}

	if (opinfo->level == SMB2_OPLOCK_LEVEL_NONE) {
		rsp->hdr.Status = STATUS_INVALID_OPLOCK_PROTOCOL;
		goto err_out;
	}

	if (opinfo->op_state == OPLOCK_STATE_NONE) {
		ksmbd_debug(SMB, "unexpected oplock state 0x%x\n", opinfo->op_state);
		rsp->hdr.Status = STATUS_UNSUCCESSFUL;
		goto err_out;
	}

	if ((opinfo->level == SMB2_OPLOCK_LEVEL_EXCLUSIVE ||
	     opinfo->level == SMB2_OPLOCK_LEVEL_BATCH) &&
	    (req_oplevel != SMB2_OPLOCK_LEVEL_II &&
	     req_oplevel != SMB2_OPLOCK_LEVEL_NONE)) {
		err = STATUS_INVALID_OPLOCK_PROTOCOL;
		oplock_change_type = OPLOCK_WRITE_TO_NONE;
	} else if (opinfo->level == SMB2_OPLOCK_LEVEL_II &&
		   req_oplevel != SMB2_OPLOCK_LEVEL_NONE) {
		err = STATUS_INVALID_OPLOCK_PROTOCOL;
		oplock_change_type = OPLOCK_READ_TO_NONE;
	} else if (req_oplevel == SMB2_OPLOCK_LEVEL_II ||
		   req_oplevel == SMB2_OPLOCK_LEVEL_NONE) {
		err = STATUS_INVALID_DEVICE_STATE;
		if ((opinfo->level == SMB2_OPLOCK_LEVEL_EXCLUSIVE ||
		     opinfo->level == SMB2_OPLOCK_LEVEL_BATCH) &&
		    req_oplevel == SMB2_OPLOCK_LEVEL_II) {
			oplock_change_type = OPLOCK_WRITE_TO_READ;
		} else if ((opinfo->level == SMB2_OPLOCK_LEVEL_EXCLUSIVE ||
			    opinfo->level == SMB2_OPLOCK_LEVEL_BATCH) &&
			   req_oplevel == SMB2_OPLOCK_LEVEL_NONE) {
			oplock_change_type = OPLOCK_WRITE_TO_NONE;
		} else if (opinfo->level == SMB2_OPLOCK_LEVEL_II &&
			   req_oplevel == SMB2_OPLOCK_LEVEL_NONE) {
			oplock_change_type = OPLOCK_READ_TO_NONE;
		} else {
			oplock_change_type = 0;
		}
	} else {
		oplock_change_type = 0;
	}

	switch (oplock_change_type) {
	case OPLOCK_WRITE_TO_READ:
		ret = opinfo_write_to_read(opinfo);
		rsp_oplevel = SMB2_OPLOCK_LEVEL_II;
		break;
	case OPLOCK_WRITE_TO_NONE:
		ret = opinfo_write_to_none(opinfo);
		rsp_oplevel = SMB2_OPLOCK_LEVEL_NONE;
		break;
	case OPLOCK_READ_TO_NONE:
		ret = opinfo_read_to_none(opinfo);
		rsp_oplevel = SMB2_OPLOCK_LEVEL_NONE;
		break;
	default:
		pr_err("unknown oplock change 0x%x -> 0x%x\n",
		       opinfo->level, rsp_oplevel);
	}

	if (ret < 0) {
		rsp->hdr.Status = err;
		goto err_out;
	}

	opinfo_put(opinfo);
	ksmbd_fd_put(work, fp);
	opinfo->op_state = OPLOCK_STATE_NONE;
	wake_up_interruptible_all(&opinfo->oplock_q);

	rsp->StructureSize = cpu_to_le16(24);
	rsp->OplockLevel = rsp_oplevel;
	rsp->Reserved = 0;
	rsp->Reserved2 = 0;
	rsp->VolatileFid = volatile_id;
	rsp->PersistentFid = persistent_id;
	inc_rfc1001_len(work->response_buf, 24);
	return;

err_out:
	opinfo->op_state = OPLOCK_STATE_NONE;
	wake_up_interruptible_all(&opinfo->oplock_q);

	opinfo_put(opinfo);
	ksmbd_fd_put(work, fp);
	smb2_set_err_rsp(work);
}

static int check_lease_state(struct lease *lease, __le32 req_state)
{
	if ((lease->new_state ==
	     (SMB2_LEASE_READ_CACHING_LE | SMB2_LEASE_HANDLE_CACHING_LE)) &&
	    !(req_state & SMB2_LEASE_WRITE_CACHING_LE)) {
		lease->new_state = req_state;
		return 0;
	}

	if (lease->new_state == req_state)
		return 0;

	return 1;
}

/**
 * smb21_lease_break_ack() - handler for smb2.1 lease break command
 * @work:	smb work containing lease break command buffer
 *
 * Return:	0
 */
static void smb21_lease_break_ack(struct ksmbd_work *work)
{
	struct ksmbd_conn *conn = work->conn;
	struct smb2_lease_ack *req = smb2_get_msg(work->request_buf);
	struct smb2_lease_ack *rsp = smb2_get_msg(work->response_buf);
	struct oplock_info *opinfo;
	__le32 err = 0;
	int ret = 0;
	unsigned int lease_change_type;
	__le32 lease_state;
	struct lease *lease;

	ksmbd_debug(OPLOCK, "smb21 lease break, lease state(0x%x)\n",
		    le32_to_cpu(req->LeaseState));
	opinfo = lookup_lease_in_table(conn, req->LeaseKey);
	if (!opinfo) {
		ksmbd_debug(OPLOCK, "file not opened\n");
		smb2_set_err_rsp(work);
		rsp->hdr.Status = STATUS_UNSUCCESSFUL;
		return;
	}
	lease = opinfo->o_lease;

	if (opinfo->op_state == OPLOCK_STATE_NONE) {
		pr_err("unexpected lease break state 0x%x\n",
		       opinfo->op_state);
		rsp->hdr.Status = STATUS_UNSUCCESSFUL;
		goto err_out;
	}

	if (check_lease_state(lease, req->LeaseState)) {
		rsp->hdr.Status = STATUS_REQUEST_NOT_ACCEPTED;
		ksmbd_debug(OPLOCK,
			    "req lease state: 0x%x, expected state: 0x%x\n",
			    req->LeaseState, lease->new_state);
		goto err_out;
	}

	if (!atomic_read(&opinfo->breaking_cnt)) {
		rsp->hdr.Status = STATUS_UNSUCCESSFUL;
		goto err_out;
	}

	/* check for bad lease state */
	if (req->LeaseState &
	    (~(SMB2_LEASE_READ_CACHING_LE | SMB2_LEASE_HANDLE_CACHING_LE))) {
		err = STATUS_INVALID_OPLOCK_PROTOCOL;
		if (lease->state & SMB2_LEASE_WRITE_CACHING_LE)
			lease_change_type = OPLOCK_WRITE_TO_NONE;
		else
			lease_change_type = OPLOCK_READ_TO_NONE;
		ksmbd_debug(OPLOCK, "handle bad lease state 0x%x -> 0x%x\n",
			    le32_to_cpu(lease->state),
			    le32_to_cpu(req->LeaseState));
	} else if (lease->state == SMB2_LEASE_READ_CACHING_LE &&
		   req->LeaseState != SMB2_LEASE_NONE_LE) {
		err = STATUS_INVALID_OPLOCK_PROTOCOL;
		lease_change_type = OPLOCK_READ_TO_NONE;
		ksmbd_debug(OPLOCK, "handle bad lease state 0x%x -> 0x%x\n",
			    le32_to_cpu(lease->state),
			    le32_to_cpu(req->LeaseState));
	} else {
		/* valid lease state changes */
		err = STATUS_INVALID_DEVICE_STATE;
		if (req->LeaseState == SMB2_LEASE_NONE_LE) {
			if (lease->state & SMB2_LEASE_WRITE_CACHING_LE)
				lease_change_type = OPLOCK_WRITE_TO_NONE;
			else
				lease_change_type = OPLOCK_READ_TO_NONE;
		} else if (req->LeaseState & SMB2_LEASE_READ_CACHING_LE) {
			if (lease->state & SMB2_LEASE_WRITE_CACHING_LE)
				lease_change_type = OPLOCK_WRITE_TO_READ;
			else
				lease_change_type = OPLOCK_READ_HANDLE_TO_READ;
		} else {
			lease_change_type = 0;
		}
	}

	switch (lease_change_type) {
	case OPLOCK_WRITE_TO_READ:
		ret = opinfo_write_to_read(opinfo);
		break;
	case OPLOCK_READ_HANDLE_TO_READ:
		ret = opinfo_read_handle_to_read(opinfo);
		break;
	case OPLOCK_WRITE_TO_NONE:
		ret = opinfo_write_to_none(opinfo);
		break;
	case OPLOCK_READ_TO_NONE:
		ret = opinfo_read_to_none(opinfo);
		break;
	default:
		ksmbd_debug(OPLOCK, "unknown lease change 0x%x -> 0x%x\n",
			    le32_to_cpu(lease->state),
			    le32_to_cpu(req->LeaseState));
	}

	lease_state = lease->state;
	opinfo->op_state = OPLOCK_STATE_NONE;
	wake_up_interruptible_all(&opinfo->oplock_q);
	atomic_dec(&opinfo->breaking_cnt);
	wake_up_interruptible_all(&opinfo->oplock_brk);
	opinfo_put(opinfo);

	if (ret < 0) {
		rsp->hdr.Status = err;
		goto err_out;
	}

	rsp->StructureSize = cpu_to_le16(36);
	rsp->Reserved = 0;
	rsp->Flags = 0;
	memcpy(rsp->LeaseKey, req->LeaseKey, 16);
	rsp->LeaseState = lease_state;
	rsp->LeaseDuration = 0;
	inc_rfc1001_len(work->response_buf, 36);
	return;

err_out:
	opinfo->op_state = OPLOCK_STATE_NONE;
	wake_up_interruptible_all(&opinfo->oplock_q);
	atomic_dec(&opinfo->breaking_cnt);
	wake_up_interruptible_all(&opinfo->oplock_brk);

	opinfo_put(opinfo);
	smb2_set_err_rsp(work);
}

/**
 * smb2_oplock_break() - dispatcher for smb2.0 and 2.1 oplock/lease break
 * @work:	smb work containing oplock/lease break command buffer
 *
 * Return:	0
 */
int smb2_oplock_break(struct ksmbd_work *work)
{
	struct smb2_oplock_break *req = smb2_get_msg(work->request_buf);
	struct smb2_oplock_break *rsp = smb2_get_msg(work->response_buf);

	switch (le16_to_cpu(req->StructureSize)) {
	case OP_BREAK_STRUCT_SIZE_20:
		smb20_oplock_break_ack(work);
		break;
	case OP_BREAK_STRUCT_SIZE_21:
		smb21_lease_break_ack(work);
		break;
	default:
		ksmbd_debug(OPLOCK, "invalid break cmd %d\n",
			    le16_to_cpu(req->StructureSize));
		rsp->hdr.Status = STATUS_INVALID_PARAMETER;
		smb2_set_err_rsp(work);
	}

	return 0;
}

/**
 * smb2_notify() - handler for smb2 notify request
 * @work:   smb work containing notify command buffer
 *
 * Return:      0
 */
int smb2_notify(struct ksmbd_work *work)
{
	struct smb2_change_notify_req *req;
	struct smb2_change_notify_rsp *rsp;

	WORK_BUFFERS(work, req, rsp);

	if (work->next_smb2_rcv_hdr_off && req->hdr.NextCommand) {
		rsp->hdr.Status = STATUS_INTERNAL_ERROR;
		smb2_set_err_rsp(work);
		return 0;
	}

	smb2_set_err_rsp(work);
	rsp->hdr.Status = STATUS_NOT_IMPLEMENTED;
	return 0;
}

/**
 * smb2_is_sign_req() - handler for checking packet signing status
 * @work:	smb work containing notify command buffer
 * @command:	SMB2 command id
 *
 * Return:	true if packed is signed, false otherwise
 */
bool smb2_is_sign_req(struct ksmbd_work *work, unsigned int command)
{
	struct smb2_hdr *rcv_hdr2 = smb2_get_msg(work->request_buf);

	if ((rcv_hdr2->Flags & SMB2_FLAGS_SIGNED) &&
	    command != SMB2_NEGOTIATE_HE &&
	    command != SMB2_SESSION_SETUP_HE &&
	    command != SMB2_OPLOCK_BREAK_HE)
		return true;

	return false;
}

/**
 * smb2_check_sign_req() - handler for req packet sign processing
 * @work:   smb work containing notify command buffer
 *
 * Return:	1 on success, 0 otherwise
 */
int smb2_check_sign_req(struct ksmbd_work *work)
{
	struct smb2_hdr *hdr;
	char signature_req[SMB2_SIGNATURE_SIZE];
	char signature[SMB2_HMACSHA256_SIZE];
	struct kvec iov[1];
	size_t len;

	hdr = smb2_get_msg(work->request_buf);
	if (work->next_smb2_rcv_hdr_off)
		hdr = ksmbd_req_buf_next(work);

	if (!hdr->NextCommand && !work->next_smb2_rcv_hdr_off)
		len = get_rfc1002_len(work->request_buf);
	else if (hdr->NextCommand)
		len = le32_to_cpu(hdr->NextCommand);
	else
		len = get_rfc1002_len(work->request_buf) -
			work->next_smb2_rcv_hdr_off;

	memcpy(signature_req, hdr->Signature, SMB2_SIGNATURE_SIZE);
	memset(hdr->Signature, 0, SMB2_SIGNATURE_SIZE);

	iov[0].iov_base = (char *)&hdr->ProtocolId;
	iov[0].iov_len = len;

	if (ksmbd_sign_smb2_pdu(work->conn, work->sess->sess_key, iov, 1,
				signature))
		return 0;

	if (memcmp(signature, signature_req, SMB2_SIGNATURE_SIZE)) {
		pr_err("bad smb2 signature\n");
		return 0;
	}

	return 1;
}

/**
 * smb2_set_sign_rsp() - handler for rsp packet sign processing
 * @work:   smb work containing notify command buffer
 *
 */
void smb2_set_sign_rsp(struct ksmbd_work *work)
{
	struct smb2_hdr *hdr;
	struct smb2_hdr *req_hdr;
	char signature[SMB2_HMACSHA256_SIZE];
	struct kvec iov[2];
	size_t len;
	int n_vec = 1;

	hdr = smb2_get_msg(work->response_buf);
	if (work->next_smb2_rsp_hdr_off)
		hdr = ksmbd_resp_buf_next(work);

	req_hdr = ksmbd_req_buf_next(work);

	if (!work->next_smb2_rsp_hdr_off) {
		len = get_rfc1002_len(work->response_buf);
		if (req_hdr->NextCommand)
			len = ALIGN(len, 8);
	} else {
		len = get_rfc1002_len(work->response_buf) -
			work->next_smb2_rsp_hdr_off;
		len = ALIGN(len, 8);
	}

	if (req_hdr->NextCommand)
		hdr->NextCommand = cpu_to_le32(len);

	hdr->Flags |= SMB2_FLAGS_SIGNED;
	memset(hdr->Signature, 0, SMB2_SIGNATURE_SIZE);

	iov[0].iov_base = (char *)&hdr->ProtocolId;
	iov[0].iov_len = len;

	if (work->aux_payload_sz) {
		iov[0].iov_len -= work->aux_payload_sz;

		iov[1].iov_base = work->aux_payload_buf;
		iov[1].iov_len = work->aux_payload_sz;
		n_vec++;
	}

	if (!ksmbd_sign_smb2_pdu(work->conn, work->sess->sess_key, iov, n_vec,
				 signature))
		memcpy(hdr->Signature, signature, SMB2_SIGNATURE_SIZE);
}

/**
 * smb3_check_sign_req() - handler for req packet sign processing
 * @work:   smb work containing notify command buffer
 *
 * Return:	1 on success, 0 otherwise
 */
int smb3_check_sign_req(struct ksmbd_work *work)
{
	struct ksmbd_conn *conn = work->conn;
	char *signing_key;
	struct smb2_hdr *hdr;
	struct channel *chann;
	char signature_req[SMB2_SIGNATURE_SIZE];
	char signature[SMB2_CMACAES_SIZE];
	struct kvec iov[1];
	size_t len;

	hdr = smb2_get_msg(work->request_buf);
	if (work->next_smb2_rcv_hdr_off)
		hdr = ksmbd_req_buf_next(work);

	if (!hdr->NextCommand && !work->next_smb2_rcv_hdr_off)
		len = get_rfc1002_len(work->request_buf);
	else if (hdr->NextCommand)
		len = le32_to_cpu(hdr->NextCommand);
	else
		len = get_rfc1002_len(work->request_buf) -
			work->next_smb2_rcv_hdr_off;

	if (le16_to_cpu(hdr->Command) == SMB2_SESSION_SETUP_HE) {
		signing_key = work->sess->smb3signingkey;
	} else {
		chann = lookup_chann_list(work->sess, conn);
		if (!chann)
			return 0;
		signing_key = chann->smb3signingkey;
	}

	if (!signing_key) {
		pr_err("SMB3 signing key is not generated\n");
		return 0;
	}

	memcpy(signature_req, hdr->Signature, SMB2_SIGNATURE_SIZE);
	memset(hdr->Signature, 0, SMB2_SIGNATURE_SIZE);
	iov[0].iov_base = (char *)&hdr->ProtocolId;
	iov[0].iov_len = len;

	if (ksmbd_sign_smb3_pdu(conn, signing_key, iov, 1, signature))
		return 0;

	if (memcmp(signature, signature_req, SMB2_SIGNATURE_SIZE)) {
		pr_err("bad smb2 signature\n");
		return 0;
	}

	return 1;
}

/**
 * smb3_set_sign_rsp() - handler for rsp packet sign processing
 * @work:   smb work containing notify command buffer
 *
 */
void smb3_set_sign_rsp(struct ksmbd_work *work)
{
	struct ksmbd_conn *conn = work->conn;
	struct smb2_hdr *req_hdr, *hdr;
	struct channel *chann;
	char signature[SMB2_CMACAES_SIZE];
	struct kvec iov[2];
	int n_vec = 1;
	size_t len;
	char *signing_key;

	hdr = smb2_get_msg(work->response_buf);
	if (work->next_smb2_rsp_hdr_off)
		hdr = ksmbd_resp_buf_next(work);

	req_hdr = ksmbd_req_buf_next(work);

	if (!work->next_smb2_rsp_hdr_off) {
		len = get_rfc1002_len(work->response_buf);
		if (req_hdr->NextCommand)
			len = ALIGN(len, 8);
	} else {
		len = get_rfc1002_len(work->response_buf) -
			work->next_smb2_rsp_hdr_off;
		len = ALIGN(len, 8);
	}

	if (conn->binding == false &&
	    le16_to_cpu(hdr->Command) == SMB2_SESSION_SETUP_HE) {
		signing_key = work->sess->smb3signingkey;
	} else {
		chann = lookup_chann_list(work->sess, work->conn);
		if (!chann)
			return;
		signing_key = chann->smb3signingkey;
	}

	if (!signing_key)
		return;

	if (req_hdr->NextCommand)
		hdr->NextCommand = cpu_to_le32(len);

	hdr->Flags |= SMB2_FLAGS_SIGNED;
	memset(hdr->Signature, 0, SMB2_SIGNATURE_SIZE);
	iov[0].iov_base = (char *)&hdr->ProtocolId;
	iov[0].iov_len = len;
	if (work->aux_payload_sz) {
		iov[0].iov_len -= work->aux_payload_sz;
		iov[1].iov_base = work->aux_payload_buf;
		iov[1].iov_len = work->aux_payload_sz;
		n_vec++;
	}

	if (!ksmbd_sign_smb3_pdu(conn, signing_key, iov, n_vec, signature))
		memcpy(hdr->Signature, signature, SMB2_SIGNATURE_SIZE);
}

/**
 * smb3_preauth_hash_rsp() - handler for computing preauth hash on response
 * @work:   smb work containing response buffer
 *
 */
void smb3_preauth_hash_rsp(struct ksmbd_work *work)
{
	struct ksmbd_conn *conn = work->conn;
	struct ksmbd_session *sess = work->sess;
	struct smb2_hdr *req, *rsp;

	if (conn->dialect != SMB311_PROT_ID)
		return;

	WORK_BUFFERS(work, req, rsp);

	if (le16_to_cpu(req->Command) == SMB2_NEGOTIATE_HE &&
	    conn->preauth_info)
		ksmbd_gen_preauth_integrity_hash(conn, work->response_buf,
						 conn->preauth_info->Preauth_HashValue);

	if (le16_to_cpu(rsp->Command) == SMB2_SESSION_SETUP_HE && sess) {
		__u8 *hash_value;

		if (conn->binding) {
			struct preauth_session *preauth_sess;

			preauth_sess = ksmbd_preauth_session_lookup(conn, sess->id);
			if (!preauth_sess)
				return;
			hash_value = preauth_sess->Preauth_HashValue;
		} else {
			hash_value = sess->Preauth_HashValue;
			if (!hash_value)
				return;
		}
		ksmbd_gen_preauth_integrity_hash(conn, work->response_buf,
						 hash_value);
	}
}

static void fill_transform_hdr(void *tr_buf, char *old_buf, __le16 cipher_type)
{
	struct smb2_transform_hdr *tr_hdr = tr_buf + 4;
	struct smb2_hdr *hdr = smb2_get_msg(old_buf);
	unsigned int orig_len = get_rfc1002_len(old_buf);

	/* tr_buf must be cleared by the caller */
	tr_hdr->ProtocolId = SMB2_TRANSFORM_PROTO_NUM;
	tr_hdr->OriginalMessageSize = cpu_to_le32(orig_len);
	tr_hdr->Flags = cpu_to_le16(TRANSFORM_FLAG_ENCRYPTED);
	if (cipher_type == SMB2_ENCRYPTION_AES128_GCM ||
	    cipher_type == SMB2_ENCRYPTION_AES256_GCM)
		get_random_bytes(&tr_hdr->Nonce, SMB3_AES_GCM_NONCE);
	else
		get_random_bytes(&tr_hdr->Nonce, SMB3_AES_CCM_NONCE);
	memcpy(&tr_hdr->SessionId, &hdr->SessionId, 8);
	inc_rfc1001_len(tr_buf, sizeof(struct smb2_transform_hdr));
	inc_rfc1001_len(tr_buf, orig_len);
}

int smb3_encrypt_resp(struct ksmbd_work *work)
{
	char *buf = work->response_buf;
	struct kvec iov[3];
	int rc = -ENOMEM;
	int buf_size = 0, rq_nvec = 2 + (work->aux_payload_sz ? 1 : 0);

	if (ARRAY_SIZE(iov) < rq_nvec)
		return -ENOMEM;

	work->tr_buf = kzalloc(sizeof(struct smb2_transform_hdr) + 4, GFP_KERNEL);
	if (!work->tr_buf)
		return rc;

	/* fill transform header */
	fill_transform_hdr(work->tr_buf, buf, work->conn->cipher_type);

	iov[0].iov_base = work->tr_buf;
	iov[0].iov_len = sizeof(struct smb2_transform_hdr) + 4;
	buf_size += iov[0].iov_len - 4;

	iov[1].iov_base = buf + 4;
	iov[1].iov_len = get_rfc1002_len(buf);
	if (work->aux_payload_sz) {
		iov[1].iov_len = work->resp_hdr_sz - 4;

		iov[2].iov_base = work->aux_payload_buf;
		iov[2].iov_len = work->aux_payload_sz;
		buf_size += iov[2].iov_len;
	}
	buf_size += iov[1].iov_len;
	work->resp_hdr_sz = iov[1].iov_len;

	rc = ksmbd_crypt_message(work->conn, iov, rq_nvec, 1);
	if (rc)
		return rc;

	memmove(buf, iov[1].iov_base, iov[1].iov_len);
	*(__be32 *)work->tr_buf = cpu_to_be32(buf_size);

	return rc;
}

bool smb3_is_transform_hdr(void *buf)
{
	struct smb2_transform_hdr *trhdr = smb2_get_msg(buf);

	return trhdr->ProtocolId == SMB2_TRANSFORM_PROTO_NUM;
}

int smb3_decrypt_req(struct ksmbd_work *work)
{
	struct ksmbd_conn *conn = work->conn;
	struct ksmbd_session *sess;
	char *buf = work->request_buf;
	unsigned int pdu_length = get_rfc1002_len(buf);
	struct kvec iov[2];
	int buf_data_size = pdu_length - sizeof(struct smb2_transform_hdr);
	struct smb2_transform_hdr *tr_hdr = smb2_get_msg(buf);
	int rc = 0;

	if (buf_data_size < sizeof(struct smb2_hdr)) {
		pr_err("Transform message is too small (%u)\n",
		       pdu_length);
		return -ECONNABORTED;
	}

	if (buf_data_size < le32_to_cpu(tr_hdr->OriginalMessageSize)) {
		pr_err("Transform message is broken\n");
		return -ECONNABORTED;
	}

	sess = ksmbd_session_lookup_all(conn, le64_to_cpu(tr_hdr->SessionId));
	if (!sess) {
		pr_err("invalid session id(%llx) in transform header\n",
		       le64_to_cpu(tr_hdr->SessionId));
		return -ECONNABORTED;
	}

	iov[0].iov_base = buf;
	iov[0].iov_len = sizeof(struct smb2_transform_hdr) + 4;
	iov[1].iov_base = buf + sizeof(struct smb2_transform_hdr) + 4;
	iov[1].iov_len = buf_data_size;
	rc = ksmbd_crypt_message(conn, iov, 2, 0);
	if (rc)
		return rc;

	memmove(buf + 4, iov[1].iov_base, buf_data_size);
	*(__be32 *)buf = cpu_to_be32(buf_data_size);

	return rc;
}

bool smb3_11_final_sess_setup_resp(struct ksmbd_work *work)
{
	struct ksmbd_conn *conn = work->conn;
	struct smb2_hdr *rsp = smb2_get_msg(work->response_buf);

	if (conn->dialect < SMB30_PROT_ID)
		return false;

	if (work->next_smb2_rcv_hdr_off)
		rsp = ksmbd_resp_buf_next(work);

	if (le16_to_cpu(rsp->Command) == SMB2_SESSION_SETUP_HE &&
	    rsp->Status == STATUS_SUCCESS)
		return true;
	return false;
}<|MERGE_RESOLUTION|>--- conflicted
+++ resolved
@@ -6335,22 +6335,6 @@
 
 	length = le32_to_cpu(req->Length);
 	id = req->VolatileFileId;
-<<<<<<< HEAD
-
-	if (le16_to_cpu(req->DataOffset) ==
-	    offsetof(struct smb2_write_req, Buffer)) {
-		data_buf = (char *)&req->Buffer[0];
-	} else {
-		if ((u64)le16_to_cpu(req->DataOffset) + length >
-		    get_rfc1002_len(work->request_buf)) {
-			pr_err("invalid write data offset %u, smb_len %u\n",
-			       le16_to_cpu(req->DataOffset),
-			       get_rfc1002_len(work->request_buf));
-			err = -EINVAL;
-			goto out;
-		}
-=======
->>>>>>> 88084a3d
 
 	if ((u64)le16_to_cpu(req->DataOffset) + length >
 	    get_rfc1002_len(work->request_buf)) {
