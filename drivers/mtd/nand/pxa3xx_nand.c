/*
 * drivers/mtd/nand/pxa3xx_nand.c
 *
 * Copyright © 2005 Intel Corporation
 * Copyright © 2006 Marvell International Ltd.
 *
 * This program is free software; you can redistribute it and/or modify
 * it under the terms of the GNU General Public License version 2 as
 * published by the Free Software Foundation.
 */

#include <linux/kernel.h>
#include <linux/module.h>
#include <linux/interrupt.h>
#include <linux/platform_device.h>
#include <linux/dma-mapping.h>
#include <linux/delay.h>
#include <linux/clk.h>
#include <linux/mtd/mtd.h>
#include <linux/mtd/nand.h>
#include <linux/mtd/partitions.h>
#include <linux/io.h>
#include <linux/irq.h>
#include <linux/slab.h>
#include <linux/of.h>
#include <linux/of_device.h>

#if defined(CONFIG_ARCH_PXA) || defined(CONFIG_ARCH_MMP)
#define ARCH_HAS_DMA
#endif

#ifdef ARCH_HAS_DMA
#include <mach/dma.h>
#endif

#include <linux/platform_data/mtd-nand-pxa3xx.h>

#define	CHIP_DELAY_TIMEOUT	(2 * HZ/10)
#define NAND_STOP_DELAY		(2 * HZ/50)
#define PAGE_CHUNK_SIZE		(2048)

/*
 * Define a buffer size for the initial command that detects the flash device:
 * STATUS, READID and PARAM. The largest of these is the PARAM command,
 * needing 256 bytes.
 */
#define INIT_BUFFER_SIZE	256

/* registers and bit definitions */
#define NDCR		(0x00) /* Control register */
#define NDTR0CS0	(0x04) /* Timing Parameter 0 for CS0 */
#define NDTR1CS0	(0x0C) /* Timing Parameter 1 for CS0 */
#define NDSR		(0x14) /* Status Register */
#define NDPCR		(0x18) /* Page Count Register */
#define NDBDR0		(0x1C) /* Bad Block Register 0 */
#define NDBDR1		(0x20) /* Bad Block Register 1 */
#define NDDB		(0x40) /* Data Buffer */
#define NDCB0		(0x48) /* Command Buffer0 */
#define NDCB1		(0x4C) /* Command Buffer1 */
#define NDCB2		(0x50) /* Command Buffer2 */

#define NDCR_SPARE_EN		(0x1 << 31)
#define NDCR_ECC_EN		(0x1 << 30)
#define NDCR_DMA_EN		(0x1 << 29)
#define NDCR_ND_RUN		(0x1 << 28)
#define NDCR_DWIDTH_C		(0x1 << 27)
#define NDCR_DWIDTH_M		(0x1 << 26)
#define NDCR_PAGE_SZ		(0x1 << 24)
#define NDCR_NCSX		(0x1 << 23)
#define NDCR_ND_MODE		(0x3 << 21)
#define NDCR_NAND_MODE   	(0x0)
#define NDCR_CLR_PG_CNT		(0x1 << 20)
#define NDCR_STOP_ON_UNCOR	(0x1 << 19)
#define NDCR_RD_ID_CNT_MASK	(0x7 << 16)
#define NDCR_RD_ID_CNT(x)	(((x) << 16) & NDCR_RD_ID_CNT_MASK)

#define NDCR_RA_START		(0x1 << 15)
#define NDCR_PG_PER_BLK		(0x1 << 14)
#define NDCR_ND_ARB_EN		(0x1 << 12)
#define NDCR_INT_MASK           (0xFFF)

#define NDSR_MASK		(0xfff)
#define NDSR_RDY                (0x1 << 12)
#define NDSR_FLASH_RDY          (0x1 << 11)
#define NDSR_CS0_PAGED		(0x1 << 10)
#define NDSR_CS1_PAGED		(0x1 << 9)
#define NDSR_CS0_CMDD		(0x1 << 8)
#define NDSR_CS1_CMDD		(0x1 << 7)
#define NDSR_CS0_BBD		(0x1 << 6)
#define NDSR_CS1_BBD		(0x1 << 5)
#define NDSR_DBERR		(0x1 << 4)
#define NDSR_SBERR		(0x1 << 3)
#define NDSR_WRDREQ		(0x1 << 2)
#define NDSR_RDDREQ		(0x1 << 1)
#define NDSR_WRCMDREQ		(0x1)

#define NDCB0_LEN_OVRD		(0x1 << 28)
#define NDCB0_ST_ROW_EN         (0x1 << 26)
#define NDCB0_AUTO_RS		(0x1 << 25)
#define NDCB0_CSEL		(0x1 << 24)
#define NDCB0_CMD_TYPE_MASK	(0x7 << 21)
#define NDCB0_CMD_TYPE(x)	(((x) << 21) & NDCB0_CMD_TYPE_MASK)
#define NDCB0_NC		(0x1 << 20)
#define NDCB0_DBC		(0x1 << 19)
#define NDCB0_ADDR_CYC_MASK	(0x7 << 16)
#define NDCB0_ADDR_CYC(x)	(((x) << 16) & NDCB0_ADDR_CYC_MASK)
#define NDCB0_CMD2_MASK		(0xff << 8)
#define NDCB0_CMD1_MASK		(0xff)
#define NDCB0_ADDR_CYC_SHIFT	(16)

/* macros for registers read/write */
#define nand_writel(info, off, val)	\
	__raw_writel((val), (info)->mmio_base + (off))

#define nand_readl(info, off)		\
	__raw_readl((info)->mmio_base + (off))

/* error code and state */
enum {
	ERR_NONE	= 0,
	ERR_DMABUSERR	= -1,
	ERR_SENDCMD	= -2,
	ERR_DBERR	= -3,
	ERR_BBERR	= -4,
	ERR_SBERR	= -5,
};

enum {
	STATE_IDLE = 0,
	STATE_PREPARED,
	STATE_CMD_HANDLE,
	STATE_DMA_READING,
	STATE_DMA_WRITING,
	STATE_DMA_DONE,
	STATE_PIO_READING,
	STATE_PIO_WRITING,
	STATE_CMD_DONE,
	STATE_READY,
};

enum pxa3xx_nand_variant {
	PXA3XX_NAND_VARIANT_PXA,
	PXA3XX_NAND_VARIANT_ARMADA370,
};

struct pxa3xx_nand_host {
	struct nand_chip	chip;
	struct mtd_info         *mtd;
	void			*info_data;

	/* page size of attached chip */
	unsigned int		page_size;
	int			use_ecc;
	int			cs;

	/* calculated from pxa3xx_nand_flash data */
	unsigned int		col_addr_cycles;
	unsigned int		row_addr_cycles;
	size_t			read_id_bytes;

};

struct pxa3xx_nand_info {
	struct nand_hw_control	controller;
	struct platform_device	 *pdev;

	struct clk		*clk;
	void __iomem		*mmio_base;
	unsigned long		mmio_phys;
	struct completion	cmd_complete;

	unsigned int 		buf_start;
	unsigned int		buf_count;
	unsigned int		buf_size;

	/* DMA information */
	int			drcmr_dat;
	int			drcmr_cmd;

	unsigned char		*data_buff;
	unsigned char		*oob_buff;
	dma_addr_t 		data_buff_phys;
	int 			data_dma_ch;
	struct pxa_dma_desc	*data_desc;
	dma_addr_t 		data_desc_addr;

	struct pxa3xx_nand_host *host[NUM_CHIP_SELECT];
	unsigned int		state;

	/*
	 * This driver supports NFCv1 (as found in PXA SoC)
	 * and NFCv2 (as found in Armada 370/XP SoC).
	 */
	enum pxa3xx_nand_variant variant;

	int			cs;
	int			use_ecc;	/* use HW ECC ? */
	int			use_dma;	/* use DMA ? */
	int			use_spare;	/* use spare ? */
	int			is_ready;

	unsigned int		page_size;	/* page size of attached chip */
	unsigned int		data_size;	/* data size in FIFO */
	unsigned int		oob_size;
	int 			retcode;

	/* cached register value */
	uint32_t		reg_ndcr;
	uint32_t		ndtr0cs0;
	uint32_t		ndtr1cs0;

	/* generated NDCBx register values */
	uint32_t		ndcb0;
	uint32_t		ndcb1;
	uint32_t		ndcb2;
	uint32_t		ndcb3;
};

static bool use_dma = 1;
module_param(use_dma, bool, 0444);
MODULE_PARM_DESC(use_dma, "enable DMA for data transferring to/from NAND HW");

static struct pxa3xx_nand_timing timing[] = {
	{ 40, 80, 60, 100, 80, 100, 90000, 400, 40, },
	{ 10,  0, 20,  40, 30,  40, 11123, 110, 10, },
	{ 10, 25, 15,  25, 15,  30, 25000,  60, 10, },
	{ 10, 35, 15,  25, 15,  25, 25000,  60, 10, },
};

static struct pxa3xx_nand_flash builtin_flash_types[] = {
{ "DEFAULT FLASH",      0,   0, 2048,  8,  8,    0, &timing[0] },
{ "64MiB 16-bit",  0x46ec,  32,  512, 16, 16, 4096, &timing[1] },
{ "256MiB 8-bit",  0xdaec,  64, 2048,  8,  8, 2048, &timing[1] },
{ "4GiB 8-bit",    0xd7ec, 128, 4096,  8,  8, 8192, &timing[1] },
{ "128MiB 8-bit",  0xa12c,  64, 2048,  8,  8, 1024, &timing[2] },
{ "128MiB 16-bit", 0xb12c,  64, 2048, 16, 16, 1024, &timing[2] },
{ "512MiB 8-bit",  0xdc2c,  64, 2048,  8,  8, 4096, &timing[2] },
{ "512MiB 16-bit", 0xcc2c,  64, 2048, 16, 16, 4096, &timing[2] },
{ "256MiB 16-bit", 0xba20,  64, 2048, 16, 16, 2048, &timing[3] },
};

/* Define a default flash type setting serve as flash detecting only */
#define DEFAULT_FLASH_TYPE (&builtin_flash_types[0])

#define NDTR0_tCH(c)	(min((c), 7) << 19)
#define NDTR0_tCS(c)	(min((c), 7) << 16)
#define NDTR0_tWH(c)	(min((c), 7) << 11)
#define NDTR0_tWP(c)	(min((c), 7) << 8)
#define NDTR0_tRH(c)	(min((c), 7) << 3)
#define NDTR0_tRP(c)	(min((c), 7) << 0)

#define NDTR1_tR(c)	(min((c), 65535) << 16)
#define NDTR1_tWHR(c)	(min((c), 15) << 4)
#define NDTR1_tAR(c)	(min((c), 15) << 0)

/* convert nano-seconds to nand flash controller clock cycles */
#define ns2cycle(ns, clk)	(int)((ns) * (clk / 1000000) / 1000)

static void pxa3xx_nand_set_timing(struct pxa3xx_nand_host *host,
				   const struct pxa3xx_nand_timing *t)
{
	struct pxa3xx_nand_info *info = host->info_data;
	unsigned long nand_clk = clk_get_rate(info->clk);
	uint32_t ndtr0, ndtr1;

	ndtr0 = NDTR0_tCH(ns2cycle(t->tCH, nand_clk)) |
		NDTR0_tCS(ns2cycle(t->tCS, nand_clk)) |
		NDTR0_tWH(ns2cycle(t->tWH, nand_clk)) |
		NDTR0_tWP(ns2cycle(t->tWP, nand_clk)) |
		NDTR0_tRH(ns2cycle(t->tRH, nand_clk)) |
		NDTR0_tRP(ns2cycle(t->tRP, nand_clk));

	ndtr1 = NDTR1_tR(ns2cycle(t->tR, nand_clk)) |
		NDTR1_tWHR(ns2cycle(t->tWHR, nand_clk)) |
		NDTR1_tAR(ns2cycle(t->tAR, nand_clk));

	info->ndtr0cs0 = ndtr0;
	info->ndtr1cs0 = ndtr1;
	nand_writel(info, NDTR0CS0, ndtr0);
	nand_writel(info, NDTR1CS0, ndtr1);
}

static void pxa3xx_set_datasize(struct pxa3xx_nand_info *info)
{
	struct pxa3xx_nand_host *host = info->host[info->cs];
	int oob_enable = info->reg_ndcr & NDCR_SPARE_EN;

	info->data_size = host->page_size;
	if (!oob_enable) {
		info->oob_size = 0;
		return;
	}

	switch (host->page_size) {
	case 2048:
		info->oob_size = (info->use_ecc) ? 40 : 64;
		break;
	case 512:
		info->oob_size = (info->use_ecc) ? 8 : 16;
		break;
	}
}

/**
 * NOTE: it is a must to set ND_RUN firstly, then write
 * command buffer, otherwise, it does not work.
 * We enable all the interrupt at the same time, and
 * let pxa3xx_nand_irq to handle all logic.
 */
static void pxa3xx_nand_start(struct pxa3xx_nand_info *info)
{
	uint32_t ndcr;

	ndcr = info->reg_ndcr;

	if (info->use_ecc)
		ndcr |= NDCR_ECC_EN;
	else
		ndcr &= ~NDCR_ECC_EN;

	if (info->use_dma)
		ndcr |= NDCR_DMA_EN;
	else
		ndcr &= ~NDCR_DMA_EN;

	if (info->use_spare)
		ndcr |= NDCR_SPARE_EN;
	else
		ndcr &= ~NDCR_SPARE_EN;

	ndcr |= NDCR_ND_RUN;

	/* clear status bits and run */
	nand_writel(info, NDCR, 0);
	nand_writel(info, NDSR, NDSR_MASK);
	nand_writel(info, NDCR, ndcr);
}

static void pxa3xx_nand_stop(struct pxa3xx_nand_info *info)
{
	uint32_t ndcr;
	int timeout = NAND_STOP_DELAY;

	/* wait RUN bit in NDCR become 0 */
	ndcr = nand_readl(info, NDCR);
	while ((ndcr & NDCR_ND_RUN) && (timeout-- > 0)) {
		ndcr = nand_readl(info, NDCR);
		udelay(1);
	}

	if (timeout <= 0) {
		ndcr &= ~NDCR_ND_RUN;
		nand_writel(info, NDCR, ndcr);
	}
	/* clear status bits */
	nand_writel(info, NDSR, NDSR_MASK);
}

static void __maybe_unused
enable_int(struct pxa3xx_nand_info *info, uint32_t int_mask)
{
	uint32_t ndcr;

	ndcr = nand_readl(info, NDCR);
	nand_writel(info, NDCR, ndcr & ~int_mask);
}

static void disable_int(struct pxa3xx_nand_info *info, uint32_t int_mask)
{
	uint32_t ndcr;

	ndcr = nand_readl(info, NDCR);
	nand_writel(info, NDCR, ndcr | int_mask);
}

static void handle_data_pio(struct pxa3xx_nand_info *info)
{
	switch (info->state) {
	case STATE_PIO_WRITING:
		__raw_writesl(info->mmio_base + NDDB, info->data_buff,
				DIV_ROUND_UP(info->data_size, 4));
		if (info->oob_size > 0)
			__raw_writesl(info->mmio_base + NDDB, info->oob_buff,
					DIV_ROUND_UP(info->oob_size, 4));
		break;
	case STATE_PIO_READING:
		__raw_readsl(info->mmio_base + NDDB, info->data_buff,
				DIV_ROUND_UP(info->data_size, 4));
		if (info->oob_size > 0)
			__raw_readsl(info->mmio_base + NDDB, info->oob_buff,
					DIV_ROUND_UP(info->oob_size, 4));
		break;
	default:
		dev_err(&info->pdev->dev, "%s: invalid state %d\n", __func__,
				info->state);
		BUG();
	}
}

#ifdef ARCH_HAS_DMA
static void start_data_dma(struct pxa3xx_nand_info *info)
{
	struct pxa_dma_desc *desc = info->data_desc;
	int dma_len = ALIGN(info->data_size + info->oob_size, 32);

	desc->ddadr = DDADR_STOP;
	desc->dcmd = DCMD_ENDIRQEN | DCMD_WIDTH4 | DCMD_BURST32 | dma_len;

	switch (info->state) {
	case STATE_DMA_WRITING:
		desc->dsadr = info->data_buff_phys;
		desc->dtadr = info->mmio_phys + NDDB;
		desc->dcmd |= DCMD_INCSRCADDR | DCMD_FLOWTRG;
		break;
	case STATE_DMA_READING:
		desc->dtadr = info->data_buff_phys;
		desc->dsadr = info->mmio_phys + NDDB;
		desc->dcmd |= DCMD_INCTRGADDR | DCMD_FLOWSRC;
		break;
	default:
		dev_err(&info->pdev->dev, "%s: invalid state %d\n", __func__,
				info->state);
		BUG();
	}

	DRCMR(info->drcmr_dat) = DRCMR_MAPVLD | info->data_dma_ch;
	DDADR(info->data_dma_ch) = info->data_desc_addr;
	DCSR(info->data_dma_ch) |= DCSR_RUN;
}

static void pxa3xx_nand_data_dma_irq(int channel, void *data)
{
	struct pxa3xx_nand_info *info = data;
	uint32_t dcsr;

	dcsr = DCSR(channel);
	DCSR(channel) = dcsr;

	if (dcsr & DCSR_BUSERR) {
		info->retcode = ERR_DMABUSERR;
	}

	info->state = STATE_DMA_DONE;
	enable_int(info, NDCR_INT_MASK);
	nand_writel(info, NDSR, NDSR_WRDREQ | NDSR_RDDREQ);
}
#else
static void start_data_dma(struct pxa3xx_nand_info *info)
{}
#endif

static irqreturn_t pxa3xx_nand_irq(int irq, void *devid)
{
	struct pxa3xx_nand_info *info = devid;
	unsigned int status, is_completed = 0;
	unsigned int ready, cmd_done;

	if (info->cs == 0) {
		ready           = NDSR_FLASH_RDY;
		cmd_done        = NDSR_CS0_CMDD;
	} else {
		ready           = NDSR_RDY;
		cmd_done        = NDSR_CS1_CMDD;
	}

	status = nand_readl(info, NDSR);

	if (status & NDSR_DBERR)
		info->retcode = ERR_DBERR;
	if (status & NDSR_SBERR)
		info->retcode = ERR_SBERR;
	if (status & (NDSR_RDDREQ | NDSR_WRDREQ)) {
		/* whether use dma to transfer data */
		if (info->use_dma) {
			disable_int(info, NDCR_INT_MASK);
			info->state = (status & NDSR_RDDREQ) ?
				      STATE_DMA_READING : STATE_DMA_WRITING;
			start_data_dma(info);
			goto NORMAL_IRQ_EXIT;
		} else {
			info->state = (status & NDSR_RDDREQ) ?
				      STATE_PIO_READING : STATE_PIO_WRITING;
			handle_data_pio(info);
		}
	}
	if (status & cmd_done) {
		info->state = STATE_CMD_DONE;
		is_completed = 1;
	}
	if (status & ready) {
		info->is_ready = 1;
		info->state = STATE_READY;
	}

	if (status & NDSR_WRCMDREQ) {
		nand_writel(info, NDSR, NDSR_WRCMDREQ);
		status &= ~NDSR_WRCMDREQ;
		info->state = STATE_CMD_HANDLE;

		/*
		 * Command buffer registers NDCB{0-2} (and optionally NDCB3)
		 * must be loaded by writing directly either 12 or 16
		 * bytes directly to NDCB0, four bytes at a time.
		 *
		 * Direct write access to NDCB1, NDCB2 and NDCB3 is ignored
		 * but each NDCBx register can be read.
		 */
		nand_writel(info, NDCB0, info->ndcb0);
		nand_writel(info, NDCB0, info->ndcb1);
		nand_writel(info, NDCB0, info->ndcb2);

		/* NDCB3 register is available in NFCv2 (Armada 370/XP SoC) */
		if (info->variant == PXA3XX_NAND_VARIANT_ARMADA370)
			nand_writel(info, NDCB0, info->ndcb3);
	}

	/* clear NDSR to let the controller exit the IRQ */
	nand_writel(info, NDSR, status);
	if (is_completed)
		complete(&info->cmd_complete);
NORMAL_IRQ_EXIT:
	return IRQ_HANDLED;
}

static inline int is_buf_blank(uint8_t *buf, size_t len)
{
	for (; len > 0; len--)
		if (*buf++ != 0xff)
			return 0;
	return 1;
}

static int prepare_command_pool(struct pxa3xx_nand_info *info, int command,
		uint16_t column, int page_addr)
{
	int addr_cycle, exec_cmd;
	struct pxa3xx_nand_host *host;
	struct mtd_info *mtd;

	host = info->host[info->cs];
	mtd = host->mtd;
	addr_cycle = 0;
	exec_cmd = 1;

	/* reset data and oob column point to handle data */
	info->buf_start		= 0;
	info->buf_count		= 0;
	info->oob_size		= 0;
	info->use_ecc		= 0;
	info->use_spare		= 1;
<<<<<<< HEAD
	info->use_dma		= (use_dma) ? 1 : 0;
=======
>>>>>>> d8ec26d7
	info->is_ready		= 0;
	info->retcode		= ERR_NONE;
	if (info->cs != 0)
		info->ndcb0 = NDCB0_CSEL;
	else
		info->ndcb0 = 0;

	switch (command) {
	case NAND_CMD_READ0:
	case NAND_CMD_PAGEPROG:
		info->use_ecc = 1;
	case NAND_CMD_READOOB:
		pxa3xx_set_datasize(info);
		break;
	case NAND_CMD_PARAM:
		info->use_spare = 0;
		break;
	case NAND_CMD_SEQIN:
		exec_cmd = 0;
		break;
	default:
		info->ndcb1 = 0;
		info->ndcb2 = 0;
		info->ndcb3 = 0;
		break;
	}

	addr_cycle = NDCB0_ADDR_CYC(host->row_addr_cycles
				    + host->col_addr_cycles);

	switch (command) {
	case NAND_CMD_READOOB:
	case NAND_CMD_READ0:
		info->buf_start = column;
		info->ndcb0 |= NDCB0_CMD_TYPE(0)
				| addr_cycle
				| NAND_CMD_READ0;

		if (command == NAND_CMD_READOOB)
			info->buf_start += mtd->writesize;

		/* Second command setting for large pages */
		if (host->page_size >= PAGE_CHUNK_SIZE)
			info->ndcb0 |= NDCB0_DBC | (NAND_CMD_READSTART << 8);

	case NAND_CMD_SEQIN:
		/* small page addr setting */
		if (unlikely(host->page_size < PAGE_CHUNK_SIZE)) {
			info->ndcb1 = ((page_addr & 0xFFFFFF) << 8)
					| (column & 0xFF);

			info->ndcb2 = 0;
		} else {
			info->ndcb1 = ((page_addr & 0xFFFF) << 16)
					| (column & 0xFFFF);

			if (page_addr & 0xFF0000)
				info->ndcb2 = (page_addr & 0xFF0000) >> 16;
			else
				info->ndcb2 = 0;
		}

		info->buf_count = mtd->writesize + mtd->oobsize;
		memset(info->data_buff, 0xFF, info->buf_count);

		break;

	case NAND_CMD_PAGEPROG:
		if (is_buf_blank(info->data_buff,
					(mtd->writesize + mtd->oobsize))) {
			exec_cmd = 0;
			break;
		}

		info->ndcb0 |= NDCB0_CMD_TYPE(0x1)
				| NDCB0_AUTO_RS
				| NDCB0_ST_ROW_EN
				| NDCB0_DBC
				| (NAND_CMD_PAGEPROG << 8)
				| NAND_CMD_SEQIN
				| addr_cycle;
		break;

	case NAND_CMD_PARAM:
		info->buf_count = 256;
		info->ndcb0 |= NDCB0_CMD_TYPE(0)
				| NDCB0_ADDR_CYC(1)
				| NDCB0_LEN_OVRD
				| command;
		info->ndcb1 = (column & 0xFF);
		info->ndcb3 = 256;
		info->data_size = 256;
		break;

	case NAND_CMD_READID:
		info->buf_count = host->read_id_bytes;
		info->ndcb0 |= NDCB0_CMD_TYPE(3)
				| NDCB0_ADDR_CYC(1)
				| command;
		info->ndcb1 = (column & 0xFF);

		info->data_size = 8;
		break;
	case NAND_CMD_STATUS:
		info->buf_count = 1;
		info->ndcb0 |= NDCB0_CMD_TYPE(4)
				| NDCB0_ADDR_CYC(1)
				| command;

		info->data_size = 8;
		break;

	case NAND_CMD_ERASE1:
		info->ndcb0 |= NDCB0_CMD_TYPE(2)
				| NDCB0_AUTO_RS
				| NDCB0_ADDR_CYC(3)
				| NDCB0_DBC
				| (NAND_CMD_ERASE2 << 8)
				| NAND_CMD_ERASE1;
		info->ndcb1 = page_addr;
		info->ndcb2 = 0;

		break;
	case NAND_CMD_RESET:
		info->ndcb0 |= NDCB0_CMD_TYPE(5)
				| command;

		break;

	case NAND_CMD_ERASE2:
		exec_cmd = 0;
		break;

	default:
		exec_cmd = 0;
		dev_err(&info->pdev->dev, "non-supported command %x\n",
				command);
		break;
	}

	return exec_cmd;
}

static void pxa3xx_nand_cmdfunc(struct mtd_info *mtd, unsigned command,
				int column, int page_addr)
{
	struct pxa3xx_nand_host *host = mtd->priv;
	struct pxa3xx_nand_info *info = host->info_data;
	int ret, exec_cmd;

	/*
	 * if this is a x16 device ,then convert the input
	 * "byte" address into a "word" address appropriate
	 * for indexing a word-oriented device
	 */
	if (info->reg_ndcr & NDCR_DWIDTH_M)
		column /= 2;

	/*
	 * There may be different NAND chip hooked to
	 * different chip select, so check whether
	 * chip select has been changed, if yes, reset the timing
	 */
	if (info->cs != host->cs) {
		info->cs = host->cs;
		nand_writel(info, NDTR0CS0, info->ndtr0cs0);
		nand_writel(info, NDTR1CS0, info->ndtr1cs0);
	}

	info->state = STATE_PREPARED;
	exec_cmd = prepare_command_pool(info, command, column, page_addr);
	if (exec_cmd) {
		init_completion(&info->cmd_complete);
		pxa3xx_nand_start(info);

		ret = wait_for_completion_timeout(&info->cmd_complete,
				CHIP_DELAY_TIMEOUT);
		if (!ret) {
			dev_err(&info->pdev->dev, "Wait time out!!!\n");
			/* Stop State Machine for next command cycle */
			pxa3xx_nand_stop(info);
		}
	}
	info->state = STATE_IDLE;
}

static int pxa3xx_nand_write_page_hwecc(struct mtd_info *mtd,
		struct nand_chip *chip, const uint8_t *buf, int oob_required)
{
	chip->write_buf(mtd, buf, mtd->writesize);
	chip->write_buf(mtd, chip->oob_poi, mtd->oobsize);

	return 0;
}

static int pxa3xx_nand_read_page_hwecc(struct mtd_info *mtd,
		struct nand_chip *chip, uint8_t *buf, int oob_required,
		int page)
{
	struct pxa3xx_nand_host *host = mtd->priv;
	struct pxa3xx_nand_info *info = host->info_data;

	chip->read_buf(mtd, buf, mtd->writesize);
	chip->read_buf(mtd, chip->oob_poi, mtd->oobsize);

	if (info->retcode == ERR_SBERR) {
		switch (info->use_ecc) {
		case 1:
			mtd->ecc_stats.corrected++;
			break;
		case 0:
		default:
			break;
		}
	} else if (info->retcode == ERR_DBERR) {
		/*
		 * for blank page (all 0xff), HW will calculate its ECC as
		 * 0, which is different from the ECC information within
		 * OOB, ignore such double bit errors
		 */
		if (is_buf_blank(buf, mtd->writesize))
			info->retcode = ERR_NONE;
		else
			mtd->ecc_stats.failed++;
	}

	return 0;
}

static uint8_t pxa3xx_nand_read_byte(struct mtd_info *mtd)
{
	struct pxa3xx_nand_host *host = mtd->priv;
	struct pxa3xx_nand_info *info = host->info_data;
	char retval = 0xFF;

	if (info->buf_start < info->buf_count)
		/* Has just send a new command? */
		retval = info->data_buff[info->buf_start++];

	return retval;
}

static u16 pxa3xx_nand_read_word(struct mtd_info *mtd)
{
	struct pxa3xx_nand_host *host = mtd->priv;
	struct pxa3xx_nand_info *info = host->info_data;
	u16 retval = 0xFFFF;

	if (!(info->buf_start & 0x01) && info->buf_start < info->buf_count) {
		retval = *((u16 *)(info->data_buff+info->buf_start));
		info->buf_start += 2;
	}
	return retval;
}

static void pxa3xx_nand_read_buf(struct mtd_info *mtd, uint8_t *buf, int len)
{
	struct pxa3xx_nand_host *host = mtd->priv;
	struct pxa3xx_nand_info *info = host->info_data;
	int real_len = min_t(size_t, len, info->buf_count - info->buf_start);

	memcpy(buf, info->data_buff + info->buf_start, real_len);
	info->buf_start += real_len;
}

static void pxa3xx_nand_write_buf(struct mtd_info *mtd,
		const uint8_t *buf, int len)
{
	struct pxa3xx_nand_host *host = mtd->priv;
	struct pxa3xx_nand_info *info = host->info_data;
	int real_len = min_t(size_t, len, info->buf_count - info->buf_start);

	memcpy(info->data_buff + info->buf_start, buf, real_len);
	info->buf_start += real_len;
}

static void pxa3xx_nand_select_chip(struct mtd_info *mtd, int chip)
{
	return;
}

static int pxa3xx_nand_waitfunc(struct mtd_info *mtd, struct nand_chip *this)
{
	struct pxa3xx_nand_host *host = mtd->priv;
	struct pxa3xx_nand_info *info = host->info_data;

	/* pxa3xx_nand_send_command has waited for command complete */
	if (this->state == FL_WRITING || this->state == FL_ERASING) {
		if (info->retcode == ERR_NONE)
			return 0;
		else {
			/*
			 * any error make it return 0x01 which will tell
			 * the caller the erase and write fail
			 */
			return 0x01;
		}
	}

	return 0;
}

static int pxa3xx_nand_config_flash(struct pxa3xx_nand_info *info,
				    const struct pxa3xx_nand_flash *f)
{
	struct platform_device *pdev = info->pdev;
	struct pxa3xx_nand_platform_data *pdata = dev_get_platdata(&pdev->dev);
	struct pxa3xx_nand_host *host = info->host[info->cs];
	uint32_t ndcr = 0x0; /* enable all interrupts */

	if (f->page_size != 2048 && f->page_size != 512) {
		dev_err(&pdev->dev, "Current only support 2048 and 512 size\n");
		return -EINVAL;
	}

	if (f->flash_width != 16 && f->flash_width != 8) {
		dev_err(&pdev->dev, "Only support 8bit and 16 bit!\n");
		return -EINVAL;
	}

	/* calculate flash information */
	host->page_size = f->page_size;
	host->read_id_bytes = (f->page_size == 2048) ? 4 : 2;

	/* calculate addressing information */
	host->col_addr_cycles = (f->page_size == 2048) ? 2 : 1;

	if (f->num_blocks * f->page_per_block > 65536)
		host->row_addr_cycles = 3;
	else
		host->row_addr_cycles = 2;

	ndcr |= (pdata->enable_arbiter) ? NDCR_ND_ARB_EN : 0;
	ndcr |= (host->col_addr_cycles == 2) ? NDCR_RA_START : 0;
	ndcr |= (f->page_per_block == 64) ? NDCR_PG_PER_BLK : 0;
	ndcr |= (f->page_size == 2048) ? NDCR_PAGE_SZ : 0;
	ndcr |= (f->flash_width == 16) ? NDCR_DWIDTH_M : 0;
	ndcr |= (f->dfc_width == 16) ? NDCR_DWIDTH_C : 0;

	ndcr |= NDCR_RD_ID_CNT(host->read_id_bytes);
	ndcr |= NDCR_SPARE_EN; /* enable spare by default */

	info->reg_ndcr = ndcr;

	pxa3xx_nand_set_timing(host, f->timing);
	return 0;
}

static int pxa3xx_nand_detect_config(struct pxa3xx_nand_info *info)
{
	/*
	 * We set 0 by hard coding here, for we don't support keep_config
	 * when there is more than one chip attached to the controller
	 */
	struct pxa3xx_nand_host *host = info->host[0];
	uint32_t ndcr = nand_readl(info, NDCR);

	if (ndcr & NDCR_PAGE_SZ) {
		host->page_size = 2048;
		host->read_id_bytes = 4;
	} else {
		host->page_size = 512;
		host->read_id_bytes = 2;
	}

	info->reg_ndcr = ndcr & ~NDCR_INT_MASK;
	info->ndtr0cs0 = nand_readl(info, NDTR0CS0);
	info->ndtr1cs0 = nand_readl(info, NDTR1CS0);
	return 0;
}

<<<<<<< HEAD
/* the maximum possible buffer size for large page with OOB data
 * is: 2048 + 64 = 2112 bytes, allocate a page here for both the
 * data buffer and the DMA descriptor
 */
#define MAX_BUFF_SIZE	PAGE_SIZE

=======
>>>>>>> d8ec26d7
#ifdef ARCH_HAS_DMA
static int pxa3xx_nand_init_buff(struct pxa3xx_nand_info *info)
{
	struct platform_device *pdev = info->pdev;
	int data_desc_offset = info->buf_size - sizeof(struct pxa_dma_desc);

	if (use_dma == 0) {
		info->data_buff = kmalloc(info->buf_size, GFP_KERNEL);
		if (info->data_buff == NULL)
			return -ENOMEM;
		return 0;
	}

	info->data_buff = dma_alloc_coherent(&pdev->dev, info->buf_size,
				&info->data_buff_phys, GFP_KERNEL);
	if (info->data_buff == NULL) {
		dev_err(&pdev->dev, "failed to allocate dma buffer\n");
		return -ENOMEM;
	}

	info->data_desc = (void *)info->data_buff + data_desc_offset;
	info->data_desc_addr = info->data_buff_phys + data_desc_offset;

	info->data_dma_ch = pxa_request_dma("nand-data", DMA_PRIO_LOW,
				pxa3xx_nand_data_dma_irq, info);
	if (info->data_dma_ch < 0) {
		dev_err(&pdev->dev, "failed to request data dma\n");
		dma_free_coherent(&pdev->dev, info->buf_size,
				info->data_buff, info->data_buff_phys);
		return info->data_dma_ch;
	}

	/*
	 * Now that DMA buffers are allocated we turn on
	 * DMA proper for I/O operations.
	 */
	info->use_dma = 1;
	return 0;
}

static void pxa3xx_nand_free_buff(struct pxa3xx_nand_info *info)
{
	struct platform_device *pdev = info->pdev;
	if (info->use_dma) {
		pxa_free_dma(info->data_dma_ch);
		dma_free_coherent(&pdev->dev, info->buf_size,
				  info->data_buff, info->data_buff_phys);
	} else {
		kfree(info->data_buff);
	}
}
#else
static int pxa3xx_nand_init_buff(struct pxa3xx_nand_info *info)
{
	info->data_buff = kmalloc(info->buf_size, GFP_KERNEL);
	if (info->data_buff == NULL)
		return -ENOMEM;
	return 0;
}

static void pxa3xx_nand_free_buff(struct pxa3xx_nand_info *info)
{
<<<<<<< HEAD
	struct platform_device *pdev = info->pdev;
	if (use_dma) {
		pxa_free_dma(info->data_dma_ch);
		dma_free_coherent(&pdev->dev, MAX_BUFF_SIZE,
				  info->data_buff, info->data_buff_phys);
	} else {
		kfree(info->data_buff);
	}
}
#else
static int pxa3xx_nand_init_buff(struct pxa3xx_nand_info *info)
{
	info->data_buff = kmalloc(MAX_BUFF_SIZE, GFP_KERNEL);
	if (info->data_buff == NULL)
		return -ENOMEM;
	return 0;
}

static void pxa3xx_nand_free_buff(struct pxa3xx_nand_info *info)
{
=======
>>>>>>> d8ec26d7
	kfree(info->data_buff);
}
#endif

static int pxa3xx_nand_sensing(struct pxa3xx_nand_info *info)
{
	struct mtd_info *mtd;
	int ret;
	mtd = info->host[info->cs]->mtd;
	/* use the common timing to make a try */
	ret = pxa3xx_nand_config_flash(info, &builtin_flash_types[0]);
	if (ret)
		return ret;

	pxa3xx_nand_cmdfunc(mtd, NAND_CMD_RESET, 0, 0);
	if (info->is_ready)
		return 0;

	return -ENODEV;
}

static int pxa3xx_nand_scan(struct mtd_info *mtd)
{
	struct pxa3xx_nand_host *host = mtd->priv;
	struct pxa3xx_nand_info *info = host->info_data;
	struct platform_device *pdev = info->pdev;
	struct pxa3xx_nand_platform_data *pdata = dev_get_platdata(&pdev->dev);
	struct nand_flash_dev pxa3xx_flash_ids[2], *def = NULL;
	const struct pxa3xx_nand_flash *f = NULL;
	struct nand_chip *chip = mtd->priv;
	uint32_t id = -1;
	uint64_t chipsize;
	int i, ret, num;

	if (pdata->keep_config && !pxa3xx_nand_detect_config(info))
		goto KEEP_CONFIG;

	ret = pxa3xx_nand_sensing(info);
	if (ret) {
		dev_info(&info->pdev->dev, "There is no chip on cs %d!\n",
			 info->cs);

		return ret;
	}

	chip->cmdfunc(mtd, NAND_CMD_READID, 0, 0);
	id = *((uint16_t *)(info->data_buff));
	if (id != 0)
		dev_info(&info->pdev->dev, "Detect a flash id %x\n", id);
	else {
		dev_warn(&info->pdev->dev,
			 "Read out ID 0, potential timing set wrong!!\n");

		return -EINVAL;
	}

	num = ARRAY_SIZE(builtin_flash_types) + pdata->num_flash - 1;
	for (i = 0; i < num; i++) {
		if (i < pdata->num_flash)
			f = pdata->flash + i;
		else
			f = &builtin_flash_types[i - pdata->num_flash + 1];

		/* find the chip in default list */
		if (f->chip_id == id)
			break;
	}

	if (i >= (ARRAY_SIZE(builtin_flash_types) + pdata->num_flash - 1)) {
		dev_err(&info->pdev->dev, "ERROR!! flash not defined!!!\n");

		return -EINVAL;
	}

	ret = pxa3xx_nand_config_flash(info, f);
	if (ret) {
		dev_err(&info->pdev->dev, "ERROR! Configure failed\n");
		return ret;
	}

	pxa3xx_flash_ids[0].name = f->name;
	pxa3xx_flash_ids[0].dev_id = (f->chip_id >> 8) & 0xffff;
	pxa3xx_flash_ids[0].pagesize = f->page_size;
	chipsize = (uint64_t)f->num_blocks * f->page_per_block * f->page_size;
	pxa3xx_flash_ids[0].chipsize = chipsize >> 20;
	pxa3xx_flash_ids[0].erasesize = f->page_size * f->page_per_block;
	if (f->flash_width == 16)
		pxa3xx_flash_ids[0].options = NAND_BUSWIDTH_16;
	pxa3xx_flash_ids[1].name = NULL;
	def = pxa3xx_flash_ids;
KEEP_CONFIG:
	chip->ecc.mode = NAND_ECC_HW;
	chip->ecc.size = host->page_size;
	chip->ecc.strength = 1;

	if (info->reg_ndcr & NDCR_DWIDTH_M)
		chip->options |= NAND_BUSWIDTH_16;

	if (nand_scan_ident(mtd, 1, def))
		return -ENODEV;
	/* calculate addressing information */
	if (mtd->writesize >= 2048)
		host->col_addr_cycles = 2;
	else
		host->col_addr_cycles = 1;

	/* release the initial buffer */
	kfree(info->data_buff);

	/* allocate the real data + oob buffer */
	info->buf_size = mtd->writesize + mtd->oobsize;
	ret = pxa3xx_nand_init_buff(info);
	if (ret)
		return ret;
	info->oob_buff = info->data_buff + mtd->writesize;

	if ((mtd->size >> chip->page_shift) > 65536)
		host->row_addr_cycles = 3;
	else
		host->row_addr_cycles = 2;
	return nand_scan_tail(mtd);
}

static int alloc_nand_resource(struct platform_device *pdev)
{
	struct pxa3xx_nand_platform_data *pdata;
	struct pxa3xx_nand_info *info;
	struct pxa3xx_nand_host *host;
	struct nand_chip *chip = NULL;
	struct mtd_info *mtd;
	struct resource *r;
	int ret, irq, cs;

	pdata = dev_get_platdata(&pdev->dev);
	info = devm_kzalloc(&pdev->dev, sizeof(*info) + (sizeof(*mtd) +
			    sizeof(*host)) * pdata->num_cs, GFP_KERNEL);
	if (!info)
		return -ENOMEM;

	info->pdev = pdev;
	for (cs = 0; cs < pdata->num_cs; cs++) {
		mtd = (struct mtd_info *)((unsigned int)&info[1] +
		      (sizeof(*mtd) + sizeof(*host)) * cs);
		chip = (struct nand_chip *)(&mtd[1]);
		host = (struct pxa3xx_nand_host *)chip;
		info->host[cs] = host;
		host->mtd = mtd;
		host->cs = cs;
		host->info_data = info;
		mtd->priv = host;
		mtd->owner = THIS_MODULE;

		chip->ecc.read_page	= pxa3xx_nand_read_page_hwecc;
		chip->ecc.write_page	= pxa3xx_nand_write_page_hwecc;
		chip->controller        = &info->controller;
		chip->waitfunc		= pxa3xx_nand_waitfunc;
		chip->select_chip	= pxa3xx_nand_select_chip;
		chip->cmdfunc		= pxa3xx_nand_cmdfunc;
		chip->read_word		= pxa3xx_nand_read_word;
		chip->read_byte		= pxa3xx_nand_read_byte;
		chip->read_buf		= pxa3xx_nand_read_buf;
		chip->write_buf		= pxa3xx_nand_write_buf;
	}

	spin_lock_init(&chip->controller->lock);
	init_waitqueue_head(&chip->controller->wq);
	info->clk = devm_clk_get(&pdev->dev, NULL);
	if (IS_ERR(info->clk)) {
		dev_err(&pdev->dev, "failed to get nand clock\n");
		return PTR_ERR(info->clk);
	}
	ret = clk_prepare_enable(info->clk);
	if (ret < 0)
		return ret;

	if (use_dma) {
		/*
		 * This is a dirty hack to make this driver work from
		 * devicetree bindings. It can be removed once we have
		 * a prober DMA controller framework for DT.
		 */
		if (pdev->dev.of_node &&
		    of_machine_is_compatible("marvell,pxa3xx")) {
			info->drcmr_dat = 97;
			info->drcmr_cmd = 99;
		} else {
			r = platform_get_resource(pdev, IORESOURCE_DMA, 0);
			if (r == NULL) {
				dev_err(&pdev->dev,
					"no resource defined for data DMA\n");
				ret = -ENXIO;
				goto fail_disable_clk;
			}
			info->drcmr_dat = r->start;

			r = platform_get_resource(pdev, IORESOURCE_DMA, 1);
			if (r == NULL) {
				dev_err(&pdev->dev,
					"no resource defined for cmd DMA\n");
				ret = -ENXIO;
				goto fail_disable_clk;
			}
			info->drcmr_cmd = r->start;
		}
	}

	irq = platform_get_irq(pdev, 0);
	if (irq < 0) {
		dev_err(&pdev->dev, "no IRQ resource defined\n");
		ret = -ENXIO;
		goto fail_disable_clk;
	}

	r = platform_get_resource(pdev, IORESOURCE_MEM, 0);
	info->mmio_base = devm_ioremap_resource(&pdev->dev, r);
	if (IS_ERR(info->mmio_base)) {
		ret = PTR_ERR(info->mmio_base);
		goto fail_disable_clk;
	}
	info->mmio_phys = r->start;

<<<<<<< HEAD
	ret = pxa3xx_nand_init_buff(info);
	if (ret)
		goto fail_disable_clk;
=======
	/* Allocate a buffer to allow flash detection */
	info->buf_size = INIT_BUFFER_SIZE;
	info->data_buff = kmalloc(info->buf_size, GFP_KERNEL);
	if (info->data_buff == NULL) {
		ret = -ENOMEM;
		goto fail_disable_clk;
	}
>>>>>>> d8ec26d7

	/* initialize all interrupts to be disabled */
	disable_int(info, NDSR_MASK);

	ret = request_irq(irq, pxa3xx_nand_irq, 0, pdev->name, info);
	if (ret < 0) {
		dev_err(&pdev->dev, "failed to request IRQ\n");
		goto fail_free_buf;
	}

	platform_set_drvdata(pdev, info);

	return 0;

fail_free_buf:
	free_irq(irq, info);
<<<<<<< HEAD
	pxa3xx_nand_free_buff(info);
=======
	kfree(info->data_buff);
>>>>>>> d8ec26d7
fail_disable_clk:
	clk_disable_unprepare(info->clk);
	return ret;
}

static int pxa3xx_nand_remove(struct platform_device *pdev)
{
	struct pxa3xx_nand_info *info = platform_get_drvdata(pdev);
	struct pxa3xx_nand_platform_data *pdata;
	int irq, cs;

	if (!info)
		return 0;

	pdata = dev_get_platdata(&pdev->dev);

	irq = platform_get_irq(pdev, 0);
	if (irq >= 0)
		free_irq(irq, info);
	pxa3xx_nand_free_buff(info);

	clk_disable_unprepare(info->clk);

	for (cs = 0; cs < pdata->num_cs; cs++)
		nand_release(info->host[cs]->mtd);
	return 0;
}

static struct of_device_id pxa3xx_nand_dt_ids[] = {
	{
		.compatible = "marvell,pxa3xx-nand",
		.data       = (void *)PXA3XX_NAND_VARIANT_PXA,
	},
<<<<<<< HEAD
	{
		.compatible = "marvell,armada370-nand",
		.data       = (void *)PXA3XX_NAND_VARIANT_ARMADA370,
	},
=======
>>>>>>> d8ec26d7
	{}
};
MODULE_DEVICE_TABLE(of, pxa3xx_nand_dt_ids);

static enum pxa3xx_nand_variant
pxa3xx_nand_get_variant(struct platform_device *pdev)
{
	const struct of_device_id *of_id =
			of_match_device(pxa3xx_nand_dt_ids, &pdev->dev);
	if (!of_id)
		return PXA3XX_NAND_VARIANT_PXA;
	return (enum pxa3xx_nand_variant)of_id->data;
}

static int pxa3xx_nand_probe_dt(struct platform_device *pdev)
{
	struct pxa3xx_nand_platform_data *pdata;
	struct device_node *np = pdev->dev.of_node;
	const struct of_device_id *of_id =
			of_match_device(pxa3xx_nand_dt_ids, &pdev->dev);

	if (!of_id)
		return 0;

	pdata = devm_kzalloc(&pdev->dev, sizeof(*pdata), GFP_KERNEL);
	if (!pdata)
		return -ENOMEM;

	if (of_get_property(np, "marvell,nand-enable-arbiter", NULL))
		pdata->enable_arbiter = 1;
	if (of_get_property(np, "marvell,nand-keep-config", NULL))
		pdata->keep_config = 1;
	of_property_read_u32(np, "num-cs", &pdata->num_cs);

	pdev->dev.platform_data = pdata;

	return 0;
}

static int pxa3xx_nand_probe(struct platform_device *pdev)
{
	struct pxa3xx_nand_platform_data *pdata;
	struct mtd_part_parser_data ppdata = {};
	struct pxa3xx_nand_info *info;
	int ret, cs, probe_success;

#ifndef ARCH_HAS_DMA
	if (use_dma) {
		use_dma = 0;
		dev_warn(&pdev->dev,
			 "This platform can't do DMA on this device\n");
	}
#endif
	ret = pxa3xx_nand_probe_dt(pdev);
	if (ret)
		return ret;

	pdata = dev_get_platdata(&pdev->dev);
	if (!pdata) {
		dev_err(&pdev->dev, "no platform data defined\n");
		return -ENODEV;
	}

	ret = alloc_nand_resource(pdev);
	if (ret) {
		dev_err(&pdev->dev, "alloc nand resource failed\n");
		return ret;
	}

	info = platform_get_drvdata(pdev);
	info->variant = pxa3xx_nand_get_variant(pdev);
	probe_success = 0;
	for (cs = 0; cs < pdata->num_cs; cs++) {
		struct mtd_info *mtd = info->host[cs]->mtd;

		/*
		 * The mtd name matches the one used in 'mtdparts' kernel
		 * parameter. This name cannot be changed or otherwise
		 * user's mtd partitions configuration would get broken.
		 */
		mtd->name = "pxa3xx_nand-0";
		info->cs = cs;
		ret = pxa3xx_nand_scan(mtd);
		if (ret) {
			dev_warn(&pdev->dev, "failed to scan nand at cs %d\n",
				cs);
			continue;
		}

		ppdata.of_node = pdev->dev.of_node;
		ret = mtd_device_parse_register(mtd, NULL,
						&ppdata, pdata->parts[cs],
						pdata->nr_parts[cs]);
		if (!ret)
			probe_success = 1;
	}

	if (!probe_success) {
		pxa3xx_nand_remove(pdev);
		return -ENODEV;
	}

	return 0;
}

#ifdef CONFIG_PM
static int pxa3xx_nand_suspend(struct platform_device *pdev, pm_message_t state)
{
	struct pxa3xx_nand_info *info = platform_get_drvdata(pdev);
	struct pxa3xx_nand_platform_data *pdata;
	struct mtd_info *mtd;
	int cs;

	pdata = dev_get_platdata(&pdev->dev);
	if (info->state) {
		dev_err(&pdev->dev, "driver busy, state = %d\n", info->state);
		return -EAGAIN;
	}

	for (cs = 0; cs < pdata->num_cs; cs++) {
		mtd = info->host[cs]->mtd;
		mtd_suspend(mtd);
	}

	return 0;
}

static int pxa3xx_nand_resume(struct platform_device *pdev)
{
	struct pxa3xx_nand_info *info = platform_get_drvdata(pdev);
	struct pxa3xx_nand_platform_data *pdata;
	struct mtd_info *mtd;
	int cs;

	pdata = dev_get_platdata(&pdev->dev);
	/* We don't want to handle interrupt without calling mtd routine */
	disable_int(info, NDCR_INT_MASK);

	/*
	 * Directly set the chip select to a invalid value,
	 * then the driver would reset the timing according
	 * to current chip select at the beginning of cmdfunc
	 */
	info->cs = 0xff;

	/*
	 * As the spec says, the NDSR would be updated to 0x1800 when
	 * doing the nand_clk disable/enable.
	 * To prevent it damaging state machine of the driver, clear
	 * all status before resume
	 */
	nand_writel(info, NDSR, NDSR_MASK);
	for (cs = 0; cs < pdata->num_cs; cs++) {
		mtd = info->host[cs]->mtd;
		mtd_resume(mtd);
	}

	return 0;
}
#else
#define pxa3xx_nand_suspend	NULL
#define pxa3xx_nand_resume	NULL
#endif

static struct platform_driver pxa3xx_nand_driver = {
	.driver = {
		.name	= "pxa3xx-nand",
		.of_match_table = pxa3xx_nand_dt_ids,
	},
	.probe		= pxa3xx_nand_probe,
	.remove		= pxa3xx_nand_remove,
	.suspend	= pxa3xx_nand_suspend,
	.resume		= pxa3xx_nand_resume,
};

module_platform_driver(pxa3xx_nand_driver);

MODULE_LICENSE("GPL");
MODULE_DESCRIPTION("PXA3xx NAND controller driver");<|MERGE_RESOLUTION|>--- conflicted
+++ resolved
@@ -548,10 +548,6 @@
 	info->oob_size		= 0;
 	info->use_ecc		= 0;
 	info->use_spare		= 1;
-<<<<<<< HEAD
-	info->use_dma		= (use_dma) ? 1 : 0;
-=======
->>>>>>> d8ec26d7
 	info->is_ready		= 0;
 	info->retcode		= ERR_NONE;
 	if (info->cs != 0)
@@ -923,15 +919,6 @@
 	return 0;
 }
 
-<<<<<<< HEAD
-/* the maximum possible buffer size for large page with OOB data
- * is: 2048 + 64 = 2112 bytes, allocate a page here for both the
- * data buffer and the DMA descriptor
- */
-#define MAX_BUFF_SIZE	PAGE_SIZE
-
-=======
->>>>>>> d8ec26d7
 #ifdef ARCH_HAS_DMA
 static int pxa3xx_nand_init_buff(struct pxa3xx_nand_info *info)
 {
@@ -994,29 +981,6 @@
 
 static void pxa3xx_nand_free_buff(struct pxa3xx_nand_info *info)
 {
-<<<<<<< HEAD
-	struct platform_device *pdev = info->pdev;
-	if (use_dma) {
-		pxa_free_dma(info->data_dma_ch);
-		dma_free_coherent(&pdev->dev, MAX_BUFF_SIZE,
-				  info->data_buff, info->data_buff_phys);
-	} else {
-		kfree(info->data_buff);
-	}
-}
-#else
-static int pxa3xx_nand_init_buff(struct pxa3xx_nand_info *info)
-{
-	info->data_buff = kmalloc(MAX_BUFF_SIZE, GFP_KERNEL);
-	if (info->data_buff == NULL)
-		return -ENOMEM;
-	return 0;
-}
-
-static void pxa3xx_nand_free_buff(struct pxa3xx_nand_info *info)
-{
-=======
->>>>>>> d8ec26d7
 	kfree(info->data_buff);
 }
 #endif
@@ -1238,11 +1202,6 @@
 	}
 	info->mmio_phys = r->start;
 
-<<<<<<< HEAD
-	ret = pxa3xx_nand_init_buff(info);
-	if (ret)
-		goto fail_disable_clk;
-=======
 	/* Allocate a buffer to allow flash detection */
 	info->buf_size = INIT_BUFFER_SIZE;
 	info->data_buff = kmalloc(info->buf_size, GFP_KERNEL);
@@ -1250,7 +1209,6 @@
 		ret = -ENOMEM;
 		goto fail_disable_clk;
 	}
->>>>>>> d8ec26d7
 
 	/* initialize all interrupts to be disabled */
 	disable_int(info, NDSR_MASK);
@@ -1267,11 +1225,7 @@
 
 fail_free_buf:
 	free_irq(irq, info);
-<<<<<<< HEAD
-	pxa3xx_nand_free_buff(info);
-=======
 	kfree(info->data_buff);
->>>>>>> d8ec26d7
 fail_disable_clk:
 	clk_disable_unprepare(info->clk);
 	return ret;
@@ -1305,13 +1259,6 @@
 		.compatible = "marvell,pxa3xx-nand",
 		.data       = (void *)PXA3XX_NAND_VARIANT_PXA,
 	},
-<<<<<<< HEAD
-	{
-		.compatible = "marvell,armada370-nand",
-		.data       = (void *)PXA3XX_NAND_VARIANT_ARMADA370,
-	},
-=======
->>>>>>> d8ec26d7
 	{}
 };
 MODULE_DEVICE_TABLE(of, pxa3xx_nand_dt_ids);
