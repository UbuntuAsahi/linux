--- conflicted
+++ resolved
@@ -152,16 +152,6 @@
 {
 	unsigned long get_mask = 0;
 	unsigned long set_mask = 0;
-<<<<<<< HEAD
-	int bit = 0;
-
-	while ((bit = find_next_bit(mask, gc->ngpio, bit)) != gc->ngpio) {
-		if (gc->bgpio_dir & BIT(bit))
-			set_mask |= BIT(bit);
-		else
-			get_mask |= BIT(bit);
-	}
-=======
 
 	/* Make sure we first clear any bits that are zero when we read the register */
 	*bits &= ~*mask;
@@ -169,7 +159,6 @@
 	/* Exploit the fact that we know which directions are set */
 	set_mask = *mask & gc->bgpio_dir;
 	get_mask = *mask & ~gc->bgpio_dir;
->>>>>>> 5fa4ec9c
 
 	if (set_mask)
 		*bits |= gc->read_reg(gc->reg_set) & set_mask;
@@ -186,22 +175,13 @@
 
 /*
  * This only works if the bits in the GPIO register are in native endianness.
-<<<<<<< HEAD
- * It is dirt simple and fast in this case. (Also the most common case.)
-=======
->>>>>>> 5fa4ec9c
  */
 static int bgpio_get_multiple(struct gpio_chip *gc, unsigned long *mask,
 			      unsigned long *bits)
 {
-<<<<<<< HEAD
-
-	*bits = gc->read_reg(gc->reg_dat) & *mask;
-=======
 	/* Make sure we first clear any bits that are zero when we read the register */
 	*bits &= ~*mask;
 	*bits |= gc->read_reg(gc->reg_dat) & *mask;
->>>>>>> 5fa4ec9c
 	return 0;
 }
 
@@ -215,18 +195,12 @@
 	unsigned long val;
 	int bit;
 
-<<<<<<< HEAD
-	/* Create a mirrored mask */
-	bit = 0;
-	while ((bit = find_next_bit(mask, gc->ngpio, bit)) != gc->ngpio)
-=======
 	/* Make sure we first clear any bits that are zero when we read the register */
 	*bits &= ~*mask;
 
 	/* Create a mirrored mask */
 	bit = -1;
 	while ((bit = find_next_bit(mask, gc->ngpio, bit + 1)) < gc->ngpio)
->>>>>>> 5fa4ec9c
 		readmask |= bgpio_line2mask(gc, bit);
 
 	/* Read the register */
@@ -236,13 +210,8 @@
 	 * Mirror the result into the "bits" result, this will give line 0
 	 * in bit 0 ... line 31 in bit 31 for a 32bit register.
 	 */
-<<<<<<< HEAD
-	bit = 0;
-	while ((bit = find_next_bit(&val, gc->ngpio, bit)) != gc->ngpio)
-=======
 	bit = -1;
 	while ((bit = find_next_bit(&val, gc->ngpio, bit + 1)) < gc->ngpio)
->>>>>>> 5fa4ec9c
 		*bits |= bgpio_line2mask(gc, bit);
 
 	return 0;
