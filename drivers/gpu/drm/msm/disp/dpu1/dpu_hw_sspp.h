--- conflicted
+++ resolved
@@ -279,11 +279,7 @@
 	 */
 	void (*setup_scaler)(struct dpu_hw_sspp *ctx,
 		struct dpu_hw_scaler3_cfg *scaler3_cfg,
-<<<<<<< HEAD
-		const struct dpu_format *format);
-=======
 		const struct msm_format *format);
->>>>>>> 0c383648
 
 	/**
 	 * setup_cdp - setup client driven prefetch
