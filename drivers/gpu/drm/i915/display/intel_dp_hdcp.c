--- conflicted
+++ resolved
@@ -643,11 +643,6 @@
 int _intel_dp_hdcp2_get_capability(struct drm_dp_aux *aux,
 				   bool *capable)
 {
-<<<<<<< HEAD
-	struct intel_digital_port *dig_port = intel_attached_dig_port(connector);
-	struct drm_dp_aux *aux = &dig_port->dp.aux;
-=======
->>>>>>> f6cef5f8
 	u8 rx_caps[3];
 	int ret, i;
 
@@ -696,14 +691,6 @@
 	u8 bcaps;
 	int ret;
 
-<<<<<<< HEAD
-	*capable = false;
-	ret = drm_dp_dpcd_read(aux,
-			       DP_HDCP_2_2_REG_RX_CAPS_OFFSET,
-			       rx_caps, HDCP_2_2_RXCAPS_LEN);
-	if (ret != HDCP_2_2_RXCAPS_LEN)
-		return ret >= 0 ? -EIO : ret;
-=======
 	if (!intel_encoder_is_mst(connector->encoder))
 		return -EINVAL;
 
@@ -714,7 +701,6 @@
 	ret = intel_dp_hdcp_read_bcaps(aux, i915, &bcaps);
 	if (ret)
 		return ret;
->>>>>>> f6cef5f8
 
 	*hdcp_capable = bcaps & DP_BCAPS_HDCP_CAPABLE;
 
