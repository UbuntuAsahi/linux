/*
 * Copyright (C) 2011 ST-Ericsson SA.
 * Copyright (C) 2009 Motorola, Inc.
 *
 * License Terms: GNU General Public License v2
 *
 * Simple driver for National Semiconductor LM3530 Backlight driver chip
 *
 * Author: Shreshtha Kumar SAHU <shreshthakumar.sahu@stericsson.com>
 * based on leds-lm3530.c by Dan Murphy <D.Murphy@motorola.com>
 */

#include <linux/i2c.h>
#include <linux/leds.h>
#include <linux/slab.h>
#include <linux/platform_device.h>
#include <linux/input.h>
#include <linux/led-lm3530.h>
#include <linux/types.h>
#include <linux/regulator/consumer.h>
#include <linux/module.h>

#define LM3530_LED_DEV "lcd-backlight"
#define LM3530_NAME "lm3530-led"

#define LM3530_GEN_CONFIG		0x10
#define LM3530_ALS_CONFIG		0x20
#define LM3530_BRT_RAMP_RATE		0x30
#define LM3530_ALS_IMP_SELECT		0x41
#define LM3530_BRT_CTRL_REG		0xA0
#define LM3530_ALS_ZB0_REG		0x60
#define LM3530_ALS_ZB1_REG		0x61
#define LM3530_ALS_ZB2_REG		0x62
#define LM3530_ALS_ZB3_REG		0x63
#define LM3530_ALS_Z0T_REG		0x70
#define LM3530_ALS_Z1T_REG		0x71
#define LM3530_ALS_Z2T_REG		0x72
#define LM3530_ALS_Z3T_REG		0x73
#define LM3530_ALS_Z4T_REG		0x74
#define LM3530_REG_MAX			14

/* General Control Register */
#define LM3530_EN_I2C_SHIFT		(0)
#define LM3530_RAMP_LAW_SHIFT		(1)
#define LM3530_MAX_CURR_SHIFT		(2)
#define LM3530_EN_PWM_SHIFT		(5)
#define LM3530_PWM_POL_SHIFT		(6)
#define LM3530_EN_PWM_SIMPLE_SHIFT	(7)

#define LM3530_ENABLE_I2C		(1 << LM3530_EN_I2C_SHIFT)
#define LM3530_ENABLE_PWM		(1 << LM3530_EN_PWM_SHIFT)
#define LM3530_POL_LOW			(1 << LM3530_PWM_POL_SHIFT)
#define LM3530_ENABLE_PWM_SIMPLE	(1 << LM3530_EN_PWM_SIMPLE_SHIFT)

/* ALS Config Register Options */
#define LM3530_ALS_AVG_TIME_SHIFT	(0)
#define LM3530_EN_ALS_SHIFT		(3)
#define LM3530_ALS_SEL_SHIFT		(5)

#define LM3530_ENABLE_ALS		(3 << LM3530_EN_ALS_SHIFT)

/* Brightness Ramp Rate Register */
#define LM3530_BRT_RAMP_FALL_SHIFT	(0)
#define LM3530_BRT_RAMP_RISE_SHIFT	(3)

/* ALS Resistor Select */
#define LM3530_ALS1_IMP_SHIFT		(0)
#define LM3530_ALS2_IMP_SHIFT		(4)

/* Zone Boundary Register defaults */
#define LM3530_ALS_ZB_MAX		(4)
#define LM3530_ALS_WINDOW_mV		(1000)
#define LM3530_ALS_OFFSET_mV		(4)

/* Zone Target Register defaults */
#define LM3530_DEF_ZT_0			(0x7F)
#define LM3530_DEF_ZT_1			(0x66)
#define LM3530_DEF_ZT_2			(0x4C)
#define LM3530_DEF_ZT_3			(0x33)
#define LM3530_DEF_ZT_4			(0x19)

/* 7 bits are used for the brightness : LM3530_BRT_CTRL_REG */
#define MAX_BRIGHTNESS			(127)

struct lm3530_mode_map {
	const char *mode;
	enum lm3530_mode mode_val;
};

static struct lm3530_mode_map mode_map[] = {
	{ "man", LM3530_BL_MODE_MANUAL },
	{ "als", LM3530_BL_MODE_ALS },
	{ "pwm", LM3530_BL_MODE_PWM },
};

/**
 * struct lm3530_data
 * @led_dev: led class device
 * @client: i2c client
 * @pdata: LM3530 platform data
 * @mode: mode of operation - manual, ALS, PWM
 * @regulator: regulator
 * @brighness: previous brightness value
 * @enable: regulator is enabled
 */
struct lm3530_data {
	struct led_classdev led_dev;
	struct i2c_client *client;
	struct lm3530_platform_data *pdata;
	enum lm3530_mode mode;
	struct regulator *regulator;
	enum led_brightness brightness;
	bool enable;
};

static const u8 lm3530_reg[LM3530_REG_MAX] = {
	LM3530_GEN_CONFIG,
	LM3530_ALS_CONFIG,
	LM3530_BRT_RAMP_RATE,
	LM3530_ALS_IMP_SELECT,
	LM3530_BRT_CTRL_REG,
	LM3530_ALS_ZB0_REG,
	LM3530_ALS_ZB1_REG,
	LM3530_ALS_ZB2_REG,
	LM3530_ALS_ZB3_REG,
	LM3530_ALS_Z0T_REG,
	LM3530_ALS_Z1T_REG,
	LM3530_ALS_Z2T_REG,
	LM3530_ALS_Z3T_REG,
	LM3530_ALS_Z4T_REG,
};

static int lm3530_get_mode_from_str(const char *str)
{
	int i;

	for (i = 0; i < ARRAY_SIZE(mode_map); i++)
		if (sysfs_streq(str, mode_map[i].mode))
			return mode_map[i].mode_val;

	return -1;
}

static int lm3530_init_registers(struct lm3530_data *drvdata)
{
	int ret = 0;
	int i;
	u8 gen_config;
	u8 als_config = 0;
	u8 brt_ramp;
	u8 als_imp_sel = 0;
	u8 brightness;
	u8 reg_val[LM3530_REG_MAX];
	u8 zones[LM3530_ALS_ZB_MAX];
	u32 als_vmin, als_vmax, als_vstep;
	struct lm3530_platform_data *pdata = drvdata->pdata;
	struct i2c_client *client = drvdata->client;
	struct lm3530_pwm_data *pwm = &pdata->pwm_data;

	gen_config = (pdata->brt_ramp_law << LM3530_RAMP_LAW_SHIFT) |
			((pdata->max_current & 7) << LM3530_MAX_CURR_SHIFT);

	switch (drvdata->mode) {
	case LM3530_BL_MODE_MANUAL:
	case LM3530_BL_MODE_ALS:
		gen_config |= LM3530_ENABLE_I2C;
		break;
	case LM3530_BL_MODE_PWM:
		gen_config |= LM3530_ENABLE_PWM | LM3530_ENABLE_PWM_SIMPLE |
			      (pdata->pwm_pol_hi << LM3530_PWM_POL_SHIFT);
		break;
	}

	if (drvdata->mode == LM3530_BL_MODE_ALS) {
<<<<<<< HEAD
		if (pltfm->als_vmax == 0) {
			pltfm->als_vmin = 0;
			pltfm->als_vmax = LM3530_ALS_WINDOW_mV;
=======
		if (pdata->als_vmax == 0) {
			pdata->als_vmin = 0;
			pdata->als_vmax = LM3530_ALS_WINDOW_mV;
>>>>>>> e9676695
		}

		als_vmin = pdata->als_vmin;
		als_vmax = pdata->als_vmax;

		if ((als_vmax - als_vmin) > LM3530_ALS_WINDOW_mV)
			pdata->als_vmax = als_vmax =
				als_vmin + LM3530_ALS_WINDOW_mV;

		/* n zone boundary makes n+1 zones */
		als_vstep = (als_vmax - als_vmin) / (LM3530_ALS_ZB_MAX + 1);

		for (i = 0; i < LM3530_ALS_ZB_MAX; i++)
			zones[i] = (((als_vmin + LM3530_ALS_OFFSET_mV) +
					als_vstep + (i * als_vstep)) * LED_FULL)
					/ 1000;

		als_config =
			(pdata->als_avrg_time << LM3530_ALS_AVG_TIME_SHIFT) |
			(LM3530_ENABLE_ALS) |
			(pdata->als_input_mode << LM3530_ALS_SEL_SHIFT);

		als_imp_sel =
			(pdata->als1_resistor_sel << LM3530_ALS1_IMP_SHIFT) |
			(pdata->als2_resistor_sel << LM3530_ALS2_IMP_SHIFT);

	}

	brt_ramp = (pdata->brt_ramp_fall << LM3530_BRT_RAMP_FALL_SHIFT) |
			(pdata->brt_ramp_rise << LM3530_BRT_RAMP_RISE_SHIFT);

	if (drvdata->brightness)
		brightness = drvdata->brightness;
	else
		brightness = drvdata->brightness = pdata->brt_val;

	if (brightness > drvdata->led_dev.max_brightness)
		brightness = drvdata->led_dev.max_brightness;

	reg_val[0] = gen_config;	/* LM3530_GEN_CONFIG */
	reg_val[1] = als_config;	/* LM3530_ALS_CONFIG */
	reg_val[2] = brt_ramp;		/* LM3530_BRT_RAMP_RATE */
	reg_val[3] = als_imp_sel;	/* LM3530_ALS_IMP_SELECT */
	reg_val[4] = brightness;	/* LM3530_BRT_CTRL_REG */
	reg_val[5] = zones[0];		/* LM3530_ALS_ZB0_REG */
	reg_val[6] = zones[1];		/* LM3530_ALS_ZB1_REG */
	reg_val[7] = zones[2];		/* LM3530_ALS_ZB2_REG */
	reg_val[8] = zones[3];		/* LM3530_ALS_ZB3_REG */
	reg_val[9] = LM3530_DEF_ZT_0;	/* LM3530_ALS_Z0T_REG */
	reg_val[10] = LM3530_DEF_ZT_1;	/* LM3530_ALS_Z1T_REG */
	reg_val[11] = LM3530_DEF_ZT_2;	/* LM3530_ALS_Z2T_REG */
	reg_val[12] = LM3530_DEF_ZT_3;	/* LM3530_ALS_Z3T_REG */
	reg_val[13] = LM3530_DEF_ZT_4;	/* LM3530_ALS_Z4T_REG */

	if (!drvdata->enable) {
		ret = regulator_enable(drvdata->regulator);
		if (ret) {
			dev_err(&drvdata->client->dev,
					"Enable regulator failed\n");
			return ret;
		}
		drvdata->enable = true;
	}

	for (i = 0; i < LM3530_REG_MAX; i++) {
		/* do not update brightness register when pwm mode */
		if (lm3530_reg[i] == LM3530_BRT_CTRL_REG &&
		    drvdata->mode == LM3530_BL_MODE_PWM) {
			if (pwm->pwm_set_intensity)
				pwm->pwm_set_intensity(reg_val[i],
					drvdata->led_dev.max_brightness);
			continue;
		}

		ret = i2c_smbus_write_byte_data(client,
				lm3530_reg[i], reg_val[i]);
		if (ret)
			break;
	}

	return ret;
}

static void lm3530_brightness_set(struct led_classdev *led_cdev,
				     enum led_brightness brt_val)
{
	int err;
	struct lm3530_data *drvdata =
	    container_of(led_cdev, struct lm3530_data, led_dev);
	struct lm3530_platform_data *pdata = drvdata->pdata;
	struct lm3530_pwm_data *pwm = &pdata->pwm_data;
	u8 max_brightness = led_cdev->max_brightness;

	switch (drvdata->mode) {
	case LM3530_BL_MODE_MANUAL:

		if (!drvdata->enable) {
			err = lm3530_init_registers(drvdata);
			if (err) {
				dev_err(&drvdata->client->dev,
					"Register Init failed: %d\n", err);
				break;
			}
		}

		/* set the brightness in brightness control register*/
		err = i2c_smbus_write_byte_data(drvdata->client,
				LM3530_BRT_CTRL_REG, brt_val);
		if (err)
			dev_err(&drvdata->client->dev,
				"Unable to set brightness: %d\n", err);
		else
			drvdata->brightness = brt_val;

		if (brt_val == 0) {
			err = regulator_disable(drvdata->regulator);
			if (err)
				dev_err(&drvdata->client->dev,
					"Disable regulator failed\n");
			drvdata->enable = false;
		}
		break;
	case LM3530_BL_MODE_ALS:
		break;
	case LM3530_BL_MODE_PWM:
		if (pwm->pwm_set_intensity)
			pwm->pwm_set_intensity(brt_val, max_brightness);
		break;
	default:
		break;
	}
}

static ssize_t lm3530_mode_get(struct device *dev,
		struct device_attribute *attr, char *buf)
{
	struct led_classdev *led_cdev = dev_get_drvdata(dev);
	struct lm3530_data *drvdata;
	int i, len = 0;

	drvdata = container_of(led_cdev, struct lm3530_data, led_dev);
	for (i = 0; i < ARRAY_SIZE(mode_map); i++)
		if (drvdata->mode == mode_map[i].mode_val)
			len += sprintf(buf + len, "[%s] ", mode_map[i].mode);
		else
			len += sprintf(buf + len, "%s ", mode_map[i].mode);

	len += sprintf(buf + len, "\n");

	return len;
}

static ssize_t lm3530_mode_set(struct device *dev, struct device_attribute
				   *attr, const char *buf, size_t size)
{
	struct led_classdev *led_cdev = dev_get_drvdata(dev);
	struct lm3530_data *drvdata;
	struct lm3530_pwm_data *pwm;
	u8 max_brightness;
	int mode, err;

	drvdata = container_of(led_cdev, struct lm3530_data, led_dev);
	pwm = &drvdata->pdata->pwm_data;
	max_brightness = led_cdev->max_brightness;
	mode = lm3530_get_mode_from_str(buf);
	if (mode < 0) {
		dev_err(dev, "Invalid mode\n");
		return -EINVAL;
	}

	drvdata->mode = mode;

	/* set pwm to low if unnecessary */
	if (mode != LM3530_BL_MODE_PWM && pwm->pwm_set_intensity)
		pwm->pwm_set_intensity(0, max_brightness);

	err = lm3530_init_registers(drvdata);
	if (err) {
		dev_err(dev, "Setting %s Mode failed :%d\n", buf, err);
		return err;
	}

	return sizeof(drvdata->mode);
}
static DEVICE_ATTR(mode, 0644, lm3530_mode_get, lm3530_mode_set);

static int __devinit lm3530_probe(struct i2c_client *client,
			   const struct i2c_device_id *id)
{
	struct lm3530_platform_data *pdata = client->dev.platform_data;
	struct lm3530_data *drvdata;
	int err = 0;

	if (pdata == NULL) {
		dev_err(&client->dev, "platform data required\n");
		err = -ENODEV;
		goto err_out;
	}

	/* BL mode */
	if (pdata->mode > LM3530_BL_MODE_PWM) {
		dev_err(&client->dev, "Illegal Mode request\n");
		err = -EINVAL;
		goto err_out;
	}

	if (!i2c_check_functionality(client->adapter, I2C_FUNC_I2C)) {
		dev_err(&client->dev, "I2C_FUNC_I2C not supported\n");
		err = -EIO;
		goto err_out;
	}

	drvdata = kzalloc(sizeof(struct lm3530_data), GFP_KERNEL);
	if (drvdata == NULL) {
		err = -ENOMEM;
		goto err_out;
	}

	drvdata->mode = pdata->mode;
	drvdata->client = client;
	drvdata->pdata = pdata;
	drvdata->brightness = LED_OFF;
	drvdata->enable = false;
	drvdata->led_dev.name = LM3530_LED_DEV;
	drvdata->led_dev.brightness_set = lm3530_brightness_set;
	drvdata->led_dev.max_brightness = MAX_BRIGHTNESS;

	i2c_set_clientdata(client, drvdata);

	drvdata->regulator = regulator_get(&client->dev, "vin");
	if (IS_ERR(drvdata->regulator)) {
		dev_err(&client->dev, "regulator get failed\n");
		err = PTR_ERR(drvdata->regulator);
		drvdata->regulator = NULL;
		goto err_regulator_get;
	}

	if (drvdata->pdata->brt_val) {
		err = lm3530_init_registers(drvdata);
		if (err < 0) {
			dev_err(&client->dev,
				"Register Init failed: %d\n", err);
			err = -ENODEV;
			goto err_reg_init;
		}
	}
	err = led_classdev_register(&client->dev, &drvdata->led_dev);
	if (err < 0) {
		dev_err(&client->dev, "Register led class failed: %d\n", err);
		err = -ENODEV;
		goto err_class_register;
	}

	err = device_create_file(drvdata->led_dev.dev, &dev_attr_mode);
	if (err < 0) {
		dev_err(&client->dev, "File device creation failed: %d\n", err);
		err = -ENODEV;
		goto err_create_file;
	}

	return 0;

err_create_file:
	led_classdev_unregister(&drvdata->led_dev);
err_class_register:
err_reg_init:
	regulator_put(drvdata->regulator);
err_regulator_get:
	kfree(drvdata);
err_out:
	return err;
}

static int __devexit lm3530_remove(struct i2c_client *client)
{
	struct lm3530_data *drvdata = i2c_get_clientdata(client);

	device_remove_file(drvdata->led_dev.dev, &dev_attr_mode);

	if (drvdata->enable)
		regulator_disable(drvdata->regulator);
	regulator_put(drvdata->regulator);
	led_classdev_unregister(&drvdata->led_dev);
	kfree(drvdata);
	return 0;
}

static const struct i2c_device_id lm3530_id[] = {
	{LM3530_NAME, 0},
	{}
};
MODULE_DEVICE_TABLE(i2c, lm3530_id);

static struct i2c_driver lm3530_i2c_driver = {
	.probe = lm3530_probe,
	.remove = __devexit_p(lm3530_remove),
	.id_table = lm3530_id,
	.driver = {
		.name = LM3530_NAME,
		.owner = THIS_MODULE,
	},
};

module_i2c_driver(lm3530_i2c_driver);

MODULE_DESCRIPTION("Back Light driver for LM3530");
MODULE_LICENSE("GPL v2");
MODULE_AUTHOR("Shreshtha Kumar SAHU <shreshthakumar.sahu@stericsson.com>");<|MERGE_RESOLUTION|>--- conflicted
+++ resolved
@@ -172,15 +172,9 @@
 	}
 
 	if (drvdata->mode == LM3530_BL_MODE_ALS) {
-<<<<<<< HEAD
-		if (pltfm->als_vmax == 0) {
-			pltfm->als_vmin = 0;
-			pltfm->als_vmax = LM3530_ALS_WINDOW_mV;
-=======
 		if (pdata->als_vmax == 0) {
 			pdata->als_vmin = 0;
 			pdata->als_vmax = LM3530_ALS_WINDOW_mV;
->>>>>>> e9676695
 		}
 
 		als_vmin = pdata->als_vmin;
