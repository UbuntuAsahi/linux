--- conflicted
+++ resolved
@@ -84,21 +84,12 @@
 	{0xffeb0000UL, 0x20000, 0x10000UL, PD_R5_1_BTCM, "btcm1"},
 };
 
-<<<<<<< HEAD
-/* In lockstep mode cluster combines each 64KB TCM and makes 128KB TCM */
-static const struct mem_bank_data zynqmp_tcm_banks_lockstep[] = {
-	{0xffe00000UL, 0x0, 0x20000UL, PD_R5_0_ATCM, "atcm0"}, /* TCM 128KB each */
-	{0xffe20000UL, 0x20000, 0x20000UL, PD_R5_0_BTCM, "btcm0"},
-	{0, 0, 0, PD_R5_1_ATCM, ""},
-	{0, 0, 0, PD_R5_1_BTCM, ""},
-=======
 /* In lockstep mode cluster uses each 64KB TCM from second core as well */
 static const struct mem_bank_data zynqmp_tcm_banks_lockstep[] = {
 	{0xffe00000UL, 0x0, 0x10000UL, PD_R5_0_ATCM, "atcm0"}, /* TCM 64KB each */
 	{0xffe20000UL, 0x20000, 0x10000UL, PD_R5_0_BTCM, "btcm0"},
 	{0xffe10000UL, 0x10000, 0x10000UL, PD_R5_1_ATCM, "atcm1"},
 	{0xffe30000UL, 0x30000, 0x10000UL, PD_R5_1_BTCM, "btcm1"},
->>>>>>> 0c383648
 };
 
 /**
@@ -563,11 +554,7 @@
 			goto release_tcm;
 		}
 
-<<<<<<< HEAD
-		dev_dbg(dev, "TCM carveout split mode %s addr=%llx, da=0x%x, size=0x%lx",
-=======
 		dev_dbg(dev, "TCM carveout %s addr=%llx, da=0x%x, size=0x%lx",
->>>>>>> 0c383648
 			bank_name, bank_addr, da, bank_size);
 
 		rproc_mem = rproc_mem_entry_init(dev, NULL, bank_addr,
@@ -596,130 +583,6 @@
 }
 
 /*
-<<<<<<< HEAD
- * add_tcm_carveout_lockstep_mode()
- * @rproc: single R5 core's corresponding rproc instance
- *
- * allocate and add remoteproc carveout for TCM memory in lockstep mode
- *
- * return 0 on success, otherwise non-zero value on failure
- */
-static int add_tcm_carveout_lockstep_mode(struct rproc *rproc)
-{
-	struct rproc_mem_entry *rproc_mem;
-	struct zynqmp_r5_core *r5_core;
-	int i, num_banks, ret;
-	phys_addr_t bank_addr;
-	size_t bank_size = 0;
-	struct device *dev;
-	u32 pm_domain_id;
-	char *bank_name;
-	u32 da;
-
-	r5_core = rproc->priv;
-	dev = r5_core->dev;
-
-	/* Go through zynqmp banks for r5 node */
-	num_banks = r5_core->tcm_bank_count;
-
-	/*
-	 * In lockstep mode, TCM is contiguous memory block
-	 * However, each TCM block still needs to be enabled individually.
-	 * So, Enable each TCM block individually.
-	 * Although ATCM and BTCM is contiguous memory block, add two separate
-	 * carveouts for both.
-	 */
-	for (i = 0; i < num_banks; i++) {
-		pm_domain_id = r5_core->tcm_banks[i]->pm_domain_id;
-
-		/* Turn on each TCM bank individually */
-		ret = zynqmp_pm_request_node(pm_domain_id,
-					     ZYNQMP_PM_CAPABILITY_ACCESS, 0,
-					     ZYNQMP_PM_REQUEST_ACK_BLOCKING);
-		if (ret < 0) {
-			dev_err(dev, "failed to turn on TCM 0x%x", pm_domain_id);
-			goto release_tcm_lockstep;
-		}
-
-		bank_size = r5_core->tcm_banks[i]->size;
-		if (bank_size == 0)
-			continue;
-
-		bank_addr = r5_core->tcm_banks[i]->addr;
-		da = r5_core->tcm_banks[i]->da;
-		bank_name = r5_core->tcm_banks[i]->bank_name;
-
-		/* Register TCM address range, TCM map and unmap functions */
-		rproc_mem = rproc_mem_entry_init(dev, NULL, bank_addr,
-						 bank_size, da,
-						 tcm_mem_map, tcm_mem_unmap,
-						 bank_name);
-		if (!rproc_mem) {
-			ret = -ENOMEM;
-			zynqmp_pm_release_node(pm_domain_id);
-			goto release_tcm_lockstep;
-		}
-
-		/* If registration is success, add carveouts */
-		rproc_add_carveout(rproc, rproc_mem);
-
-		dev_dbg(dev, "TCM carveout lockstep mode %s addr=0x%llx, da=0x%x, size=0x%lx",
-			bank_name, bank_addr, da, bank_size);
-	}
-
-	return 0;
-
-release_tcm_lockstep:
-	/* If failed, Turn off all TCM banks turned on before */
-	for (i--; i >= 0; i--) {
-		pm_domain_id = r5_core->tcm_banks[i]->pm_domain_id;
-		zynqmp_pm_release_node(pm_domain_id);
-	}
-	return ret;
-}
-
-/*
- * add_tcm_banks()
- * @rproc: single R5 core's corresponding rproc instance
- *
- * allocate and add remoteproc carveouts for TCM memory based on cluster mode
- *
- * return 0 on success, otherwise non-zero value on failure
- */
-static int add_tcm_banks(struct rproc *rproc)
-{
-	struct zynqmp_r5_cluster *cluster;
-	struct zynqmp_r5_core *r5_core;
-	struct device *dev;
-
-	r5_core = rproc->priv;
-	if (!r5_core)
-		return -EINVAL;
-
-	dev = r5_core->dev;
-
-	cluster = dev_get_drvdata(dev->parent);
-	if (!cluster) {
-		dev_err(dev->parent, "Invalid driver data\n");
-		return -EINVAL;
-	}
-
-	/*
-	 * In lockstep mode TCM banks are one contiguous memory region of 256Kb
-	 * In split mode, each TCM bank is 64Kb and not contiguous.
-	 * We add memory carveouts accordingly.
-	 */
-	if (cluster->mode == SPLIT_MODE)
-		return add_tcm_carveout_split_mode(rproc);
-	else if (cluster->mode == LOCKSTEP_MODE)
-		return add_tcm_carveout_lockstep_mode(rproc);
-
-	return -EINVAL;
-}
-
-/*
-=======
->>>>>>> 0c383648
  * zynqmp_r5_parse_fw()
  * @rproc: single R5 core's corresponding rproc instance
  * @fw: ptr to firmware to be loaded onto r5 core
