--- conflicted
+++ resolved
@@ -318,8 +318,6 @@
 	       sd->ops->pad->get_mbus_config(sd, pad, config);
 }
 
-<<<<<<< HEAD
-=======
 #ifdef CONFIG_MEDIA_CONTROLLER
 /*
  * Create state-management wrapper for pad ops dealing with subdev state. The
@@ -361,7 +359,6 @@
 DEFINE_STATE_WRAPPER(get_selection, struct v4l2_subdev_selection);
 DEFINE_STATE_WRAPPER(set_selection, struct v4l2_subdev_selection);
 
->>>>>>> 88084a3d
 static const struct v4l2_subdev_pad_ops v4l2_subdev_call_pad_wrappers = {
 	.get_fmt		= call_get_fmt_state,
 	.set_fmt		= call_set_fmt_state,
