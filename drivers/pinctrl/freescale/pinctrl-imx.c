--- conflicted
+++ resolved
@@ -108,7 +108,6 @@
 	new_map++;
 	for (i = j = 0; i < grp->num_pins; i++) {
 		pin = &((struct imx_pin *)(grp->data))[i];
-<<<<<<< HEAD
 
 		/*
 		 * We only create config maps for SCU pads or MMIO pads that
@@ -118,17 +117,6 @@
 		    (pin->conf.mmio.config & IMX_NO_PAD_CTL))
 			continue;
 
-=======
-
-		/*
-		 * We only create config maps for SCU pads or MMIO pads that
-		 * are not using the default config(a.k.a IMX_NO_PAD_CTL)
-		 */
-		if (!(info->flags & IMX_USE_SCU) &&
-		    (pin->conf.mmio.config & IMX_NO_PAD_CTL))
-			continue;
-
->>>>>>> 0ecfebd2
 		new_map[j].type = PIN_MAP_TYPE_CONFIGS_PIN;
 		new_map[j].data.configs.group_or_pin =
 					pin_get_name(pctldev, pin->pin);
@@ -461,11 +449,7 @@
 		}
 	} else {
 		pin_reg = &ipctl->pin_regs[pin_id];
-<<<<<<< HEAD
-		if (!pin_reg || pin_reg->conf_reg == -1) {
-=======
 		if (pin_reg->conf_reg == -1) {
->>>>>>> 0ecfebd2
 			seq_puts(s, "N/A");
 			return;
 		}
@@ -832,12 +816,7 @@
 			ipctl->pin_regs[i].conf_reg = -1;
 		}
 
-<<<<<<< HEAD
-		res = platform_get_resource(pdev, IORESOURCE_MEM, 0);
-		ipctl->base = devm_ioremap_resource(&pdev->dev, res);
-=======
 		ipctl->base = devm_platform_ioremap_resource(pdev, 0);
->>>>>>> 0ecfebd2
 		if (IS_ERR(ipctl->base))
 			return PTR_ERR(ipctl->base);
 
