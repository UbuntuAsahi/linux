--- conflicted
+++ resolved
@@ -1093,11 +1093,7 @@
 static int hw_atl_b0_hw_vlan_ctrl(struct aq_hw_s *self, bool enable)
 {
 	/* set promisc in case of disabing the vland filter */
-<<<<<<< HEAD
-	hw_atl_rpf_vlan_prom_mode_en_set(self, !!!enable);
-=======
 	hw_atl_rpf_vlan_prom_mode_en_set(self, !enable);
->>>>>>> 0ecfebd2
 
 	return aq_hw_err_from_flags(self);
 }
