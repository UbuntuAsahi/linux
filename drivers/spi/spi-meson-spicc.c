/*
 * Driver for Amlogic Meson SPI communication controller (SPICC)
 *
 * Copyright (C) BayLibre, SAS
 * Author: Neil Armstrong <narmstrong@baylibre.com>
 *
 * SPDX-License-Identifier: GPL-2.0+
 */

#include <linux/bitfield.h>
#include <linux/clk.h>
#include <linux/clk-provider.h>
#include <linux/device.h>
#include <linux/io.h>
#include <linux/kernel.h>
#include <linux/module.h>
#include <linux/of.h>
#include <linux/platform_device.h>
#include <linux/spi/spi.h>
#include <linux/types.h>
#include <linux/interrupt.h>
#include <linux/reset.h>
#include <linux/pinctrl/consumer.h>

/*
 * The Meson SPICC controller could support DMA based transfers, but is not
 * implemented by the vendor code, and while having the registers documentation
 * it has never worked on the GXL Hardware.
 * The PIO mode is the only mode implemented, and due to badly designed HW :
 * - all transfers are cutted in 16 words burst because the FIFO hangs on
 *   TX underflow, and there is no TX "Half-Empty" interrupt, so we go by
 *   FIFO max size chunk only
 * - CS management is dumb, and goes UP between every burst, so is really a
 *   "Data Valid" signal than a Chip Select, GPIO link should be used instead
 *   to have a CS go down over the full transfer
 */

#define SPICC_MAX_BURST	128

/* Register Map */
#define SPICC_RXDATA	0x00

#define SPICC_TXDATA	0x04

#define SPICC_CONREG	0x08
#define SPICC_ENABLE		BIT(0)
#define SPICC_MODE_MASTER	BIT(1)
#define SPICC_XCH		BIT(2)
#define SPICC_SMC		BIT(3)
#define SPICC_POL		BIT(4)
#define SPICC_PHA		BIT(5)
#define SPICC_SSCTL		BIT(6)
#define SPICC_SSPOL		BIT(7)
#define SPICC_DRCTL_MASK	GENMASK(9, 8)
#define SPICC_DRCTL_IGNORE	0
#define SPICC_DRCTL_FALLING	1
#define SPICC_DRCTL_LOWLEVEL	2
#define SPICC_CS_MASK		GENMASK(13, 12)
#define SPICC_DATARATE_MASK	GENMASK(18, 16)
#define SPICC_DATARATE_DIV4	0
#define SPICC_DATARATE_DIV8	1
#define SPICC_DATARATE_DIV16	2
#define SPICC_DATARATE_DIV32	3
#define SPICC_BITLENGTH_MASK	GENMASK(24, 19)
#define SPICC_BURSTLENGTH_MASK	GENMASK(31, 25)

#define SPICC_INTREG	0x0c
#define SPICC_TE_EN	BIT(0) /* TX FIFO Empty Interrupt */
#define SPICC_TH_EN	BIT(1) /* TX FIFO Half-Full Interrupt */
#define SPICC_TF_EN	BIT(2) /* TX FIFO Full Interrupt */
#define SPICC_RR_EN	BIT(3) /* RX FIFO Ready Interrupt */
#define SPICC_RH_EN	BIT(4) /* RX FIFO Half-Full Interrupt */
#define SPICC_RF_EN	BIT(5) /* RX FIFO Full Interrupt */
#define SPICC_RO_EN	BIT(6) /* RX FIFO Overflow Interrupt */
#define SPICC_TC_EN	BIT(7) /* Transfert Complete Interrupt */

#define SPICC_DMAREG	0x10
#define SPICC_DMA_ENABLE		BIT(0)
#define SPICC_TXFIFO_THRESHOLD_MASK	GENMASK(5, 1)
#define SPICC_RXFIFO_THRESHOLD_MASK	GENMASK(10, 6)
#define SPICC_READ_BURST_MASK		GENMASK(14, 11)
#define SPICC_WRITE_BURST_MASK		GENMASK(18, 15)
#define SPICC_DMA_URGENT		BIT(19)
#define SPICC_DMA_THREADID_MASK		GENMASK(25, 20)
#define SPICC_DMA_BURSTNUM_MASK		GENMASK(31, 26)

#define SPICC_STATREG	0x14
#define SPICC_TE	BIT(0) /* TX FIFO Empty Interrupt */
#define SPICC_TH	BIT(1) /* TX FIFO Half-Full Interrupt */
#define SPICC_TF	BIT(2) /* TX FIFO Full Interrupt */
#define SPICC_RR	BIT(3) /* RX FIFO Ready Interrupt */
#define SPICC_RH	BIT(4) /* RX FIFO Half-Full Interrupt */
#define SPICC_RF	BIT(5) /* RX FIFO Full Interrupt */
#define SPICC_RO	BIT(6) /* RX FIFO Overflow Interrupt */
#define SPICC_TC	BIT(7) /* Transfert Complete Interrupt */

#define SPICC_PERIODREG	0x18
#define SPICC_PERIOD	GENMASK(14, 0)	/* Wait cycles */

#define SPICC_TESTREG	0x1c
#define SPICC_TXCNT_MASK	GENMASK(4, 0)	/* TX FIFO Counter */
#define SPICC_RXCNT_MASK	GENMASK(9, 5)	/* RX FIFO Counter */
#define SPICC_SMSTATUS_MASK	GENMASK(12, 10)	/* State Machine Status */
#define SPICC_LBC_RO		BIT(13)	/* Loop Back Control Read-Only */
#define SPICC_LBC_W1		BIT(14) /* Loop Back Control Write-Only */
#define SPICC_SWAP_RO		BIT(14) /* RX FIFO Data Swap Read-Only */
#define SPICC_SWAP_W1		BIT(15) /* RX FIFO Data Swap Write-Only */
#define SPICC_DLYCTL_RO_MASK	GENMASK(20, 15) /* Delay Control Read-Only */
#define SPICC_MO_DELAY_MASK	GENMASK(17, 16) /* Master Output Delay */
#define SPICC_MO_NO_DELAY	0
#define SPICC_MO_DELAY_1_CYCLE	1
#define SPICC_MO_DELAY_2_CYCLE	2
#define SPICC_MO_DELAY_3_CYCLE	3
#define SPICC_MI_DELAY_MASK	GENMASK(19, 18) /* Master Input Delay */
#define SPICC_MI_NO_DELAY	0
#define SPICC_MI_DELAY_1_CYCLE	1
#define SPICC_MI_DELAY_2_CYCLE	2
#define SPICC_MI_DELAY_3_CYCLE	3
#define SPICC_MI_CAP_DELAY_MASK	GENMASK(21, 20) /* Master Capture Delay */
#define SPICC_CAP_AHEAD_2_CYCLE	0
#define SPICC_CAP_AHEAD_1_CYCLE	1
#define SPICC_CAP_NO_DELAY	2
#define SPICC_CAP_DELAY_1_CYCLE	3
#define SPICC_FIFORST_RO_MASK	GENMASK(22, 21) /* FIFO Softreset Read-Only */
#define SPICC_FIFORST_W1_MASK	GENMASK(23, 22) /* FIFO Softreset Write-Only */

#define SPICC_DRADDR	0x20	/* Read Address of DMA */

#define SPICC_DWADDR	0x24	/* Write Address of DMA */

#define SPICC_ENH_CTL0	0x38	/* Enhanced Feature */
#define SPICC_ENH_CLK_CS_DELAY_MASK	GENMASK(15, 0)
#define SPICC_ENH_DATARATE_MASK		GENMASK(23, 16)
#define SPICC_ENH_DATARATE_EN		BIT(24)
#define SPICC_ENH_MOSI_OEN		BIT(25)
#define SPICC_ENH_CLK_OEN		BIT(26)
#define SPICC_ENH_CS_OEN		BIT(27)
#define SPICC_ENH_CLK_CS_DELAY_EN	BIT(28)
#define SPICC_ENH_MAIN_CLK_AO		BIT(29)

#define writel_bits_relaxed(mask, val, addr) \
	writel_relaxed((readl_relaxed(addr) & ~(mask)) | (val), addr)

struct meson_spicc_data {
	unsigned int			max_speed_hz;
	unsigned int			min_speed_hz;
	unsigned int			fifo_size;
	bool				has_oen;
	bool				has_enhance_clk_div;
	bool				has_pclk;
};

struct meson_spicc_device {
	struct spi_controller		*host;
	struct platform_device		*pdev;
	void __iomem			*base;
	struct clk			*core;
	struct clk			*pclk;
	struct clk_divider		pow2_div;
	struct clk			*clk;
	struct spi_message		*message;
	struct spi_transfer		*xfer;
	struct completion		done;
	const struct meson_spicc_data	*data;
	u8				*tx_buf;
	u8				*rx_buf;
	unsigned int			bytes_per_word;
	unsigned long			tx_remain;
	unsigned long			rx_remain;
	unsigned long			xfer_remain;
	struct pinctrl			*pinctrl;
	struct pinctrl_state		*pins_idle_high;
	struct pinctrl_state		*pins_idle_low;
};

#define pow2_clk_to_spicc(_div) container_of(_div, struct meson_spicc_device, pow2_div)

static void meson_spicc_oen_enable(struct meson_spicc_device *spicc)
{
	u32 conf;

	if (!spicc->data->has_oen) {
		/* Try to get pinctrl states for idle high/low */
		spicc->pins_idle_high = pinctrl_lookup_state(spicc->pinctrl,
							     "idle-high");
		if (IS_ERR(spicc->pins_idle_high)) {
			dev_warn(&spicc->pdev->dev, "can't get idle-high pinctrl\n");
			spicc->pins_idle_high = NULL;
		}
		spicc->pins_idle_low = pinctrl_lookup_state(spicc->pinctrl,
							     "idle-low");
		if (IS_ERR(spicc->pins_idle_low)) {
			dev_warn(&spicc->pdev->dev, "can't get idle-low pinctrl\n");
			spicc->pins_idle_low = NULL;
		}
		return;
	}

	conf = readl_relaxed(spicc->base + SPICC_ENH_CTL0) |
		SPICC_ENH_MOSI_OEN | SPICC_ENH_CLK_OEN | SPICC_ENH_CS_OEN;

	writel_relaxed(conf, spicc->base + SPICC_ENH_CTL0);
}

static inline bool meson_spicc_txfull(struct meson_spicc_device *spicc)
{
	return !!FIELD_GET(SPICC_TF,
			   readl_relaxed(spicc->base + SPICC_STATREG));
}

static inline bool meson_spicc_rxready(struct meson_spicc_device *spicc)
{
	return FIELD_GET(SPICC_RH | SPICC_RR | SPICC_RF,
			 readl_relaxed(spicc->base + SPICC_STATREG));
}

static inline u32 meson_spicc_pull_data(struct meson_spicc_device *spicc)
{
	unsigned int bytes = spicc->bytes_per_word;
	unsigned int byte_shift = 0;
	u32 data = 0;
	u8 byte;

	while (bytes--) {
		byte = *spicc->tx_buf++;
		data |= (byte & 0xff) << byte_shift;
		byte_shift += 8;
	}

	spicc->tx_remain--;
	return data;
}

static inline void meson_spicc_push_data(struct meson_spicc_device *spicc,
					 u32 data)
{
	unsigned int bytes = spicc->bytes_per_word;
	unsigned int byte_shift = 0;
	u8 byte;

	while (bytes--) {
		byte = (data >> byte_shift) & 0xff;
		*spicc->rx_buf++ = byte;
		byte_shift += 8;
	}

	spicc->rx_remain--;
}

static inline void meson_spicc_rx(struct meson_spicc_device *spicc)
{
	/* Empty RX FIFO */
	while (spicc->rx_remain &&
	       meson_spicc_rxready(spicc))
		meson_spicc_push_data(spicc,
				readl_relaxed(spicc->base + SPICC_RXDATA));
}

static inline void meson_spicc_tx(struct meson_spicc_device *spicc)
{
	/* Fill Up TX FIFO */
	while (spicc->tx_remain &&
	       !meson_spicc_txfull(spicc))
		writel_relaxed(meson_spicc_pull_data(spicc),
			       spicc->base + SPICC_TXDATA);
}

static inline void meson_spicc_setup_burst(struct meson_spicc_device *spicc)
{

	unsigned int burst_len = min_t(unsigned int,
				       spicc->xfer_remain /
				       spicc->bytes_per_word,
				       spicc->data->fifo_size);
	/* Setup Xfer variables */
	spicc->tx_remain = burst_len;
	spicc->rx_remain = burst_len;
	spicc->xfer_remain -= burst_len * spicc->bytes_per_word;

	/* Setup burst length */
	writel_bits_relaxed(SPICC_BURSTLENGTH_MASK,
			FIELD_PREP(SPICC_BURSTLENGTH_MASK,
				burst_len - 1),
			spicc->base + SPICC_CONREG);

	/* Fill TX FIFO */
	meson_spicc_tx(spicc);
}

static irqreturn_t meson_spicc_irq(int irq, void *data)
{
	struct meson_spicc_device *spicc = (void *) data;

	writel_bits_relaxed(SPICC_TC, SPICC_TC, spicc->base + SPICC_STATREG);

	/* Empty RX FIFO */
	meson_spicc_rx(spicc);

	if (!spicc->xfer_remain) {
		/* Disable all IRQs */
		writel(0, spicc->base + SPICC_INTREG);

		complete(&spicc->done);

		return IRQ_HANDLED;
	}

	/* Setup burst */
	meson_spicc_setup_burst(spicc);

	/* Start burst */
	writel_bits_relaxed(SPICC_XCH, SPICC_XCH, spicc->base + SPICC_CONREG);

	return IRQ_HANDLED;
}

static void meson_spicc_auto_io_delay(struct meson_spicc_device *spicc)
{
	u32 div, hz;
	u32 mi_delay, cap_delay;
	u32 conf;

	if (spicc->data->has_enhance_clk_div) {
		div = FIELD_GET(SPICC_ENH_DATARATE_MASK,
				readl_relaxed(spicc->base + SPICC_ENH_CTL0));
		div++;
		div <<= 1;
	} else {
		div = FIELD_GET(SPICC_DATARATE_MASK,
				readl_relaxed(spicc->base + SPICC_CONREG));
		div += 2;
		div = 1 << div;
	}

	mi_delay = SPICC_MI_NO_DELAY;
	cap_delay = SPICC_CAP_AHEAD_2_CYCLE;
	hz = clk_get_rate(spicc->clk);

	if (hz >= 100000000)
		cap_delay = SPICC_CAP_DELAY_1_CYCLE;
	else if (hz >= 80000000)
		cap_delay = SPICC_CAP_NO_DELAY;
	else if (hz >= 40000000)
		cap_delay = SPICC_CAP_AHEAD_1_CYCLE;
	else if (div >= 16)
		mi_delay = SPICC_MI_DELAY_3_CYCLE;
	else if (div >= 8)
		mi_delay = SPICC_MI_DELAY_2_CYCLE;
	else if (div >= 6)
		mi_delay = SPICC_MI_DELAY_1_CYCLE;

	conf = readl_relaxed(spicc->base + SPICC_TESTREG);
	conf &= ~(SPICC_MO_DELAY_MASK | SPICC_MI_DELAY_MASK
		  | SPICC_MI_CAP_DELAY_MASK);
	conf |= FIELD_PREP(SPICC_MI_DELAY_MASK, mi_delay);
	conf |= FIELD_PREP(SPICC_MI_CAP_DELAY_MASK, cap_delay);
	writel_relaxed(conf, spicc->base + SPICC_TESTREG);
}

static void meson_spicc_setup_xfer(struct meson_spicc_device *spicc,
				   struct spi_transfer *xfer)
{
	u32 conf, conf_orig;

	/* Read original configuration */
	conf = conf_orig = readl_relaxed(spicc->base + SPICC_CONREG);

	/* Setup word width */
	conf &= ~SPICC_BITLENGTH_MASK;
	conf |= FIELD_PREP(SPICC_BITLENGTH_MASK,
			   (spicc->bytes_per_word << 3) - 1);

	/* Ignore if unchanged */
	if (conf != conf_orig)
		writel_relaxed(conf, spicc->base + SPICC_CONREG);

	clk_set_rate(spicc->clk, xfer->speed_hz);

	meson_spicc_auto_io_delay(spicc);

	writel_relaxed(0, spicc->base + SPICC_DMAREG);
}

static void meson_spicc_reset_fifo(struct meson_spicc_device *spicc)
{
	if (spicc->data->has_oen)
		writel_bits_relaxed(SPICC_ENH_MAIN_CLK_AO,
				    SPICC_ENH_MAIN_CLK_AO,
				    spicc->base + SPICC_ENH_CTL0);

	writel_bits_relaxed(SPICC_FIFORST_W1_MASK, SPICC_FIFORST_W1_MASK,
			    spicc->base + SPICC_TESTREG);

	while (meson_spicc_rxready(spicc))
		readl_relaxed(spicc->base + SPICC_RXDATA);

	if (spicc->data->has_oen)
		writel_bits_relaxed(SPICC_ENH_MAIN_CLK_AO, 0,
				    spicc->base + SPICC_ENH_CTL0);
}

static int meson_spicc_transfer_one(struct spi_controller *host,
				    struct spi_device *spi,
				    struct spi_transfer *xfer)
{
	struct meson_spicc_device *spicc = spi_controller_get_devdata(host);
	uint64_t timeout;

	/* Store current transfer */
	spicc->xfer = xfer;

	/* Setup transfer parameters */
	spicc->tx_buf = (u8 *)xfer->tx_buf;
	spicc->rx_buf = (u8 *)xfer->rx_buf;
	spicc->xfer_remain = xfer->len;

	/* Pre-calculate word size */
	spicc->bytes_per_word =
	   DIV_ROUND_UP(spicc->xfer->bits_per_word, 8);

	if (xfer->len % spicc->bytes_per_word)
		return -EINVAL;

	/* Setup transfer parameters */
	meson_spicc_setup_xfer(spicc, xfer);

	meson_spicc_reset_fifo(spicc);

	/* Setup burst */
	meson_spicc_setup_burst(spicc);

	/* Setup wait for completion */
	reinit_completion(&spicc->done);

	/* For each byte we wait for 8 cycles of the SPI clock */
	timeout = 8LL * MSEC_PER_SEC * xfer->len;
	do_div(timeout, xfer->speed_hz);

	/* Add 10us delay between each fifo bursts */
	timeout += ((xfer->len >> 4) * 10) / MSEC_PER_SEC;

	/* Increase it twice and add 200 ms tolerance */
	timeout += timeout + 200;

	/* Start burst */
	writel_bits_relaxed(SPICC_XCH, SPICC_XCH, spicc->base + SPICC_CONREG);

	/* Enable interrupts */
	writel_relaxed(SPICC_TC_EN, spicc->base + SPICC_INTREG);

	if (!wait_for_completion_timeout(&spicc->done, msecs_to_jiffies(timeout)))
		return -ETIMEDOUT;

	return 0;
}

static int meson_spicc_prepare_message(struct spi_controller *host,
				       struct spi_message *message)
{
	struct meson_spicc_device *spicc = spi_controller_get_devdata(host);
	struct spi_device *spi = message->spi;
	u32 conf = readl_relaxed(spicc->base + SPICC_CONREG) & SPICC_DATARATE_MASK;

	/* Store current message */
	spicc->message = message;

	/* Enable Master */
	conf |= SPICC_ENABLE;
	conf |= SPICC_MODE_MASTER;

	/* SMC = 0 */

	/* Setup transfer mode */
	if (spi->mode & SPI_CPOL)
		conf |= SPICC_POL;
	else
		conf &= ~SPICC_POL;

	if (!spicc->data->has_oen) {
		if (spi->mode & SPI_CPOL) {
			if (spicc->pins_idle_high)
				pinctrl_select_state(spicc->pinctrl, spicc->pins_idle_high);
		} else {
			if (spicc->pins_idle_low)
				pinctrl_select_state(spicc->pinctrl, spicc->pins_idle_low);
		}
	}

	if (spi->mode & SPI_CPHA)
		conf |= SPICC_PHA;
	else
		conf &= ~SPICC_PHA;

	/* SSCTL = 0 */

	if (spi->mode & SPI_CS_HIGH)
		conf |= SPICC_SSPOL;
	else
		conf &= ~SPICC_SSPOL;

	if (spi->mode & SPI_READY)
		conf |= FIELD_PREP(SPICC_DRCTL_MASK, SPICC_DRCTL_LOWLEVEL);
	else
		conf |= FIELD_PREP(SPICC_DRCTL_MASK, SPICC_DRCTL_IGNORE);

	/* Select CS */
	conf |= FIELD_PREP(SPICC_CS_MASK, spi_get_chipselect(spi, 0));

	/* Default 8bit word */
	conf |= FIELD_PREP(SPICC_BITLENGTH_MASK, 8 - 1);

	writel_relaxed(conf, spicc->base + SPICC_CONREG);

	/* Setup no wait cycles by default */
	writel_relaxed(0, spicc->base + SPICC_PERIODREG);

	writel_bits_relaxed(SPICC_LBC_W1, 0, spicc->base + SPICC_TESTREG);

	return 0;
}

static int meson_spicc_unprepare_transfer(struct spi_controller *host)
{
	struct meson_spicc_device *spicc = spi_controller_get_devdata(host);
	u32 conf = readl_relaxed(spicc->base + SPICC_CONREG) & SPICC_DATARATE_MASK;

	/* Disable all IRQs */
	writel(0, spicc->base + SPICC_INTREG);

	device_reset_optional(&spicc->pdev->dev);

	/* Set default configuration, keeping datarate field */
	writel_relaxed(conf, spicc->base + SPICC_CONREG);

	if (!spicc->data->has_oen)
		pinctrl_select_default_state(&spicc->pdev->dev);

	return 0;
}

static int meson_spicc_setup(struct spi_device *spi)
{
	if (!spi->controller_state)
		spi->controller_state = spi_controller_get_devdata(spi->controller);

	return 0;
}

static void meson_spicc_cleanup(struct spi_device *spi)
{
	spi->controller_state = NULL;
}

/*
 * The Clock Mux
 *            x-----------------x   x------------x    x------\
 *        |---| pow2 fixed div  |---| pow2 div   |----|      |
 *        |   x-----------------x   x------------x    |      |
 * src ---|                                           | mux  |-- out
 *        |   x-----------------x   x------------x    |      |
 *        |---| enh fixed div   |---| enh div    |0---|      |
 *            x-----------------x   x------------x    x------/
 *
 * Clk path for GX series:
 *    src -> pow2 fixed div -> pow2 div -> out
 *
 * Clk path for AXG series:
 *    src -> pow2 fixed div -> pow2 div -> mux -> out
 *    src -> enh fixed div -> enh div -> mux -> out
 *
 * Clk path for G12A series:
 *    pclk -> pow2 fixed div -> pow2 div -> mux -> out
 *    pclk -> enh fixed div -> enh div -> mux -> out
 *
 * The pow2 divider is tied to the controller HW state, and the
 * divider is only valid when the controller is initialized.
 *
 * A set of clock ops is added to make sure we don't read/set this
 * clock rate while the controller is in an unknown state.
 */

static unsigned long meson_spicc_pow2_recalc_rate(struct clk_hw *hw,
						  unsigned long parent_rate)
{
	struct clk_divider *divider = to_clk_divider(hw);
	struct meson_spicc_device *spicc = pow2_clk_to_spicc(divider);

	if (!spicc->host->cur_msg)
		return 0;

	return clk_divider_ops.recalc_rate(hw, parent_rate);
}

static int meson_spicc_pow2_determine_rate(struct clk_hw *hw,
					   struct clk_rate_request *req)
{
	struct clk_divider *divider = to_clk_divider(hw);
	struct meson_spicc_device *spicc = pow2_clk_to_spicc(divider);

	if (!spicc->host->cur_msg)
		return -EINVAL;

	return clk_divider_ops.determine_rate(hw, req);
}

static int meson_spicc_pow2_set_rate(struct clk_hw *hw, unsigned long rate,
				     unsigned long parent_rate)
{
	struct clk_divider *divider = to_clk_divider(hw);
	struct meson_spicc_device *spicc = pow2_clk_to_spicc(divider);

	if (!spicc->host->cur_msg)
		return -EINVAL;

	return clk_divider_ops.set_rate(hw, rate, parent_rate);
}

static const struct clk_ops meson_spicc_pow2_clk_ops = {
	.recalc_rate = meson_spicc_pow2_recalc_rate,
	.determine_rate = meson_spicc_pow2_determine_rate,
	.set_rate = meson_spicc_pow2_set_rate,
};

static int meson_spicc_pow2_clk_init(struct meson_spicc_device *spicc)
{
	struct device *dev = &spicc->pdev->dev;
	struct clk_fixed_factor *pow2_fixed_div;
	struct clk_init_data init;
	struct clk *clk;
	struct clk_parent_data parent_data[2];
	char name[64];

	memset(&init, 0, sizeof(init));
	memset(&parent_data, 0, sizeof(parent_data));

	init.parent_data = parent_data;

	/* algorithm for pow2 div: rate = freq / 4 / (2 ^ N) */

	pow2_fixed_div = devm_kzalloc(dev, sizeof(*pow2_fixed_div), GFP_KERNEL);
	if (!pow2_fixed_div)
		return -ENOMEM;

	snprintf(name, sizeof(name), "%s#pow2_fixed_div", dev_name(dev));
	init.name = name;
	init.ops = &clk_fixed_factor_ops;
	init.flags = 0;
	if (spicc->data->has_pclk)
		parent_data[0].hw = __clk_get_hw(spicc->pclk);
	else
		parent_data[0].hw = __clk_get_hw(spicc->core);
	init.num_parents = 1;

	pow2_fixed_div->mult = 1,
	pow2_fixed_div->div = 4,
	pow2_fixed_div->hw.init = &init;

	clk = devm_clk_register(dev, &pow2_fixed_div->hw);
	if (WARN_ON(IS_ERR(clk)))
		return PTR_ERR(clk);

	snprintf(name, sizeof(name), "%s#pow2_div", dev_name(dev));
	init.name = name;
	init.ops = &meson_spicc_pow2_clk_ops;
	/*
	 * Set NOCACHE here to make sure we read the actual HW value
	 * since we reset the HW after each transfer.
	 */
	init.flags = CLK_SET_RATE_PARENT | CLK_GET_RATE_NOCACHE;
	parent_data[0].hw = &pow2_fixed_div->hw;
	init.num_parents = 1;

	spicc->pow2_div.shift = 16,
	spicc->pow2_div.width = 3,
	spicc->pow2_div.flags = CLK_DIVIDER_POWER_OF_TWO,
	spicc->pow2_div.reg = spicc->base + SPICC_CONREG;
	spicc->pow2_div.hw.init = &init;

	spicc->clk = devm_clk_register(dev, &spicc->pow2_div.hw);
	if (WARN_ON(IS_ERR(spicc->clk)))
		return PTR_ERR(spicc->clk);

	return 0;
}

static int meson_spicc_enh_clk_init(struct meson_spicc_device *spicc)
{
	struct device *dev = &spicc->pdev->dev;
	struct clk_fixed_factor *enh_fixed_div;
	struct clk_divider *enh_div;
	struct clk_mux *mux;
	struct clk_init_data init;
	struct clk *clk;
	struct clk_parent_data parent_data[2];
	char name[64];

	memset(&init, 0, sizeof(init));
	memset(&parent_data, 0, sizeof(parent_data));

	init.parent_data = parent_data;

	/* algorithm for enh div: rate = freq / 2 / (N + 1) */

	enh_fixed_div = devm_kzalloc(dev, sizeof(*enh_fixed_div), GFP_KERNEL);
	if (!enh_fixed_div)
		return -ENOMEM;

	snprintf(name, sizeof(name), "%s#enh_fixed_div", dev_name(dev));
	init.name = name;
	init.ops = &clk_fixed_factor_ops;
	init.flags = 0;
	if (spicc->data->has_pclk)
		parent_data[0].hw = __clk_get_hw(spicc->pclk);
	else
		parent_data[0].hw = __clk_get_hw(spicc->core);
	init.num_parents = 1;

	enh_fixed_div->mult = 1,
	enh_fixed_div->div = 2,
	enh_fixed_div->hw.init = &init;

	clk = devm_clk_register(dev, &enh_fixed_div->hw);
	if (WARN_ON(IS_ERR(clk)))
		return PTR_ERR(clk);

	enh_div = devm_kzalloc(dev, sizeof(*enh_div), GFP_KERNEL);
	if (!enh_div)
		return -ENOMEM;

	snprintf(name, sizeof(name), "%s#enh_div", dev_name(dev));
	init.name = name;
	init.ops = &clk_divider_ops;
	init.flags = CLK_SET_RATE_PARENT;
	parent_data[0].hw = &enh_fixed_div->hw;
	init.num_parents = 1;

	enh_div->shift	= 16,
	enh_div->width	= 8,
	enh_div->reg = spicc->base + SPICC_ENH_CTL0;
	enh_div->hw.init = &init;

	clk = devm_clk_register(dev, &enh_div->hw);
	if (WARN_ON(IS_ERR(clk)))
		return PTR_ERR(clk);

	mux = devm_kzalloc(dev, sizeof(*mux), GFP_KERNEL);
	if (!mux)
		return -ENOMEM;

	snprintf(name, sizeof(name), "%s#sel", dev_name(dev));
	init.name = name;
	init.ops = &clk_mux_ops;
	parent_data[0].hw = &spicc->pow2_div.hw;
	parent_data[1].hw = &enh_div->hw;
	init.num_parents = 2;
	init.flags = CLK_SET_RATE_PARENT;

	mux->mask = 0x1,
	mux->shift = 24,
	mux->reg = spicc->base + SPICC_ENH_CTL0;
	mux->hw.init = &init;

	spicc->clk = devm_clk_register(dev, &mux->hw);
	if (WARN_ON(IS_ERR(spicc->clk)))
		return PTR_ERR(spicc->clk);

	return 0;
}

static int meson_spicc_probe(struct platform_device *pdev)
{
	struct spi_controller *host;
	struct meson_spicc_device *spicc;
	int ret, irq;

	host = spi_alloc_host(&pdev->dev, sizeof(*spicc));
	if (!host) {
		dev_err(&pdev->dev, "host allocation failed\n");
		return -ENOMEM;
	}
	spicc = spi_controller_get_devdata(host);
	spicc->host = host;

	spicc->data = of_device_get_match_data(&pdev->dev);
	if (!spicc->data) {
		dev_err(&pdev->dev, "failed to get match data\n");
		ret = -EINVAL;
		goto out_host;
	}

	spicc->pdev = pdev;
	platform_set_drvdata(pdev, spicc);

	init_completion(&spicc->done);

	spicc->base = devm_platform_ioremap_resource(pdev, 0);
	if (IS_ERR(spicc->base)) {
		dev_err(&pdev->dev, "io resource mapping failed\n");
		ret = PTR_ERR(spicc->base);
		goto out_host;
	}

	/* Set master mode and enable controller */
	writel_relaxed(SPICC_ENABLE | SPICC_MODE_MASTER,
		       spicc->base + SPICC_CONREG);

	/* Disable all IRQs */
	writel_relaxed(0, spicc->base + SPICC_INTREG);

	irq = platform_get_irq(pdev, 0);
	if (irq < 0) {
		ret = irq;
		goto out_host;
	}

	ret = devm_request_irq(&pdev->dev, irq, meson_spicc_irq,
			       0, NULL, spicc);
	if (ret) {
		dev_err(&pdev->dev, "irq request failed\n");
		goto out_host;
	}

	spicc->core = devm_clk_get_enabled(&pdev->dev, "core");
	if (IS_ERR(spicc->core)) {
		dev_err(&pdev->dev, "core clock request failed\n");
		ret = PTR_ERR(spicc->core);
		goto out_host;
	}

	if (spicc->data->has_pclk) {
		spicc->pclk = devm_clk_get_enabled(&pdev->dev, "pclk");
		if (IS_ERR(spicc->pclk)) {
			dev_err(&pdev->dev, "pclk clock request failed\n");
			ret = PTR_ERR(spicc->pclk);
			goto out_host;
		}
	}

<<<<<<< HEAD
	ret = clk_prepare_enable(spicc->core);
	if (ret) {
		dev_err(&pdev->dev, "core clock enable failed\n");
		goto out_host;
	}

	ret = clk_prepare_enable(spicc->pclk);
	if (ret) {
		dev_err(&pdev->dev, "pclk clock enable failed\n");
		goto out_core_clk;
	}

=======
>>>>>>> d6c612a3
	spicc->pinctrl = devm_pinctrl_get(&pdev->dev);
	if (IS_ERR(spicc->pinctrl)) {
		ret = PTR_ERR(spicc->pinctrl);
		goto out_master;
	}

	device_reset_optional(&pdev->dev);

	host->num_chipselect = 4;
	host->dev.of_node = pdev->dev.of_node;
	host->mode_bits = SPI_CPHA | SPI_CPOL | SPI_CS_HIGH;
	host->bits_per_word_mask = SPI_BPW_MASK(32) |
				   SPI_BPW_MASK(24) |
				   SPI_BPW_MASK(16) |
				   SPI_BPW_MASK(8);
	host->flags = (SPI_CONTROLLER_MUST_RX | SPI_CONTROLLER_MUST_TX);
	host->min_speed_hz = spicc->data->min_speed_hz;
	host->max_speed_hz = spicc->data->max_speed_hz;
	host->setup = meson_spicc_setup;
	host->cleanup = meson_spicc_cleanup;
	host->prepare_message = meson_spicc_prepare_message;
	host->unprepare_transfer_hardware = meson_spicc_unprepare_transfer;
	host->transfer_one = meson_spicc_transfer_one;
	host->use_gpio_descriptors = true;

	meson_spicc_oen_enable(spicc);

	ret = meson_spicc_pow2_clk_init(spicc);
	if (ret) {
		dev_err(&pdev->dev, "pow2 clock registration failed\n");
		goto out_master;
	}

	if (spicc->data->has_enhance_clk_div) {
		ret = meson_spicc_enh_clk_init(spicc);
		if (ret) {
			dev_err(&pdev->dev, "clock registration failed\n");
			goto out_master;
		}
	}

	ret = devm_spi_register_controller(&pdev->dev, host);
	if (ret) {
<<<<<<< HEAD
		dev_err(&pdev->dev, "spi host registration failed\n");
		goto out_clk;
=======
		dev_err(&pdev->dev, "spi master registration failed\n");
		goto out_master;
>>>>>>> d6c612a3
	}

	return 0;

<<<<<<< HEAD
out_clk:
	clk_disable_unprepare(spicc->pclk);

out_core_clk:
	clk_disable_unprepare(spicc->core);

out_host:
	spi_controller_put(host);
=======
out_master:
	spi_master_put(master);
>>>>>>> d6c612a3

	return ret;
}

static void meson_spicc_remove(struct platform_device *pdev)
{
	struct meson_spicc_device *spicc = platform_get_drvdata(pdev);

	/* Disable SPI */
	writel(0, spicc->base + SPICC_CONREG);

<<<<<<< HEAD
	clk_disable_unprepare(spicc->core);
	clk_disable_unprepare(spicc->pclk);

	spi_controller_put(spicc->host);
=======
	spi_master_put(spicc->master);
>>>>>>> d6c612a3
}

static const struct meson_spicc_data meson_spicc_gx_data = {
	.max_speed_hz		= 30000000,
	.min_speed_hz		= 325000,
	.fifo_size		= 16,
};

static const struct meson_spicc_data meson_spicc_axg_data = {
	.max_speed_hz		= 80000000,
	.min_speed_hz		= 325000,
	.fifo_size		= 16,
	.has_oen		= true,
	.has_enhance_clk_div	= true,
};

static const struct meson_spicc_data meson_spicc_g12a_data = {
	.max_speed_hz		= 166666666,
	.min_speed_hz		= 50000,
	.fifo_size		= 15,
	.has_oen		= true,
	.has_enhance_clk_div	= true,
	.has_pclk		= true,
};

static const struct of_device_id meson_spicc_of_match[] = {
	{
		.compatible	= "amlogic,meson-gx-spicc",
		.data		= &meson_spicc_gx_data,
	},
	{
		.compatible = "amlogic,meson-axg-spicc",
		.data		= &meson_spicc_axg_data,
	},
	{
		.compatible = "amlogic,meson-g12a-spicc",
		.data		= &meson_spicc_g12a_data,
	},
	{ /* sentinel */ }
};
MODULE_DEVICE_TABLE(of, meson_spicc_of_match);

static struct platform_driver meson_spicc_driver = {
	.probe   = meson_spicc_probe,
	.remove_new = meson_spicc_remove,
	.driver  = {
		.name = "meson-spicc",
		.of_match_table = of_match_ptr(meson_spicc_of_match),
	},
};

module_platform_driver(meson_spicc_driver);

MODULE_DESCRIPTION("Meson SPI Communication Controller driver");
MODULE_AUTHOR("Neil Armstrong <narmstrong@baylibre.com>");
MODULE_LICENSE("GPL");<|MERGE_RESOLUTION|>--- conflicted
+++ resolved
@@ -836,25 +836,10 @@
 		}
 	}
 
-<<<<<<< HEAD
-	ret = clk_prepare_enable(spicc->core);
-	if (ret) {
-		dev_err(&pdev->dev, "core clock enable failed\n");
-		goto out_host;
-	}
-
-	ret = clk_prepare_enable(spicc->pclk);
-	if (ret) {
-		dev_err(&pdev->dev, "pclk clock enable failed\n");
-		goto out_core_clk;
-	}
-
-=======
->>>>>>> d6c612a3
 	spicc->pinctrl = devm_pinctrl_get(&pdev->dev);
 	if (IS_ERR(spicc->pinctrl)) {
 		ret = PTR_ERR(spicc->pinctrl);
-		goto out_master;
+		goto out_host;
 	}
 
 	device_reset_optional(&pdev->dev);
@@ -881,43 +866,27 @@
 	ret = meson_spicc_pow2_clk_init(spicc);
 	if (ret) {
 		dev_err(&pdev->dev, "pow2 clock registration failed\n");
-		goto out_master;
+		goto out_host;
 	}
 
 	if (spicc->data->has_enhance_clk_div) {
 		ret = meson_spicc_enh_clk_init(spicc);
 		if (ret) {
 			dev_err(&pdev->dev, "clock registration failed\n");
-			goto out_master;
+			goto out_host;
 		}
 	}
 
 	ret = devm_spi_register_controller(&pdev->dev, host);
 	if (ret) {
-<<<<<<< HEAD
-		dev_err(&pdev->dev, "spi host registration failed\n");
-		goto out_clk;
-=======
-		dev_err(&pdev->dev, "spi master registration failed\n");
-		goto out_master;
->>>>>>> d6c612a3
+		dev_err(&pdev->dev, "spi registration failed\n");
+		goto out_host;
 	}
 
 	return 0;
-
-<<<<<<< HEAD
-out_clk:
-	clk_disable_unprepare(spicc->pclk);
-
-out_core_clk:
-	clk_disable_unprepare(spicc->core);
 
 out_host:
 	spi_controller_put(host);
-=======
-out_master:
-	spi_master_put(master);
->>>>>>> d6c612a3
 
 	return ret;
 }
@@ -929,14 +898,7 @@
 	/* Disable SPI */
 	writel(0, spicc->base + SPICC_CONREG);
 
-<<<<<<< HEAD
-	clk_disable_unprepare(spicc->core);
-	clk_disable_unprepare(spicc->pclk);
-
 	spi_controller_put(spicc->host);
-=======
-	spi_master_put(spicc->master);
->>>>>>> d6c612a3
 }
 
 static const struct meson_spicc_data meson_spicc_gx_data = {
