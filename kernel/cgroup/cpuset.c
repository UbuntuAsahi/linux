/*
 *  kernel/cpuset.c
 *
 *  Processor and Memory placement constraints for sets of tasks.
 *
 *  Copyright (C) 2003 BULL SA.
 *  Copyright (C) 2004-2007 Silicon Graphics, Inc.
 *  Copyright (C) 2006 Google, Inc
 *
 *  Portions derived from Patrick Mochel's sysfs code.
 *  sysfs is Copyright (c) 2001-3 Patrick Mochel
 *
 *  2003-10-10 Written by Simon Derr.
 *  2003-10-22 Updates by Stephen Hemminger.
 *  2004 May-July Rework by Paul Jackson.
 *  2006 Rework by Paul Menage to use generic cgroups
 *  2008 Rework of the scheduler domains and CPU hotplug handling
 *       by Max Krasnyansky
 *
 *  This file is subject to the terms and conditions of the GNU General Public
 *  License.  See the file COPYING in the main directory of the Linux
 *  distribution for more details.
 */

#include <linux/cpu.h>
#include <linux/cpumask.h>
#include <linux/cpuset.h>
#include <linux/delay.h>
#include <linux/init.h>
#include <linux/interrupt.h>
#include <linux/kernel.h>
#include <linux/mempolicy.h>
#include <linux/mm.h>
#include <linux/memory.h>
#include <linux/export.h>
#include <linux/rcupdate.h>
#include <linux/sched.h>
#include <linux/sched/deadline.h>
#include <linux/sched/mm.h>
#include <linux/sched/task.h>
#include <linux/security.h>
#include <linux/spinlock.h>
#include <linux/oom.h>
#include <linux/sched/isolation.h>
#include <linux/cgroup.h>
#include <linux/wait.h>
#include <linux/workqueue.h>

DEFINE_STATIC_KEY_FALSE(cpusets_pre_enable_key);
DEFINE_STATIC_KEY_FALSE(cpusets_enabled_key);

/*
 * There could be abnormal cpuset configurations for cpu or memory
 * node binding, add this key to provide a quick low-cost judgment
 * of the situation.
 */
DEFINE_STATIC_KEY_FALSE(cpusets_insane_config_key);

/* See "Frequency meter" comments, below. */

struct fmeter {
	int cnt;		/* unprocessed events count */
	int val;		/* most recent output value */
	time64_t time;		/* clock (secs) when val computed */
	spinlock_t lock;	/* guards read or write of above */
};

/*
 * Invalid partition error code
 */
enum prs_errcode {
	PERR_NONE = 0,
	PERR_INVCPUS,
	PERR_INVPARENT,
	PERR_NOTPART,
	PERR_NOTEXCL,
	PERR_NOCPUS,
	PERR_HOTPLUG,
	PERR_CPUSEMPTY,
	PERR_HKEEPING,
};

static const char * const perr_strings[] = {
	[PERR_INVCPUS]   = "Invalid cpu list in cpuset.cpus.exclusive",
	[PERR_INVPARENT] = "Parent is an invalid partition root",
	[PERR_NOTPART]   = "Parent is not a partition root",
	[PERR_NOTEXCL]   = "Cpu list in cpuset.cpus not exclusive",
	[PERR_NOCPUS]    = "Parent unable to distribute cpu downstream",
	[PERR_HOTPLUG]   = "No cpu available due to hotplug",
	[PERR_CPUSEMPTY] = "cpuset.cpus is empty",
	[PERR_HKEEPING]  = "partition config conflicts with housekeeping setup",
};

struct cpuset {
	struct cgroup_subsys_state css;

	unsigned long flags;		/* "unsigned long" so bitops work */

	/*
	 * On default hierarchy:
	 *
	 * The user-configured masks can only be changed by writing to
	 * cpuset.cpus and cpuset.mems, and won't be limited by the
	 * parent masks.
	 *
	 * The effective masks is the real masks that apply to the tasks
	 * in the cpuset. They may be changed if the configured masks are
	 * changed or hotplug happens.
	 *
	 * effective_mask == configured_mask & parent's effective_mask,
	 * and if it ends up empty, it will inherit the parent's mask.
	 *
	 *
	 * On legacy hierarchy:
	 *
	 * The user-configured masks are always the same with effective masks.
	 */

	/* user-configured CPUs and Memory Nodes allow to tasks */
	cpumask_var_t cpus_allowed;
	nodemask_t mems_allowed;

	/* effective CPUs and Memory Nodes allow to tasks */
	cpumask_var_t effective_cpus;
	nodemask_t effective_mems;

	/*
	 * Exclusive CPUs dedicated to current cgroup (default hierarchy only)
	 *
	 * This exclusive CPUs must be a subset of cpus_allowed. A parent
	 * cgroup can only grant exclusive CPUs to one of its children.
	 *
	 * When the cgroup becomes a valid partition root, effective_xcpus
	 * defaults to cpus_allowed if not set. The effective_cpus of a valid
	 * partition root comes solely from its effective_xcpus and some of the
	 * effective_xcpus may be distributed to sub-partitions below & hence
	 * excluded from its effective_cpus.
<<<<<<< HEAD
	 */
	cpumask_var_t effective_xcpus;

	/*
	 * Exclusive CPUs as requested by the user (default hierarchy only)
	 */
=======
	 */
	cpumask_var_t effective_xcpus;

	/*
	 * Exclusive CPUs as requested by the user (default hierarchy only)
	 */
>>>>>>> 0c383648
	cpumask_var_t exclusive_cpus;

	/*
	 * This is old Memory Nodes tasks took on.
	 *
	 * - top_cpuset.old_mems_allowed is initialized to mems_allowed.
	 * - A new cpuset's old_mems_allowed is initialized when some
	 *   task is moved into it.
	 * - old_mems_allowed is used in cpuset_migrate_mm() when we change
	 *   cpuset.mems_allowed and have tasks' nodemask updated, and
	 *   then old_mems_allowed is updated to mems_allowed.
	 */
	nodemask_t old_mems_allowed;

	struct fmeter fmeter;		/* memory_pressure filter */

	/*
	 * Tasks are being attached to this cpuset.  Used to prevent
	 * zeroing cpus/mems_allowed between ->can_attach() and ->attach().
	 */
	int attach_in_progress;

	/* partition number for rebuild_sched_domains() */
	int pn;

	/* for custom sched domain */
	int relax_domain_level;

	/* number of valid sub-partitions */
	int nr_subparts;

	/* partition root state */
	int partition_root_state;

	/*
	 * Default hierarchy only:
	 * use_parent_ecpus - set if using parent's effective_cpus
	 * child_ecpus_count - # of children with use_parent_ecpus set
	 */
	int use_parent_ecpus;
	int child_ecpus_count;

	/*
	 * number of SCHED_DEADLINE tasks attached to this cpuset, so that we
	 * know when to rebuild associated root domain bandwidth information.
	 */
	int nr_deadline_tasks;
	int nr_migrate_dl_tasks;
	u64 sum_migrate_dl_bw;

	/* Invalid partition error code, not lock protected */
	enum prs_errcode prs_err;

	/* Handle for cpuset.cpus.partition */
	struct cgroup_file partition_file;

	/* Remote partition silbling list anchored at remote_children */
	struct list_head remote_sibling;
};

/*
<<<<<<< HEAD
=======
 * Legacy hierarchy call to cgroup_transfer_tasks() is handled asynchrously
 */
struct cpuset_remove_tasks_struct {
	struct work_struct work;
	struct cpuset *cs;
};

/*
>>>>>>> 0c383648
 * Exclusive CPUs distributed out to sub-partitions of top_cpuset
 */
static cpumask_var_t	subpartitions_cpus;

/*
 * Exclusive CPUs in isolated partitions
 */
static cpumask_var_t	isolated_cpus;

/* List of remote partition root children */
static struct list_head remote_children;

/*
 * Partition root states:
 *
 *   0 - member (not a partition root)
 *   1 - partition root
 *   2 - partition root without load balancing (isolated)
 *  -1 - invalid partition root
 *  -2 - invalid isolated partition root
 */
#define PRS_MEMBER		0
#define PRS_ROOT		1
#define PRS_ISOLATED		2
#define PRS_INVALID_ROOT	-1
#define PRS_INVALID_ISOLATED	-2

static inline bool is_prs_invalid(int prs_state)
{
	return prs_state < 0;
}

/*
 * Temporary cpumasks for working with partitions that are passed among
 * functions to avoid memory allocation in inner functions.
 */
struct tmpmasks {
	cpumask_var_t addmask, delmask;	/* For partition root */
	cpumask_var_t new_cpus;		/* For update_cpumasks_hier() */
};

static inline struct cpuset *css_cs(struct cgroup_subsys_state *css)
{
	return css ? container_of(css, struct cpuset, css) : NULL;
}

/* Retrieve the cpuset for a task */
static inline struct cpuset *task_cs(struct task_struct *task)
{
	return css_cs(task_css(task, cpuset_cgrp_id));
}

static inline struct cpuset *parent_cs(struct cpuset *cs)
{
	return css_cs(cs->css.parent);
}

void inc_dl_tasks_cs(struct task_struct *p)
{
	struct cpuset *cs = task_cs(p);

	cs->nr_deadline_tasks++;
}

void dec_dl_tasks_cs(struct task_struct *p)
{
	struct cpuset *cs = task_cs(p);

	cs->nr_deadline_tasks--;
}

/* bits in struct cpuset flags field */
typedef enum {
	CS_ONLINE,
	CS_CPU_EXCLUSIVE,
	CS_MEM_EXCLUSIVE,
	CS_MEM_HARDWALL,
	CS_MEMORY_MIGRATE,
	CS_SCHED_LOAD_BALANCE,
	CS_SPREAD_PAGE,
	CS_SPREAD_SLAB,
} cpuset_flagbits_t;

/* convenient tests for these bits */
static inline bool is_cpuset_online(struct cpuset *cs)
{
	return test_bit(CS_ONLINE, &cs->flags) && !css_is_dying(&cs->css);
}

static inline int is_cpu_exclusive(const struct cpuset *cs)
{
	return test_bit(CS_CPU_EXCLUSIVE, &cs->flags);
}

static inline int is_mem_exclusive(const struct cpuset *cs)
{
	return test_bit(CS_MEM_EXCLUSIVE, &cs->flags);
}

static inline int is_mem_hardwall(const struct cpuset *cs)
{
	return test_bit(CS_MEM_HARDWALL, &cs->flags);
}

static inline int is_sched_load_balance(const struct cpuset *cs)
{
	return test_bit(CS_SCHED_LOAD_BALANCE, &cs->flags);
}

static inline int is_memory_migrate(const struct cpuset *cs)
{
	return test_bit(CS_MEMORY_MIGRATE, &cs->flags);
}

static inline int is_spread_page(const struct cpuset *cs)
{
	return test_bit(CS_SPREAD_PAGE, &cs->flags);
}

static inline int is_spread_slab(const struct cpuset *cs)
{
	return test_bit(CS_SPREAD_SLAB, &cs->flags);
}

static inline int is_partition_valid(const struct cpuset *cs)
{
	return cs->partition_root_state > 0;
}

static inline int is_partition_invalid(const struct cpuset *cs)
{
	return cs->partition_root_state < 0;
}

/*
 * Callers should hold callback_lock to modify partition_root_state.
 */
static inline void make_partition_invalid(struct cpuset *cs)
{
	if (cs->partition_root_state > 0)
		cs->partition_root_state = -cs->partition_root_state;
}

/*
 * Send notification event of whenever partition_root_state changes.
 */
static inline void notify_partition_change(struct cpuset *cs, int old_prs)
{
	if (old_prs == cs->partition_root_state)
		return;
	cgroup_file_notify(&cs->partition_file);

	/* Reset prs_err if not invalid */
	if (is_partition_valid(cs))
		WRITE_ONCE(cs->prs_err, PERR_NONE);
}

static struct cpuset top_cpuset = {
	.flags = BIT(CS_ONLINE) | BIT(CS_CPU_EXCLUSIVE) |
		 BIT(CS_MEM_EXCLUSIVE) | BIT(CS_SCHED_LOAD_BALANCE),
	.partition_root_state = PRS_ROOT,
<<<<<<< HEAD
=======
	.relax_domain_level = -1,
>>>>>>> 0c383648
	.remote_sibling = LIST_HEAD_INIT(top_cpuset.remote_sibling),
};

/**
 * cpuset_for_each_child - traverse online children of a cpuset
 * @child_cs: loop cursor pointing to the current child
 * @pos_css: used for iteration
 * @parent_cs: target cpuset to walk children of
 *
 * Walk @child_cs through the online children of @parent_cs.  Must be used
 * with RCU read locked.
 */
#define cpuset_for_each_child(child_cs, pos_css, parent_cs)		\
	css_for_each_child((pos_css), &(parent_cs)->css)		\
		if (is_cpuset_online(((child_cs) = css_cs((pos_css)))))

/**
 * cpuset_for_each_descendant_pre - pre-order walk of a cpuset's descendants
 * @des_cs: loop cursor pointing to the current descendant
 * @pos_css: used for iteration
 * @root_cs: target cpuset to walk ancestor of
 *
 * Walk @des_cs through the online descendants of @root_cs.  Must be used
 * with RCU read locked.  The caller may modify @pos_css by calling
 * css_rightmost_descendant() to skip subtree.  @root_cs is included in the
 * iteration and the first node to be visited.
 */
#define cpuset_for_each_descendant_pre(des_cs, pos_css, root_cs)	\
	css_for_each_descendant_pre((pos_css), &(root_cs)->css)		\
		if (is_cpuset_online(((des_cs) = css_cs((pos_css)))))

/*
 * There are two global locks guarding cpuset structures - cpuset_mutex and
 * callback_lock. We also require taking task_lock() when dereferencing a
 * task's cpuset pointer. See "The task_lock() exception", at the end of this
 * comment.  The cpuset code uses only cpuset_mutex. Other kernel subsystems
 * can use cpuset_lock()/cpuset_unlock() to prevent change to cpuset
 * structures. Note that cpuset_mutex needs to be a mutex as it is used in
 * paths that rely on priority inheritance (e.g. scheduler - on RT) for
 * correctness.
 *
 * A task must hold both locks to modify cpusets.  If a task holds
 * cpuset_mutex, it blocks others, ensuring that it is the only task able to
 * also acquire callback_lock and be able to modify cpusets.  It can perform
 * various checks on the cpuset structure first, knowing nothing will change.
 * It can also allocate memory while just holding cpuset_mutex.  While it is
 * performing these checks, various callback routines can briefly acquire
 * callback_lock to query cpusets.  Once it is ready to make the changes, it
 * takes callback_lock, blocking everyone else.
 *
 * Calls to the kernel memory allocator can not be made while holding
 * callback_lock, as that would risk double tripping on callback_lock
 * from one of the callbacks into the cpuset code from within
 * __alloc_pages().
 *
 * If a task is only holding callback_lock, then it has read-only
 * access to cpusets.
 *
 * Now, the task_struct fields mems_allowed and mempolicy may be changed
 * by other task, we use alloc_lock in the task_struct fields to protect
 * them.
 *
 * The cpuset_common_file_read() handlers only hold callback_lock across
 * small pieces of code, such as when reading out possibly multi-word
 * cpumasks and nodemasks.
 *
 * Accessing a task's cpuset should be done in accordance with the
 * guidelines for accessing subsystem state in kernel/cgroup.c
 */

static DEFINE_MUTEX(cpuset_mutex);

void cpuset_lock(void)
{
	mutex_lock(&cpuset_mutex);
}

void cpuset_unlock(void)
{
	mutex_unlock(&cpuset_mutex);
}

static DEFINE_SPINLOCK(callback_lock);

static struct workqueue_struct *cpuset_migrate_mm_wq;

static DECLARE_WAIT_QUEUE_HEAD(cpuset_attach_wq);

static inline void check_insane_mems_config(nodemask_t *nodes)
{
	if (!cpusets_insane_config() &&
		movable_only_nodes(nodes)) {
		static_branch_enable(&cpusets_insane_config_key);
		pr_info("Unsupported (movable nodes only) cpuset configuration detected (nmask=%*pbl)!\n"
			"Cpuset allocations might fail even with a lot of memory available.\n",
			nodemask_pr_args(nodes));
	}
}

/*
 * Cgroup v2 behavior is used on the "cpus" and "mems" control files when
 * on default hierarchy or when the cpuset_v2_mode flag is set by mounting
 * the v1 cpuset cgroup filesystem with the "cpuset_v2_mode" mount option.
 * With v2 behavior, "cpus" and "mems" are always what the users have
 * requested and won't be changed by hotplug events. Only the effective
 * cpus or mems will be affected.
 */
static inline bool is_in_v2_mode(void)
{
	return cgroup_subsys_on_dfl(cpuset_cgrp_subsys) ||
	      (cpuset_cgrp_subsys.root->flags & CGRP_ROOT_CPUSET_V2_MODE);
}

/**
 * partition_is_populated - check if partition has tasks
 * @cs: partition root to be checked
 * @excluded_child: a child cpuset to be excluded in task checking
 * Return: true if there are tasks, false otherwise
 *
 * It is assumed that @cs is a valid partition root. @excluded_child should
 * be non-NULL when this cpuset is going to become a partition itself.
 */
static inline bool partition_is_populated(struct cpuset *cs,
					  struct cpuset *excluded_child)
{
	struct cgroup_subsys_state *css;
	struct cpuset *child;

	if (cs->css.cgroup->nr_populated_csets)
		return true;
	if (!excluded_child && !cs->nr_subparts)
		return cgroup_is_populated(cs->css.cgroup);

	rcu_read_lock();
	cpuset_for_each_child(child, css, cs) {
		if (child == excluded_child)
			continue;
		if (is_partition_valid(child))
			continue;
		if (cgroup_is_populated(child->css.cgroup)) {
			rcu_read_unlock();
			return true;
		}
	}
	rcu_read_unlock();
	return false;
}

/*
 * Return in pmask the portion of a task's cpusets's cpus_allowed that
 * are online and are capable of running the task.  If none are found,
 * walk up the cpuset hierarchy until we find one that does have some
 * appropriate cpus.
 *
 * One way or another, we guarantee to return some non-empty subset
 * of cpu_online_mask.
 *
 * Call with callback_lock or cpuset_mutex held.
 */
static void guarantee_online_cpus(struct task_struct *tsk,
				  struct cpumask *pmask)
{
	const struct cpumask *possible_mask = task_cpu_possible_mask(tsk);
	struct cpuset *cs;

	if (WARN_ON(!cpumask_and(pmask, possible_mask, cpu_online_mask)))
		cpumask_copy(pmask, cpu_online_mask);

	rcu_read_lock();
	cs = task_cs(tsk);

	while (!cpumask_intersects(cs->effective_cpus, pmask))
		cs = parent_cs(cs);

	cpumask_and(pmask, pmask, cs->effective_cpus);
	rcu_read_unlock();
}

/*
 * Return in *pmask the portion of a cpusets's mems_allowed that
 * are online, with memory.  If none are online with memory, walk
 * up the cpuset hierarchy until we find one that does have some
 * online mems.  The top cpuset always has some mems online.
 *
 * One way or another, we guarantee to return some non-empty subset
 * of node_states[N_MEMORY].
 *
 * Call with callback_lock or cpuset_mutex held.
 */
static void guarantee_online_mems(struct cpuset *cs, nodemask_t *pmask)
{
	while (!nodes_intersects(cs->effective_mems, node_states[N_MEMORY]))
		cs = parent_cs(cs);
	nodes_and(*pmask, cs->effective_mems, node_states[N_MEMORY]);
}

/*
 * update task's spread flag if cpuset's page/slab spread flag is set
 *
 * Call with callback_lock or cpuset_mutex held. The check can be skipped
 * if on default hierarchy.
 */
static void cpuset_update_task_spread_flags(struct cpuset *cs,
					struct task_struct *tsk)
{
	if (cgroup_subsys_on_dfl(cpuset_cgrp_subsys))
		return;

	if (is_spread_page(cs))
		task_set_spread_page(tsk);
	else
		task_clear_spread_page(tsk);

	if (is_spread_slab(cs))
		task_set_spread_slab(tsk);
	else
		task_clear_spread_slab(tsk);
}

/*
 * is_cpuset_subset(p, q) - Is cpuset p a subset of cpuset q?
 *
 * One cpuset is a subset of another if all its allowed CPUs and
 * Memory Nodes are a subset of the other, and its exclusive flags
 * are only set if the other's are set.  Call holding cpuset_mutex.
 */

static int is_cpuset_subset(const struct cpuset *p, const struct cpuset *q)
{
	return	cpumask_subset(p->cpus_allowed, q->cpus_allowed) &&
		nodes_subset(p->mems_allowed, q->mems_allowed) &&
		is_cpu_exclusive(p) <= is_cpu_exclusive(q) &&
		is_mem_exclusive(p) <= is_mem_exclusive(q);
}

/**
 * alloc_cpumasks - allocate three cpumasks for cpuset
 * @cs:  the cpuset that have cpumasks to be allocated.
 * @tmp: the tmpmasks structure pointer
 * Return: 0 if successful, -ENOMEM otherwise.
 *
 * Only one of the two input arguments should be non-NULL.
 */
static inline int alloc_cpumasks(struct cpuset *cs, struct tmpmasks *tmp)
{
	cpumask_var_t *pmask1, *pmask2, *pmask3, *pmask4;

	if (cs) {
		pmask1 = &cs->cpus_allowed;
		pmask2 = &cs->effective_cpus;
		pmask3 = &cs->effective_xcpus;
		pmask4 = &cs->exclusive_cpus;
	} else {
		pmask1 = &tmp->new_cpus;
		pmask2 = &tmp->addmask;
		pmask3 = &tmp->delmask;
		pmask4 = NULL;
	}

	if (!zalloc_cpumask_var(pmask1, GFP_KERNEL))
		return -ENOMEM;

	if (!zalloc_cpumask_var(pmask2, GFP_KERNEL))
		goto free_one;

	if (!zalloc_cpumask_var(pmask3, GFP_KERNEL))
		goto free_two;

	if (pmask4 && !zalloc_cpumask_var(pmask4, GFP_KERNEL))
		goto free_three;


	return 0;

free_three:
	free_cpumask_var(*pmask3);
free_two:
	free_cpumask_var(*pmask2);
free_one:
	free_cpumask_var(*pmask1);
	return -ENOMEM;
}

/**
 * free_cpumasks - free cpumasks in a tmpmasks structure
 * @cs:  the cpuset that have cpumasks to be free.
 * @tmp: the tmpmasks structure pointer
 */
static inline void free_cpumasks(struct cpuset *cs, struct tmpmasks *tmp)
{
	if (cs) {
		free_cpumask_var(cs->cpus_allowed);
		free_cpumask_var(cs->effective_cpus);
		free_cpumask_var(cs->effective_xcpus);
		free_cpumask_var(cs->exclusive_cpus);
	}
	if (tmp) {
		free_cpumask_var(tmp->new_cpus);
		free_cpumask_var(tmp->addmask);
		free_cpumask_var(tmp->delmask);
	}
}

/**
 * alloc_trial_cpuset - allocate a trial cpuset
 * @cs: the cpuset that the trial cpuset duplicates
 */
static struct cpuset *alloc_trial_cpuset(struct cpuset *cs)
{
	struct cpuset *trial;

	trial = kmemdup(cs, sizeof(*cs), GFP_KERNEL);
	if (!trial)
		return NULL;

	if (alloc_cpumasks(trial, NULL)) {
		kfree(trial);
		return NULL;
	}

	cpumask_copy(trial->cpus_allowed, cs->cpus_allowed);
	cpumask_copy(trial->effective_cpus, cs->effective_cpus);
	cpumask_copy(trial->effective_xcpus, cs->effective_xcpus);
	cpumask_copy(trial->exclusive_cpus, cs->exclusive_cpus);
	return trial;
}

/**
 * free_cpuset - free the cpuset
 * @cs: the cpuset to be freed
 */
static inline void free_cpuset(struct cpuset *cs)
{
	free_cpumasks(cs, NULL);
	kfree(cs);
}

static inline struct cpumask *fetch_xcpus(struct cpuset *cs)
{
	return !cpumask_empty(cs->exclusive_cpus) ? cs->exclusive_cpus :
	       cpumask_empty(cs->effective_xcpus) ? cs->cpus_allowed
						  : cs->effective_xcpus;
}

/*
 * cpusets_are_exclusive() - check if two cpusets are exclusive
 *
 * Return true if exclusive, false if not
 */
static inline bool cpusets_are_exclusive(struct cpuset *cs1, struct cpuset *cs2)
{
	struct cpumask *xcpus1 = fetch_xcpus(cs1);
	struct cpumask *xcpus2 = fetch_xcpus(cs2);

	if (cpumask_intersects(xcpus1, xcpus2))
		return false;
	return true;
}

/*
 * validate_change_legacy() - Validate conditions specific to legacy (v1)
 *                            behavior.
 */
static int validate_change_legacy(struct cpuset *cur, struct cpuset *trial)
{
	struct cgroup_subsys_state *css;
	struct cpuset *c, *par;
	int ret;

	WARN_ON_ONCE(!rcu_read_lock_held());

	/* Each of our child cpusets must be a subset of us */
	ret = -EBUSY;
	cpuset_for_each_child(c, css, cur)
		if (!is_cpuset_subset(c, trial))
			goto out;

	/* On legacy hierarchy, we must be a subset of our parent cpuset. */
	ret = -EACCES;
	par = parent_cs(cur);
	if (par && !is_cpuset_subset(trial, par))
		goto out;

	ret = 0;
out:
	return ret;
}

/*
 * validate_change() - Used to validate that any proposed cpuset change
 *		       follows the structural rules for cpusets.
 *
 * If we replaced the flag and mask values of the current cpuset
 * (cur) with those values in the trial cpuset (trial), would
 * our various subset and exclusive rules still be valid?  Presumes
 * cpuset_mutex held.
 *
 * 'cur' is the address of an actual, in-use cpuset.  Operations
 * such as list traversal that depend on the actual address of the
 * cpuset in the list must use cur below, not trial.
 *
 * 'trial' is the address of bulk structure copy of cur, with
 * perhaps one or more of the fields cpus_allowed, mems_allowed,
 * or flags changed to new, trial values.
 *
 * Return 0 if valid, -errno if not.
 */

static int validate_change(struct cpuset *cur, struct cpuset *trial)
{
	struct cgroup_subsys_state *css;
	struct cpuset *c, *par;
	int ret = 0;

	rcu_read_lock();

	if (!is_in_v2_mode())
		ret = validate_change_legacy(cur, trial);
	if (ret)
		goto out;

	/* Remaining checks don't apply to root cpuset */
	if (cur == &top_cpuset)
		goto out;

	par = parent_cs(cur);

	/*
	 * Cpusets with tasks - existing or newly being attached - can't
	 * be changed to have empty cpus_allowed or mems_allowed.
	 */
	ret = -ENOSPC;
	if ((cgroup_is_populated(cur->css.cgroup) || cur->attach_in_progress)) {
		if (!cpumask_empty(cur->cpus_allowed) &&
		    cpumask_empty(trial->cpus_allowed))
			goto out;
		if (!nodes_empty(cur->mems_allowed) &&
		    nodes_empty(trial->mems_allowed))
			goto out;
	}

	/*
	 * We can't shrink if we won't have enough room for SCHED_DEADLINE
	 * tasks.
	 */
	ret = -EBUSY;
	if (is_cpu_exclusive(cur) &&
	    !cpuset_cpumask_can_shrink(cur->cpus_allowed,
				       trial->cpus_allowed))
		goto out;

	/*
	 * If either I or some sibling (!= me) is exclusive, we can't
	 * overlap
	 */
	ret = -EINVAL;
	cpuset_for_each_child(c, css, par) {
		if ((is_cpu_exclusive(trial) || is_cpu_exclusive(c)) &&
		    c != cur) {
			if (!cpusets_are_exclusive(trial, c))
				goto out;
		}
		if ((is_mem_exclusive(trial) || is_mem_exclusive(c)) &&
		    c != cur &&
		    nodes_intersects(trial->mems_allowed, c->mems_allowed))
			goto out;
	}

	ret = 0;
out:
	rcu_read_unlock();
	return ret;
}

#ifdef CONFIG_SMP
/*
 * Helper routine for generate_sched_domains().
 * Do cpusets a, b have overlapping effective cpus_allowed masks?
 */
static int cpusets_overlap(struct cpuset *a, struct cpuset *b)
{
	return cpumask_intersects(a->effective_cpus, b->effective_cpus);
}

static void
update_domain_attr(struct sched_domain_attr *dattr, struct cpuset *c)
{
	if (dattr->relax_domain_level < c->relax_domain_level)
		dattr->relax_domain_level = c->relax_domain_level;
	return;
}

static void update_domain_attr_tree(struct sched_domain_attr *dattr,
				    struct cpuset *root_cs)
{
	struct cpuset *cp;
	struct cgroup_subsys_state *pos_css;

	rcu_read_lock();
	cpuset_for_each_descendant_pre(cp, pos_css, root_cs) {
		/* skip the whole subtree if @cp doesn't have any CPU */
		if (cpumask_empty(cp->cpus_allowed)) {
			pos_css = css_rightmost_descendant(pos_css);
			continue;
		}

		if (is_sched_load_balance(cp))
			update_domain_attr(dattr, cp);
	}
	rcu_read_unlock();
}

/* Must be called with cpuset_mutex held.  */
static inline int nr_cpusets(void)
{
	/* jump label reference count + the top-level cpuset */
	return static_key_count(&cpusets_enabled_key.key) + 1;
}

/*
 * generate_sched_domains()
 *
 * This function builds a partial partition of the systems CPUs
 * A 'partial partition' is a set of non-overlapping subsets whose
 * union is a subset of that set.
 * The output of this function needs to be passed to kernel/sched/core.c
 * partition_sched_domains() routine, which will rebuild the scheduler's
 * load balancing domains (sched domains) as specified by that partial
 * partition.
 *
 * See "What is sched_load_balance" in Documentation/admin-guide/cgroup-v1/cpusets.rst
 * for a background explanation of this.
 *
 * Does not return errors, on the theory that the callers of this
 * routine would rather not worry about failures to rebuild sched
 * domains when operating in the severe memory shortage situations
 * that could cause allocation failures below.
 *
 * Must be called with cpuset_mutex held.
 *
 * The three key local variables below are:
 *    cp - cpuset pointer, used (together with pos_css) to perform a
 *	   top-down scan of all cpusets. For our purposes, rebuilding
 *	   the schedulers sched domains, we can ignore !is_sched_load_
 *	   balance cpusets.
 *  csa  - (for CpuSet Array) Array of pointers to all the cpusets
 *	   that need to be load balanced, for convenient iterative
 *	   access by the subsequent code that finds the best partition,
 *	   i.e the set of domains (subsets) of CPUs such that the
 *	   cpus_allowed of every cpuset marked is_sched_load_balance
 *	   is a subset of one of these domains, while there are as
 *	   many such domains as possible, each as small as possible.
 * doms  - Conversion of 'csa' to an array of cpumasks, for passing to
 *	   the kernel/sched/core.c routine partition_sched_domains() in a
 *	   convenient format, that can be easily compared to the prior
 *	   value to determine what partition elements (sched domains)
 *	   were changed (added or removed.)
 *
 * Finding the best partition (set of domains):
 *	The triple nested loops below over i, j, k scan over the
 *	load balanced cpusets (using the array of cpuset pointers in
 *	csa[]) looking for pairs of cpusets that have overlapping
 *	cpus_allowed, but which don't have the same 'pn' partition
 *	number and gives them in the same partition number.  It keeps
 *	looping on the 'restart' label until it can no longer find
 *	any such pairs.
 *
 *	The union of the cpus_allowed masks from the set of
 *	all cpusets having the same 'pn' value then form the one
 *	element of the partition (one sched domain) to be passed to
 *	partition_sched_domains().
 */
static int generate_sched_domains(cpumask_var_t **domains,
			struct sched_domain_attr **attributes)
{
	struct cpuset *cp;	/* top-down scan of cpusets */
	struct cpuset **csa;	/* array of all cpuset ptrs */
	int csn;		/* how many cpuset ptrs in csa so far */
	int i, j, k;		/* indices for partition finding loops */
	cpumask_var_t *doms;	/* resulting partition; i.e. sched domains */
	struct sched_domain_attr *dattr;  /* attributes for custom domains */
	int ndoms = 0;		/* number of sched domains in result */
	int nslot;		/* next empty doms[] struct cpumask slot */
	struct cgroup_subsys_state *pos_css;
	bool root_load_balance = is_sched_load_balance(&top_cpuset);

	doms = NULL;
	dattr = NULL;
	csa = NULL;

	/* Special case for the 99% of systems with one, full, sched domain */
	if (root_load_balance && !top_cpuset.nr_subparts) {
		ndoms = 1;
		doms = alloc_sched_domains(ndoms);
		if (!doms)
			goto done;

		dattr = kmalloc(sizeof(struct sched_domain_attr), GFP_KERNEL);
		if (dattr) {
			*dattr = SD_ATTR_INIT;
			update_domain_attr_tree(dattr, &top_cpuset);
		}
		cpumask_and(doms[0], top_cpuset.effective_cpus,
			    housekeeping_cpumask(HK_TYPE_DOMAIN));

		goto done;
	}

	csa = kmalloc_array(nr_cpusets(), sizeof(cp), GFP_KERNEL);
	if (!csa)
		goto done;
	csn = 0;

	rcu_read_lock();
	if (root_load_balance)
		csa[csn++] = &top_cpuset;
	cpuset_for_each_descendant_pre(cp, pos_css, &top_cpuset) {
		if (cp == &top_cpuset)
			continue;
		/*
		 * Continue traversing beyond @cp iff @cp has some CPUs and
		 * isn't load balancing.  The former is obvious.  The
		 * latter: All child cpusets contain a subset of the
		 * parent's cpus, so just skip them, and then we call
		 * update_domain_attr_tree() to calc relax_domain_level of
		 * the corresponding sched domain.
		 *
		 * If root is load-balancing, we can skip @cp if it
		 * is a subset of the root's effective_cpus.
		 */
		if (!cpumask_empty(cp->cpus_allowed) &&
		    !(is_sched_load_balance(cp) &&
		      cpumask_intersects(cp->cpus_allowed,
					 housekeeping_cpumask(HK_TYPE_DOMAIN))))
			continue;

		if (root_load_balance &&
		    cpumask_subset(cp->cpus_allowed, top_cpuset.effective_cpus))
			continue;

		if (is_sched_load_balance(cp) &&
		    !cpumask_empty(cp->effective_cpus))
			csa[csn++] = cp;

		/* skip @cp's subtree if not a partition root */
		if (!is_partition_valid(cp))
			pos_css = css_rightmost_descendant(pos_css);
	}
	rcu_read_unlock();

	for (i = 0; i < csn; i++)
		csa[i]->pn = i;
	ndoms = csn;

restart:
	/* Find the best partition (set of sched domains) */
	for (i = 0; i < csn; i++) {
		struct cpuset *a = csa[i];
		int apn = a->pn;

		for (j = 0; j < csn; j++) {
			struct cpuset *b = csa[j];
			int bpn = b->pn;

			if (apn != bpn && cpusets_overlap(a, b)) {
				for (k = 0; k < csn; k++) {
					struct cpuset *c = csa[k];

					if (c->pn == bpn)
						c->pn = apn;
				}
				ndoms--;	/* one less element */
				goto restart;
			}
		}
	}

	/*
	 * Now we know how many domains to create.
	 * Convert <csn, csa> to <ndoms, doms> and populate cpu masks.
	 */
	doms = alloc_sched_domains(ndoms);
	if (!doms)
		goto done;

	/*
	 * The rest of the code, including the scheduler, can deal with
	 * dattr==NULL case. No need to abort if alloc fails.
	 */
	dattr = kmalloc_array(ndoms, sizeof(struct sched_domain_attr),
			      GFP_KERNEL);

	for (nslot = 0, i = 0; i < csn; i++) {
		struct cpuset *a = csa[i];
		struct cpumask *dp;
		int apn = a->pn;

		if (apn < 0) {
			/* Skip completed partitions */
			continue;
		}

		dp = doms[nslot];

		if (nslot == ndoms) {
			static int warnings = 10;
			if (warnings) {
				pr_warn("rebuild_sched_domains confused: nslot %d, ndoms %d, csn %d, i %d, apn %d\n",
					nslot, ndoms, csn, i, apn);
				warnings--;
			}
			continue;
		}

		cpumask_clear(dp);
		if (dattr)
			*(dattr + nslot) = SD_ATTR_INIT;
		for (j = i; j < csn; j++) {
			struct cpuset *b = csa[j];

			if (apn == b->pn) {
				cpumask_or(dp, dp, b->effective_cpus);
				cpumask_and(dp, dp, housekeeping_cpumask(HK_TYPE_DOMAIN));
				if (dattr)
					update_domain_attr_tree(dattr + nslot, b);

				/* Done with this partition */
				b->pn = -1;
			}
		}
		nslot++;
	}
	BUG_ON(nslot != ndoms);

done:
	kfree(csa);

	/*
	 * Fallback to the default domain if kmalloc() failed.
	 * See comments in partition_sched_domains().
	 */
	if (doms == NULL)
		ndoms = 1;

	*domains    = doms;
	*attributes = dattr;
	return ndoms;
}

static void dl_update_tasks_root_domain(struct cpuset *cs)
{
	struct css_task_iter it;
	struct task_struct *task;

	if (cs->nr_deadline_tasks == 0)
		return;

	css_task_iter_start(&cs->css, 0, &it);

	while ((task = css_task_iter_next(&it)))
		dl_add_task_root_domain(task);

	css_task_iter_end(&it);
}

static void dl_rebuild_rd_accounting(void)
{
	struct cpuset *cs = NULL;
	struct cgroup_subsys_state *pos_css;

	lockdep_assert_held(&cpuset_mutex);
	lockdep_assert_cpus_held();
	lockdep_assert_held(&sched_domains_mutex);

	rcu_read_lock();

	/*
	 * Clear default root domain DL accounting, it will be computed again
	 * if a task belongs to it.
	 */
	dl_clear_root_domain(&def_root_domain);

	cpuset_for_each_descendant_pre(cs, pos_css, &top_cpuset) {

		if (cpumask_empty(cs->effective_cpus)) {
			pos_css = css_rightmost_descendant(pos_css);
			continue;
		}

		css_get(&cs->css);

		rcu_read_unlock();

		dl_update_tasks_root_domain(cs);

		rcu_read_lock();
		css_put(&cs->css);
	}
	rcu_read_unlock();
}

static void
partition_and_rebuild_sched_domains(int ndoms_new, cpumask_var_t doms_new[],
				    struct sched_domain_attr *dattr_new)
{
	mutex_lock(&sched_domains_mutex);
	partition_sched_domains_locked(ndoms_new, doms_new, dattr_new);
	dl_rebuild_rd_accounting();
	mutex_unlock(&sched_domains_mutex);
}

/*
 * Rebuild scheduler domains.
 *
 * If the flag 'sched_load_balance' of any cpuset with non-empty
 * 'cpus' changes, or if the 'cpus' allowed changes in any cpuset
 * which has that flag enabled, or if any cpuset with a non-empty
 * 'cpus' is removed, then call this routine to rebuild the
 * scheduler's dynamic sched domains.
 *
 * Call with cpuset_mutex held.  Takes cpus_read_lock().
 */
static void rebuild_sched_domains_locked(void)
{
	struct cgroup_subsys_state *pos_css;
	struct sched_domain_attr *attr;
	cpumask_var_t *doms;
	struct cpuset *cs;
	int ndoms;

	lockdep_assert_cpus_held();
	lockdep_assert_held(&cpuset_mutex);

	/*
	 * If we have raced with CPU hotplug, return early to avoid
	 * passing doms with offlined cpu to partition_sched_domains().
	 * Anyways, cpuset_handle_hotplug() will rebuild sched domains.
	 *
	 * With no CPUs in any subpartitions, top_cpuset's effective CPUs
	 * should be the same as the active CPUs, so checking only top_cpuset
	 * is enough to detect racing CPU offlines.
	 */
	if (cpumask_empty(subpartitions_cpus) &&
	    !cpumask_equal(top_cpuset.effective_cpus, cpu_active_mask))
		return;

	/*
	 * With subpartition CPUs, however, the effective CPUs of a partition
	 * root should be only a subset of the active CPUs.  Since a CPU in any
	 * partition root could be offlined, all must be checked.
	 */
	if (top_cpuset.nr_subparts) {
		rcu_read_lock();
		cpuset_for_each_descendant_pre(cs, pos_css, &top_cpuset) {
			if (!is_partition_valid(cs)) {
				pos_css = css_rightmost_descendant(pos_css);
				continue;
			}
			if (!cpumask_subset(cs->effective_cpus,
					    cpu_active_mask)) {
				rcu_read_unlock();
				return;
			}
		}
		rcu_read_unlock();
	}

	/* Generate domain masks and attrs */
	ndoms = generate_sched_domains(&doms, &attr);

	/* Have scheduler rebuild the domains */
	partition_and_rebuild_sched_domains(ndoms, doms, attr);
}
#else /* !CONFIG_SMP */
static void rebuild_sched_domains_locked(void)
{
}
#endif /* CONFIG_SMP */

static void rebuild_sched_domains_cpuslocked(void)
{
	mutex_lock(&cpuset_mutex);
	rebuild_sched_domains_locked();
	mutex_unlock(&cpuset_mutex);
}

void rebuild_sched_domains(void)
{
	cpus_read_lock();
	rebuild_sched_domains_cpuslocked();
	cpus_read_unlock();
}

/**
 * update_tasks_cpumask - Update the cpumasks of tasks in the cpuset.
 * @cs: the cpuset in which each task's cpus_allowed mask needs to be changed
 * @new_cpus: the temp variable for the new effective_cpus mask
 *
 * Iterate through each task of @cs updating its cpus_allowed to the
 * effective cpuset's.  As this function is called with cpuset_mutex held,
 * cpuset membership stays stable. For top_cpuset, task_cpu_possible_mask()
 * is used instead of effective_cpus to make sure all offline CPUs are also
 * included as hotplug code won't update cpumasks for tasks in top_cpuset.
 */
static void update_tasks_cpumask(struct cpuset *cs, struct cpumask *new_cpus)
{
	struct css_task_iter it;
	struct task_struct *task;
	bool top_cs = cs == &top_cpuset;

	css_task_iter_start(&cs->css, 0, &it);
	while ((task = css_task_iter_next(&it))) {
		const struct cpumask *possible_mask = task_cpu_possible_mask(task);

		if (top_cs) {
			/*
			 * Percpu kthreads in top_cpuset are ignored
			 */
			if (kthread_is_per_cpu(task))
				continue;
			cpumask_andnot(new_cpus, possible_mask, subpartitions_cpus);
		} else {
			cpumask_and(new_cpus, possible_mask, cs->effective_cpus);
		}
		set_cpus_allowed_ptr(task, new_cpus);
	}
	css_task_iter_end(&it);
}

/**
 * compute_effective_cpumask - Compute the effective cpumask of the cpuset
 * @new_cpus: the temp variable for the new effective_cpus mask
 * @cs: the cpuset the need to recompute the new effective_cpus mask
 * @parent: the parent cpuset
 *
 * The result is valid only if the given cpuset isn't a partition root.
 */
static void compute_effective_cpumask(struct cpumask *new_cpus,
				      struct cpuset *cs, struct cpuset *parent)
{
	cpumask_and(new_cpus, cs->cpus_allowed, parent->effective_cpus);
}

/*
 * Commands for update_parent_effective_cpumask
 */
enum partition_cmd {
	partcmd_enable,		/* Enable partition root	  */
	partcmd_enablei,	/* Enable isolated partition root */
	partcmd_disable,	/* Disable partition root	  */
	partcmd_update,		/* Update parent's effective_cpus */
	partcmd_invalidate,	/* Make partition invalid	  */
};

static int update_flag(cpuset_flagbits_t bit, struct cpuset *cs,
		       int turning_on);
static void update_sibling_cpumasks(struct cpuset *parent, struct cpuset *cs,
				    struct tmpmasks *tmp);

/*
 * Update partition exclusive flag
 *
 * Return: 0 if successful, an error code otherwise
 */
static int update_partition_exclusive(struct cpuset *cs, int new_prs)
{
	bool exclusive = (new_prs > 0);

	if (exclusive && !is_cpu_exclusive(cs)) {
		if (update_flag(CS_CPU_EXCLUSIVE, cs, 1))
			return PERR_NOTEXCL;
	} else if (!exclusive && is_cpu_exclusive(cs)) {
		/* Turning off CS_CPU_EXCLUSIVE will not return error */
		update_flag(CS_CPU_EXCLUSIVE, cs, 0);
	}
	return 0;
}

/*
 * Update partition load balance flag and/or rebuild sched domain
 *
 * Changing load balance flag will automatically call
 * rebuild_sched_domains_locked().
 * This function is for cgroup v2 only.
 */
static void update_partition_sd_lb(struct cpuset *cs, int old_prs)
{
	int new_prs = cs->partition_root_state;
	bool rebuild_domains = (new_prs > 0) || (old_prs > 0);
	bool new_lb;

	/*
	 * If cs is not a valid partition root, the load balance state
	 * will follow its parent.
	 */
	if (new_prs > 0) {
		new_lb = (new_prs != PRS_ISOLATED);
	} else {
		new_lb = is_sched_load_balance(parent_cs(cs));
	}
	if (new_lb != !!is_sched_load_balance(cs)) {
		rebuild_domains = true;
		if (new_lb)
			set_bit(CS_SCHED_LOAD_BALANCE, &cs->flags);
		else
			clear_bit(CS_SCHED_LOAD_BALANCE, &cs->flags);
	}

	if (rebuild_domains)
		rebuild_sched_domains_locked();
}

/*
 * tasks_nocpu_error - Return true if tasks will have no effective_cpus
 */
static bool tasks_nocpu_error(struct cpuset *parent, struct cpuset *cs,
			      struct cpumask *xcpus)
{
	/*
	 * A populated partition (cs or parent) can't have empty effective_cpus
	 */
	return (cpumask_subset(parent->effective_cpus, xcpus) &&
		partition_is_populated(parent, cs)) ||
	       (!cpumask_intersects(xcpus, cpu_active_mask) &&
		partition_is_populated(cs, NULL));
}

static void reset_partition_data(struct cpuset *cs)
{
	struct cpuset *parent = parent_cs(cs);

	if (!cgroup_subsys_on_dfl(cpuset_cgrp_subsys))
		return;

	lockdep_assert_held(&callback_lock);

	cs->nr_subparts = 0;
	if (cpumask_empty(cs->exclusive_cpus)) {
		cpumask_clear(cs->effective_xcpus);
		if (is_cpu_exclusive(cs))
			clear_bit(CS_CPU_EXCLUSIVE, &cs->flags);
	}
	if (!cpumask_and(cs->effective_cpus,
			 parent->effective_cpus, cs->cpus_allowed)) {
		cs->use_parent_ecpus = true;
		parent->child_ecpus_count++;
		cpumask_copy(cs->effective_cpus, parent->effective_cpus);
	}
}

/*
 * partition_xcpus_newstate - Exclusive CPUs state change
 * @old_prs: old partition_root_state
 * @new_prs: new partition_root_state
 * @xcpus: exclusive CPUs with state change
 */
static void partition_xcpus_newstate(int old_prs, int new_prs, struct cpumask *xcpus)
{
	WARN_ON_ONCE(old_prs == new_prs);
	if (new_prs == PRS_ISOLATED)
		cpumask_or(isolated_cpus, isolated_cpus, xcpus);
	else
		cpumask_andnot(isolated_cpus, isolated_cpus, xcpus);
}

/*
 * partition_xcpus_add - Add new exclusive CPUs to partition
 * @new_prs: new partition_root_state
 * @parent: parent cpuset
 * @xcpus: exclusive CPUs to be added
 * Return: true if isolated_cpus modified, false otherwise
 *
 * Remote partition if parent == NULL
 */
static bool partition_xcpus_add(int new_prs, struct cpuset *parent,
				struct cpumask *xcpus)
{
	bool isolcpus_updated;

	WARN_ON_ONCE(new_prs < 0);
	lockdep_assert_held(&callback_lock);
	if (!parent)
		parent = &top_cpuset;


	if (parent == &top_cpuset)
		cpumask_or(subpartitions_cpus, subpartitions_cpus, xcpus);

	isolcpus_updated = (new_prs != parent->partition_root_state);
	if (isolcpus_updated)
		partition_xcpus_newstate(parent->partition_root_state, new_prs,
					 xcpus);

	cpumask_andnot(parent->effective_cpus, parent->effective_cpus, xcpus);
	return isolcpus_updated;
}

/*
 * partition_xcpus_del - Remove exclusive CPUs from partition
 * @old_prs: old partition_root_state
 * @parent: parent cpuset
 * @xcpus: exclusive CPUs to be removed
 * Return: true if isolated_cpus modified, false otherwise
 *
 * Remote partition if parent == NULL
 */
static bool partition_xcpus_del(int old_prs, struct cpuset *parent,
				struct cpumask *xcpus)
{
	bool isolcpus_updated;

	WARN_ON_ONCE(old_prs < 0);
	lockdep_assert_held(&callback_lock);
	if (!parent)
		parent = &top_cpuset;

	if (parent == &top_cpuset)
		cpumask_andnot(subpartitions_cpus, subpartitions_cpus, xcpus);

	isolcpus_updated = (old_prs != parent->partition_root_state);
	if (isolcpus_updated)
		partition_xcpus_newstate(old_prs, parent->partition_root_state,
					 xcpus);

	cpumask_and(xcpus, xcpus, cpu_active_mask);
	cpumask_or(parent->effective_cpus, parent->effective_cpus, xcpus);
	return isolcpus_updated;
}

static void update_unbound_workqueue_cpumask(bool isolcpus_updated)
{
	int ret;

	lockdep_assert_cpus_held();

	if (!isolcpus_updated)
		return;

	ret = workqueue_unbound_exclude_cpumask(isolated_cpus);
	WARN_ON_ONCE(ret < 0);
}

/**
 * cpuset_cpu_is_isolated - Check if the given CPU is isolated
 * @cpu: the CPU number to be checked
 * Return: true if CPU is used in an isolated partition, false otherwise
 */
bool cpuset_cpu_is_isolated(int cpu)
{
	return cpumask_test_cpu(cpu, isolated_cpus);
}
EXPORT_SYMBOL_GPL(cpuset_cpu_is_isolated);

/*
 * compute_effective_exclusive_cpumask - compute effective exclusive CPUs
 * @cs: cpuset
 * @xcpus: effective exclusive CPUs value to be set
 * Return: true if xcpus is not empty, false otherwise.
 *
 * Starting with exclusive_cpus (cpus_allowed if exclusive_cpus is not set),
 * it must be a subset of cpus_allowed and parent's effective_xcpus.
 */
static bool compute_effective_exclusive_cpumask(struct cpuset *cs,
						struct cpumask *xcpus)
{
	struct cpuset *parent = parent_cs(cs);

	if (!xcpus)
		xcpus = cs->effective_xcpus;

	if (!cpumask_empty(cs->exclusive_cpus))
		cpumask_and(xcpus, cs->exclusive_cpus, cs->cpus_allowed);
	else
		cpumask_copy(xcpus, cs->cpus_allowed);

	return cpumask_and(xcpus, xcpus, parent->effective_xcpus);
}

static inline bool is_remote_partition(struct cpuset *cs)
{
	return !list_empty(&cs->remote_sibling);
}

static inline bool is_local_partition(struct cpuset *cs)
{
	return is_partition_valid(cs) && !is_remote_partition(cs);
}

/*
 * remote_partition_enable - Enable current cpuset as a remote partition root
 * @cs: the cpuset to update
 * @new_prs: new partition_root_state
 * @tmp: temparary masks
 * Return: 1 if successful, 0 if error
 *
 * Enable the current cpuset to become a remote partition root taking CPUs
 * directly from the top cpuset. cpuset_mutex must be held by the caller.
 */
static int remote_partition_enable(struct cpuset *cs, int new_prs,
				   struct tmpmasks *tmp)
{
	bool isolcpus_updated;

	/*
	 * The user must have sysadmin privilege.
	 */
	if (!capable(CAP_SYS_ADMIN))
		return 0;

	/*
	 * The requested exclusive_cpus must not be allocated to other
	 * partitions and it can't use up all the root's effective_cpus.
	 *
	 * Note that if there is any local partition root above it or
	 * remote partition root underneath it, its exclusive_cpus must
	 * have overlapped with subpartitions_cpus.
	 */
	compute_effective_exclusive_cpumask(cs, tmp->new_cpus);
	if (cpumask_empty(tmp->new_cpus) ||
	    cpumask_intersects(tmp->new_cpus, subpartitions_cpus) ||
	    cpumask_subset(top_cpuset.effective_cpus, tmp->new_cpus))
		return 0;

	spin_lock_irq(&callback_lock);
	isolcpus_updated = partition_xcpus_add(new_prs, NULL, tmp->new_cpus);
	list_add(&cs->remote_sibling, &remote_children);
	if (cs->use_parent_ecpus) {
		struct cpuset *parent = parent_cs(cs);

		cs->use_parent_ecpus = false;
		parent->child_ecpus_count--;
	}
	spin_unlock_irq(&callback_lock);
	update_unbound_workqueue_cpumask(isolcpus_updated);

	/*
	 * Proprogate changes in top_cpuset's effective_cpus down the hierarchy.
	 */
	update_tasks_cpumask(&top_cpuset, tmp->new_cpus);
	update_sibling_cpumasks(&top_cpuset, NULL, tmp);
	return 1;
}

/*
 * remote_partition_disable - Remove current cpuset from remote partition list
 * @cs: the cpuset to update
 * @tmp: temparary masks
 *
 * The effective_cpus is also updated.
 *
 * cpuset_mutex must be held by the caller.
 */
static void remote_partition_disable(struct cpuset *cs, struct tmpmasks *tmp)
{
	bool isolcpus_updated;

	compute_effective_exclusive_cpumask(cs, tmp->new_cpus);
	WARN_ON_ONCE(!is_remote_partition(cs));
	WARN_ON_ONCE(!cpumask_subset(tmp->new_cpus, subpartitions_cpus));

	spin_lock_irq(&callback_lock);
	list_del_init(&cs->remote_sibling);
	isolcpus_updated = partition_xcpus_del(cs->partition_root_state,
					       NULL, tmp->new_cpus);
	cs->partition_root_state = -cs->partition_root_state;
	if (!cs->prs_err)
		cs->prs_err = PERR_INVCPUS;
	reset_partition_data(cs);
	spin_unlock_irq(&callback_lock);
	update_unbound_workqueue_cpumask(isolcpus_updated);

	/*
	 * Proprogate changes in top_cpuset's effective_cpus down the hierarchy.
	 */
	update_tasks_cpumask(&top_cpuset, tmp->new_cpus);
	update_sibling_cpumasks(&top_cpuset, NULL, tmp);
}

/*
 * remote_cpus_update - cpus_exclusive change of remote partition
 * @cs: the cpuset to be updated
 * @newmask: the new effective_xcpus mask
 * @tmp: temparary masks
 *
 * top_cpuset and subpartitions_cpus will be updated or partition can be
 * invalidated.
 */
static void remote_cpus_update(struct cpuset *cs, struct cpumask *newmask,
			       struct tmpmasks *tmp)
{
	bool adding, deleting;
	int prs = cs->partition_root_state;
	int isolcpus_updated = 0;

	if (WARN_ON_ONCE(!is_remote_partition(cs)))
		return;

	WARN_ON_ONCE(!cpumask_subset(cs->effective_xcpus, subpartitions_cpus));

	if (cpumask_empty(newmask))
		goto invalidate;

	adding   = cpumask_andnot(tmp->addmask, newmask, cs->effective_xcpus);
	deleting = cpumask_andnot(tmp->delmask, cs->effective_xcpus, newmask);

	/*
	 * Additions of remote CPUs is only allowed if those CPUs are
	 * not allocated to other partitions and there are effective_cpus
	 * left in the top cpuset.
	 */
	if (adding && (!capable(CAP_SYS_ADMIN) ||
		       cpumask_intersects(tmp->addmask, subpartitions_cpus) ||
		       cpumask_subset(top_cpuset.effective_cpus, tmp->addmask)))
		goto invalidate;

	spin_lock_irq(&callback_lock);
	if (adding)
		isolcpus_updated += partition_xcpus_add(prs, NULL, tmp->addmask);
	if (deleting)
		isolcpus_updated += partition_xcpus_del(prs, NULL, tmp->delmask);
	spin_unlock_irq(&callback_lock);
	update_unbound_workqueue_cpumask(isolcpus_updated);

	/*
	 * Proprogate changes in top_cpuset's effective_cpus down the hierarchy.
	 */
	update_tasks_cpumask(&top_cpuset, tmp->new_cpus);
	update_sibling_cpumasks(&top_cpuset, NULL, tmp);
	return;

invalidate:
	remote_partition_disable(cs, tmp);
}

/*
 * remote_partition_check - check if a child remote partition needs update
 * @cs: the cpuset to be updated
 * @newmask: the new effective_xcpus mask
 * @delmask: temporary mask for deletion (not in tmp)
 * @tmp: temparary masks
 *
 * This should be called before the given cs has updated its cpus_allowed
 * and/or effective_xcpus.
 */
static void remote_partition_check(struct cpuset *cs, struct cpumask *newmask,
				   struct cpumask *delmask, struct tmpmasks *tmp)
{
	struct cpuset *child, *next;
	int disable_cnt = 0;

	/*
	 * Compute the effective exclusive CPUs that will be deleted.
	 */
	if (!cpumask_andnot(delmask, cs->effective_xcpus, newmask) ||
	    !cpumask_intersects(delmask, subpartitions_cpus))
		return;	/* No deletion of exclusive CPUs in partitions */

	/*
	 * Searching the remote children list to look for those that will
	 * be impacted by the deletion of exclusive CPUs.
	 *
	 * Since a cpuset must be removed from the remote children list
	 * before it can go offline and holding cpuset_mutex will prevent
	 * any change in cpuset status. RCU read lock isn't needed.
	 */
	lockdep_assert_held(&cpuset_mutex);
	list_for_each_entry_safe(child, next, &remote_children, remote_sibling)
		if (cpumask_intersects(child->effective_cpus, delmask)) {
			remote_partition_disable(child, tmp);
			disable_cnt++;
		}
	if (disable_cnt)
		rebuild_sched_domains_locked();
}

/*
 * prstate_housekeeping_conflict - check for partition & housekeeping conflicts
 * @prstate: partition root state to be checked
 * @new_cpus: cpu mask
 * Return: true if there is conflict, false otherwise
 *
 * CPUs outside of housekeeping_cpumask(HK_TYPE_DOMAIN) can only be used in
 * an isolated partition.
 */
static bool prstate_housekeeping_conflict(int prstate, struct cpumask *new_cpus)
{
	const struct cpumask *hk_domain = housekeeping_cpumask(HK_TYPE_DOMAIN);
	bool all_in_hk = cpumask_subset(new_cpus, hk_domain);

	if (!all_in_hk && (prstate != PRS_ISOLATED))
		return true;

	return false;
}

/**
 * update_parent_effective_cpumask - update effective_cpus mask of parent cpuset
 * @cs:      The cpuset that requests change in partition root state
 * @cmd:     Partition root state change command
 * @newmask: Optional new cpumask for partcmd_update
 * @tmp:     Temporary addmask and delmask
 * Return:   0 or a partition root state error code
 *
 * For partcmd_enable*, the cpuset is being transformed from a non-partition
 * root to a partition root. The effective_xcpus (cpus_allowed if
 * effective_xcpus not set) mask of the given cpuset will be taken away from
 * parent's effective_cpus. The function will return 0 if all the CPUs listed
 * in effective_xcpus can be granted or an error code will be returned.
 *
 * For partcmd_disable, the cpuset is being transformed from a partition
 * root back to a non-partition root. Any CPUs in effective_xcpus will be
 * given back to parent's effective_cpus. 0 will always be returned.
 *
 * For partcmd_update, if the optional newmask is specified, the cpu list is
 * to be changed from effective_xcpus to newmask. Otherwise, effective_xcpus is
 * assumed to remain the same. The cpuset should either be a valid or invalid
 * partition root. The partition root state may change from valid to invalid
 * or vice versa. An error code will be returned if transitioning from
 * invalid to valid violates the exclusivity rule.
 *
 * For partcmd_invalidate, the current partition will be made invalid.
 *
 * The partcmd_enable* and partcmd_disable commands are used by
 * update_prstate(). An error code may be returned and the caller will check
 * for error.
 *
 * The partcmd_update command is used by update_cpumasks_hier() with newmask
 * NULL and update_cpumask() with newmask set. The partcmd_invalidate is used
 * by update_cpumask() with NULL newmask. In both cases, the callers won't
 * check for error and so partition_root_state and prs_error will be updated
 * directly.
 */
static int update_parent_effective_cpumask(struct cpuset *cs, int cmd,
					   struct cpumask *newmask,
					   struct tmpmasks *tmp)
{
	struct cpuset *parent = parent_cs(cs);
	int adding;	/* Adding cpus to parent's effective_cpus	*/
	int deleting;	/* Deleting cpus from parent's effective_cpus	*/
	int old_prs, new_prs;
	int part_error = PERR_NONE;	/* Partition error? */
	int subparts_delta = 0;
	struct cpumask *xcpus;		/* cs effective_xcpus */
	int isolcpus_updated = 0;
	bool nocpu;

	lockdep_assert_held(&cpuset_mutex);

	/*
	 * new_prs will only be changed for the partcmd_update and
	 * partcmd_invalidate commands.
	 */
	adding = deleting = false;
	old_prs = new_prs = cs->partition_root_state;
	xcpus = !cpumask_empty(cs->exclusive_cpus)
		? cs->effective_xcpus : cs->cpus_allowed;

	if (cmd == partcmd_invalidate) {
		if (is_prs_invalid(old_prs))
			return 0;

		/*
		 * Make the current partition invalid.
		 */
		if (is_partition_valid(parent))
			adding = cpumask_and(tmp->addmask,
					     xcpus, parent->effective_xcpus);
		if (old_prs > 0) {
			new_prs = -old_prs;
			subparts_delta--;
		}
		goto write_error;
	}

	/*
	 * The parent must be a partition root.
	 * The new cpumask, if present, or the current cpus_allowed must
	 * not be empty.
	 */
	if (!is_partition_valid(parent)) {
		return is_partition_invalid(parent)
		       ? PERR_INVPARENT : PERR_NOTPART;
	}
	if (!newmask && cpumask_empty(cs->cpus_allowed))
		return PERR_CPUSEMPTY;

	nocpu = tasks_nocpu_error(parent, cs, xcpus);

	if ((cmd == partcmd_enable) || (cmd == partcmd_enablei)) {
		/*
		 * Enabling partition root is not allowed if its
		 * effective_xcpus is empty or doesn't overlap with
		 * parent's effective_xcpus.
		 */
		if (cpumask_empty(xcpus) ||
		    !cpumask_intersects(xcpus, parent->effective_xcpus))
			return PERR_INVCPUS;

		if (prstate_housekeeping_conflict(new_prs, xcpus))
			return PERR_HKEEPING;

		/*
		 * A parent can be left with no CPU as long as there is no
		 * task directly associated with the parent partition.
		 */
		if (nocpu)
			return PERR_NOCPUS;

		cpumask_copy(tmp->delmask, xcpus);
		deleting = true;
		subparts_delta++;
		new_prs = (cmd == partcmd_enable) ? PRS_ROOT : PRS_ISOLATED;
	} else if (cmd == partcmd_disable) {
		/*
		 * May need to add cpus to parent's effective_cpus for
		 * valid partition root.
		 */
		adding = !is_prs_invalid(old_prs) &&
			  cpumask_and(tmp->addmask, xcpus, parent->effective_xcpus);
		if (adding)
			subparts_delta--;
		new_prs = PRS_MEMBER;
	} else if (newmask) {
		/*
		 * Empty cpumask is not allowed
		 */
		if (cpumask_empty(newmask)) {
			part_error = PERR_CPUSEMPTY;
			goto write_error;
		}

		/*
		 * partcmd_update with newmask:
		 *
		 * Compute add/delete mask to/from effective_cpus
		 *
		 * For valid partition:
		 *   addmask = exclusive_cpus & ~newmask
		 *			      & parent->effective_xcpus
		 *   delmask = newmask & ~exclusive_cpus
		 *		       & parent->effective_xcpus
		 *
		 * For invalid partition:
		 *   delmask = newmask & parent->effective_xcpus
		 */
		if (is_prs_invalid(old_prs)) {
			adding = false;
			deleting = cpumask_and(tmp->delmask,
					newmask, parent->effective_xcpus);
		} else {
			cpumask_andnot(tmp->addmask, xcpus, newmask);
			adding = cpumask_and(tmp->addmask, tmp->addmask,
					     parent->effective_xcpus);

			cpumask_andnot(tmp->delmask, newmask, xcpus);
			deleting = cpumask_and(tmp->delmask, tmp->delmask,
					       parent->effective_xcpus);
		}
		/*
		 * Make partition invalid if parent's effective_cpus could
		 * become empty and there are tasks in the parent.
		 */
		if (nocpu && (!adding ||
		    !cpumask_intersects(tmp->addmask, cpu_active_mask))) {
			part_error = PERR_NOCPUS;
			deleting = false;
			adding = cpumask_and(tmp->addmask,
					     xcpus, parent->effective_xcpus);
		}
	} else {
		/*
		 * partcmd_update w/o newmask
		 *
		 * delmask = effective_xcpus & parent->effective_cpus
<<<<<<< HEAD
		 *
		 * This can be called from:
		 * 1) update_cpumasks_hier()
		 * 2) cpuset_hotplug_update_tasks()
		 *
		 * Check to see if it can be transitioned from valid to
		 * invalid partition or vice versa.
		 *
=======
		 *
		 * This can be called from:
		 * 1) update_cpumasks_hier()
		 * 2) cpuset_hotplug_update_tasks()
		 *
		 * Check to see if it can be transitioned from valid to
		 * invalid partition or vice versa.
		 *
>>>>>>> 0c383648
		 * A partition error happens when parent has tasks and all
		 * its effective CPUs will have to be distributed out.
		 */
		WARN_ON_ONCE(!is_partition_valid(parent));
		if (nocpu) {
			part_error = PERR_NOCPUS;
			if (is_partition_valid(cs))
				adding = cpumask_and(tmp->addmask,
						xcpus, parent->effective_xcpus);
		} else if (is_partition_invalid(cs) &&
			   cpumask_subset(xcpus, parent->effective_xcpus)) {
			struct cgroup_subsys_state *css;
			struct cpuset *child;
			bool exclusive = true;

			/*
			 * Convert invalid partition to valid has to
			 * pass the cpu exclusivity test.
			 */
			rcu_read_lock();
			cpuset_for_each_child(child, css, parent) {
				if (child == cs)
					continue;
				if (!cpusets_are_exclusive(cs, child)) {
					exclusive = false;
					break;
				}
			}
			rcu_read_unlock();
			if (exclusive)
				deleting = cpumask_and(tmp->delmask,
						xcpus, parent->effective_cpus);
			else
				part_error = PERR_NOTEXCL;
		}
	}

write_error:
	if (part_error)
		WRITE_ONCE(cs->prs_err, part_error);

	if (cmd == partcmd_update) {
		/*
		 * Check for possible transition between valid and invalid
		 * partition root.
		 */
		switch (cs->partition_root_state) {
		case PRS_ROOT:
		case PRS_ISOLATED:
			if (part_error) {
				new_prs = -old_prs;
				subparts_delta--;
			}
			break;
		case PRS_INVALID_ROOT:
		case PRS_INVALID_ISOLATED:
			if (!part_error) {
				new_prs = -old_prs;
				subparts_delta++;
			}
			break;
		}
	}

	if (!adding && !deleting && (new_prs == old_prs))
		return 0;

	/*
	 * Transitioning between invalid to valid or vice versa may require
	 * changing CS_CPU_EXCLUSIVE. In the case of partcmd_update,
	 * validate_change() has already been successfully called and
	 * CPU lists in cs haven't been updated yet. So defer it to later.
	 */
	if ((old_prs != new_prs) && (cmd != partcmd_update))  {
		int err = update_partition_exclusive(cs, new_prs);

		if (err)
			return err;
	}

	/*
	 * Change the parent's effective_cpus & effective_xcpus (top cpuset
	 * only).
	 *
	 * Newly added CPUs will be removed from effective_cpus and
	 * newly deleted ones will be added back to effective_cpus.
	 */
	spin_lock_irq(&callback_lock);
	if (old_prs != new_prs) {
		cs->partition_root_state = new_prs;
		if (new_prs <= 0)
			cs->nr_subparts = 0;
	}
	/*
	 * Adding to parent's effective_cpus means deletion CPUs from cs
	 * and vice versa.
	 */
	if (adding)
		isolcpus_updated += partition_xcpus_del(old_prs, parent,
							tmp->addmask);
	if (deleting)
		isolcpus_updated += partition_xcpus_add(new_prs, parent,
							tmp->delmask);

	if (is_partition_valid(parent)) {
		parent->nr_subparts += subparts_delta;
		WARN_ON_ONCE(parent->nr_subparts < 0);
<<<<<<< HEAD
=======
	}
	spin_unlock_irq(&callback_lock);
	update_unbound_workqueue_cpumask(isolcpus_updated);

	if ((old_prs != new_prs) && (cmd == partcmd_update))
		update_partition_exclusive(cs, new_prs);

	if (adding || deleting) {
		update_tasks_cpumask(parent, tmp->addmask);
		update_sibling_cpumasks(parent, cs, tmp);
>>>>>>> 0c383648
	}
	spin_unlock_irq(&callback_lock);
	update_unbound_workqueue_cpumask(isolcpus_updated);

	if ((old_prs != new_prs) && (cmd == partcmd_update))
		update_partition_exclusive(cs, new_prs);

	if (adding || deleting) {
		update_tasks_cpumask(parent, tmp->addmask);
		update_sibling_cpumasks(parent, cs, tmp);
	}

	/*
	 * For partcmd_update without newmask, it is being called from
	 * cpuset_hotplug_workfn() where cpus_read_lock() wasn't taken.
	 * Update the load balance flag and scheduling domain if
	 * cpus_read_trylock() is successful.
	 */
	if ((cmd == partcmd_update) && !newmask && cpus_read_trylock()) {
		update_partition_sd_lb(cs, old_prs);
		cpus_read_unlock();
	}

	notify_partition_change(cs, old_prs);
	return 0;
}

/**
 * compute_partition_effective_cpumask - compute effective_cpus for partition
 * @cs: partition root cpuset
 * @new_ecpus: previously computed effective_cpus to be updated
 *
 * Compute the effective_cpus of a partition root by scanning effective_xcpus
 * of child partition roots and excluding their effective_xcpus.
 *
 * This has the side effect of invalidating valid child partition roots,
 * if necessary. Since it is called from either cpuset_hotplug_update_tasks()
 * or update_cpumasks_hier() where parent and children are modified
 * successively, we don't need to call update_parent_effective_cpumask()
 * and the child's effective_cpus will be updated in later iterations.
 *
 * Note that rcu_read_lock() is assumed to be held.
 */
static void compute_partition_effective_cpumask(struct cpuset *cs,
						struct cpumask *new_ecpus)
{
	struct cgroup_subsys_state *css;
	struct cpuset *child;
	bool populated = partition_is_populated(cs, NULL);

	/*
<<<<<<< HEAD
=======
	 * For partcmd_update without newmask, it is being called from
	 * cpuset_handle_hotplug(). Update the load balance flag and
	 * scheduling domain accordingly.
	 */
	if ((cmd == partcmd_update) && !newmask)
		update_partition_sd_lb(cs, old_prs);

	notify_partition_change(cs, old_prs);
	return 0;
}

/**
 * compute_partition_effective_cpumask - compute effective_cpus for partition
 * @cs: partition root cpuset
 * @new_ecpus: previously computed effective_cpus to be updated
 *
 * Compute the effective_cpus of a partition root by scanning effective_xcpus
 * of child partition roots and excluding their effective_xcpus.
 *
 * This has the side effect of invalidating valid child partition roots,
 * if necessary. Since it is called from either cpuset_hotplug_update_tasks()
 * or update_cpumasks_hier() where parent and children are modified
 * successively, we don't need to call update_parent_effective_cpumask()
 * and the child's effective_cpus will be updated in later iterations.
 *
 * Note that rcu_read_lock() is assumed to be held.
 */
static void compute_partition_effective_cpumask(struct cpuset *cs,
						struct cpumask *new_ecpus)
{
	struct cgroup_subsys_state *css;
	struct cpuset *child;
	bool populated = partition_is_populated(cs, NULL);

	/*
>>>>>>> 0c383648
	 * Check child partition roots to see if they should be
	 * invalidated when
	 *  1) child effective_xcpus not a subset of new
	 *     excluisve_cpus
	 *  2) All the effective_cpus will be used up and cp
	 *     has tasks
	 */
	compute_effective_exclusive_cpumask(cs, new_ecpus);
	cpumask_and(new_ecpus, new_ecpus, cpu_active_mask);

	rcu_read_lock();
	cpuset_for_each_child(child, css, cs) {
		if (!is_partition_valid(child))
			continue;

		child->prs_err = 0;
		if (!cpumask_subset(child->effective_xcpus,
				    cs->effective_xcpus))
			child->prs_err = PERR_INVCPUS;
		else if (populated &&
			 cpumask_subset(new_ecpus, child->effective_xcpus))
			child->prs_err = PERR_NOCPUS;

		if (child->prs_err) {
			int old_prs = child->partition_root_state;

			/*
			 * Invalidate child partition
			 */
			spin_lock_irq(&callback_lock);
			make_partition_invalid(child);
			cs->nr_subparts--;
			child->nr_subparts = 0;
			spin_unlock_irq(&callback_lock);
			notify_partition_change(child, old_prs);
			continue;
		}
		cpumask_andnot(new_ecpus, new_ecpus,
			       child->effective_xcpus);
	}
	rcu_read_unlock();
}

/*
 * update_cpumasks_hier() flags
 */
#define HIER_CHECKALL		0x01	/* Check all cpusets with no skipping */
#define HIER_NO_SD_REBUILD	0x02	/* Don't rebuild sched domains */

/*
 * update_cpumasks_hier - Update effective cpumasks and tasks in the subtree
 * @cs:  the cpuset to consider
 * @tmp: temp variables for calculating effective_cpus & partition setup
 * @force: don't skip any descendant cpusets if set
 *
 * When configured cpumask is changed, the effective cpumasks of this cpuset
 * and all its descendants need to be updated.
 *
 * On legacy hierarchy, effective_cpus will be the same with cpu_allowed.
 *
 * Called with cpuset_mutex held
 */
static void update_cpumasks_hier(struct cpuset *cs, struct tmpmasks *tmp,
				 int flags)
{
	struct cpuset *cp;
	struct cgroup_subsys_state *pos_css;
	bool need_rebuild_sched_domains = false;
	int old_prs, new_prs;

	rcu_read_lock();
	cpuset_for_each_descendant_pre(cp, pos_css, cs) {
		struct cpuset *parent = parent_cs(cp);
		bool remote = is_remote_partition(cp);
		bool update_parent = false;

		/*
		 * Skip descendent remote partition that acquires CPUs
		 * directly from top cpuset unless it is cs.
		 */
		if (remote && (cp != cs)) {
			pos_css = css_rightmost_descendant(pos_css);
			continue;
		}

		/*
		 * Update effective_xcpus if exclusive_cpus set.
		 * The case when exclusive_cpus isn't set is handled later.
		 */
		if (!cpumask_empty(cp->exclusive_cpus) && (cp != cs)) {
			spin_lock_irq(&callback_lock);
			compute_effective_exclusive_cpumask(cp, NULL);
			spin_unlock_irq(&callback_lock);
		}

		old_prs = new_prs = cp->partition_root_state;
		if (remote || (is_partition_valid(parent) &&
			       is_partition_valid(cp)))
			compute_partition_effective_cpumask(cp, tmp->new_cpus);
		else
			compute_effective_cpumask(tmp->new_cpus, cp, parent);

		/*
		 * A partition with no effective_cpus is allowed as long as
		 * there is no task associated with it. Call
		 * update_parent_effective_cpumask() to check it.
		 */
		if (is_partition_valid(cp) && cpumask_empty(tmp->new_cpus)) {
			update_parent = true;
			goto update_parent_effective;
		}

		/*
		 * If it becomes empty, inherit the effective mask of the
		 * parent, which is guaranteed to have some CPUs unless
		 * it is a partition root that has explicitly distributed
		 * out all its CPUs.
		 */
		if (is_in_v2_mode() && !remote && cpumask_empty(tmp->new_cpus)) {
			cpumask_copy(tmp->new_cpus, parent->effective_cpus);
			if (!cp->use_parent_ecpus) {
				cp->use_parent_ecpus = true;
				parent->child_ecpus_count++;
			}
		} else if (cp->use_parent_ecpus) {
			cp->use_parent_ecpus = false;
			WARN_ON_ONCE(!parent->child_ecpus_count);
			parent->child_ecpus_count--;
		}

		if (remote)
			goto get_css;

		/*
		 * Skip the whole subtree if
		 * 1) the cpumask remains the same,
		 * 2) has no partition root state,
		 * 3) HIER_CHECKALL flag not set, and
		 * 4) for v2 load balance state same as its parent.
		 */
		if (!cp->partition_root_state && !(flags & HIER_CHECKALL) &&
		    cpumask_equal(tmp->new_cpus, cp->effective_cpus) &&
		    (!cgroup_subsys_on_dfl(cpuset_cgrp_subsys) ||
		    (is_sched_load_balance(parent) == is_sched_load_balance(cp)))) {
			pos_css = css_rightmost_descendant(pos_css);
			continue;
		}

update_parent_effective:
		/*
		 * update_parent_effective_cpumask() should have been called
		 * for cs already in update_cpumask(). We should also call
		 * update_tasks_cpumask() again for tasks in the parent
		 * cpuset if the parent's effective_cpus changes.
		 */
		if ((cp != cs) && old_prs) {
			switch (parent->partition_root_state) {
			case PRS_ROOT:
			case PRS_ISOLATED:
				update_parent = true;
				break;

			default:
				/*
				 * When parent is not a partition root or is
				 * invalid, child partition roots become
				 * invalid too.
				 */
				if (is_partition_valid(cp))
					new_prs = -cp->partition_root_state;
				WRITE_ONCE(cp->prs_err,
					   is_partition_invalid(parent)
					   ? PERR_INVPARENT : PERR_NOTPART);
				break;
			}
		}
get_css:
		if (!css_tryget_online(&cp->css))
			continue;
		rcu_read_unlock();

		if (update_parent) {
			update_parent_effective_cpumask(cp, partcmd_update, NULL, tmp);
			/*
			 * The cpuset partition_root_state may become
			 * invalid. Capture it.
			 */
			new_prs = cp->partition_root_state;
		}

		spin_lock_irq(&callback_lock);
		cpumask_copy(cp->effective_cpus, tmp->new_cpus);
		cp->partition_root_state = new_prs;
		/*
		 * Make sure effective_xcpus is properly set for a valid
		 * partition root.
		 */
		if ((new_prs > 0) && cpumask_empty(cp->exclusive_cpus))
			cpumask_and(cp->effective_xcpus,
				    cp->cpus_allowed, parent->effective_xcpus);
		else if (new_prs < 0)
			reset_partition_data(cp);
		spin_unlock_irq(&callback_lock);

		notify_partition_change(cp, old_prs);

		WARN_ON(!is_in_v2_mode() &&
			!cpumask_equal(cp->cpus_allowed, cp->effective_cpus));

		update_tasks_cpumask(cp, cp->effective_cpus);

		/*
		 * On default hierarchy, inherit the CS_SCHED_LOAD_BALANCE
		 * from parent if current cpuset isn't a valid partition root
		 * and their load balance states differ.
		 */
		if (cgroup_subsys_on_dfl(cpuset_cgrp_subsys) &&
		    !is_partition_valid(cp) &&
		    (is_sched_load_balance(parent) != is_sched_load_balance(cp))) {
			if (is_sched_load_balance(parent))
				set_bit(CS_SCHED_LOAD_BALANCE, &cp->flags);
			else
				clear_bit(CS_SCHED_LOAD_BALANCE, &cp->flags);
		}

		/*
		 * On legacy hierarchy, if the effective cpumask of any non-
		 * empty cpuset is changed, we need to rebuild sched domains.
		 * On default hierarchy, the cpuset needs to be a partition
		 * root as well.
		 */
		if (!cpumask_empty(cp->cpus_allowed) &&
		    is_sched_load_balance(cp) &&
		   (!cgroup_subsys_on_dfl(cpuset_cgrp_subsys) ||
		    is_partition_valid(cp)))
			need_rebuild_sched_domains = true;

		rcu_read_lock();
		css_put(&cp->css);
	}
	rcu_read_unlock();

	if (need_rebuild_sched_domains && !(flags & HIER_NO_SD_REBUILD))
		rebuild_sched_domains_locked();
}

/**
 * update_sibling_cpumasks - Update siblings cpumasks
 * @parent:  Parent cpuset
 * @cs:      Current cpuset
 * @tmp:     Temp variables
 */
static void update_sibling_cpumasks(struct cpuset *parent, struct cpuset *cs,
				    struct tmpmasks *tmp)
{
	struct cpuset *sibling;
	struct cgroup_subsys_state *pos_css;

	lockdep_assert_held(&cpuset_mutex);

	/*
	 * Check all its siblings and call update_cpumasks_hier()
	 * if their effective_cpus will need to be changed.
	 *
	 * With the addition of effective_xcpus which is a subset of
	 * cpus_allowed. It is possible a change in parent's effective_cpus
	 * due to a change in a child partition's effective_xcpus will impact
	 * its siblings even if they do not inherit parent's effective_cpus
	 * directly.
	 *
	 * The update_cpumasks_hier() function may sleep. So we have to
	 * release the RCU read lock before calling it. HIER_NO_SD_REBUILD
	 * flag is used to suppress rebuild of sched domains as the callers
	 * will take care of that.
	 */
	rcu_read_lock();
	cpuset_for_each_child(sibling, pos_css, parent) {
		if (sibling == cs)
			continue;
		if (!sibling->use_parent_ecpus &&
		    !is_partition_valid(sibling)) {
			compute_effective_cpumask(tmp->new_cpus, sibling,
						  parent);
			if (cpumask_equal(tmp->new_cpus, sibling->effective_cpus))
				continue;
		}
		if (!css_tryget_online(&sibling->css))
			continue;

		rcu_read_unlock();
		update_cpumasks_hier(sibling, tmp, HIER_NO_SD_REBUILD);
		rcu_read_lock();
		css_put(&sibling->css);
	}
	rcu_read_unlock();
}

/**
 * update_cpumask - update the cpus_allowed mask of a cpuset and all tasks in it
 * @cs: the cpuset to consider
 * @trialcs: trial cpuset
 * @buf: buffer of cpu numbers written to this cpuset
 */
static int update_cpumask(struct cpuset *cs, struct cpuset *trialcs,
			  const char *buf)
{
	int retval;
	struct tmpmasks tmp;
	struct cpuset *parent = parent_cs(cs);
	bool invalidate = false;
	int hier_flags = 0;
	int old_prs = cs->partition_root_state;

	/* top_cpuset.cpus_allowed tracks cpu_online_mask; it's read-only */
	if (cs == &top_cpuset)
		return -EACCES;

	/*
	 * An empty cpus_allowed is ok only if the cpuset has no tasks.
	 * Since cpulist_parse() fails on an empty mask, we special case
	 * that parsing.  The validate_change() call ensures that cpusets
	 * with tasks have cpus.
	 */
	if (!*buf) {
		cpumask_clear(trialcs->cpus_allowed);
		cpumask_clear(trialcs->effective_xcpus);
	} else {
		retval = cpulist_parse(buf, trialcs->cpus_allowed);
		if (retval < 0)
			return retval;

		if (!cpumask_subset(trialcs->cpus_allowed,
				    top_cpuset.cpus_allowed))
			return -EINVAL;

		/*
		 * When exclusive_cpus isn't explicitly set, it is constrainted
		 * by cpus_allowed and parent's effective_xcpus. Otherwise,
		 * trialcs->effective_xcpus is used as a temporary cpumask
		 * for checking validity of the partition root.
		 */
		if (!cpumask_empty(trialcs->exclusive_cpus) || is_partition_valid(cs))
			compute_effective_exclusive_cpumask(trialcs, NULL);
	}

	/* Nothing to do if the cpus didn't change */
	if (cpumask_equal(cs->cpus_allowed, trialcs->cpus_allowed))
		return 0;

	if (alloc_cpumasks(NULL, &tmp))
		return -ENOMEM;

	if (old_prs) {
		if (is_partition_valid(cs) &&
		    cpumask_empty(trialcs->effective_xcpus)) {
			invalidate = true;
			cs->prs_err = PERR_INVCPUS;
		} else if (prstate_housekeeping_conflict(old_prs, trialcs->effective_xcpus)) {
			invalidate = true;
			cs->prs_err = PERR_HKEEPING;
		} else if (tasks_nocpu_error(parent, cs, trialcs->effective_xcpus)) {
			invalidate = true;
			cs->prs_err = PERR_NOCPUS;
		}
	}

	/*
	 * Check all the descendants in update_cpumasks_hier() if
	 * effective_xcpus is to be changed.
	 */
	if (!cpumask_equal(cs->effective_xcpus, trialcs->effective_xcpus))
		hier_flags = HIER_CHECKALL;

	retval = validate_change(cs, trialcs);

	if ((retval == -EINVAL) && cgroup_subsys_on_dfl(cpuset_cgrp_subsys)) {
		struct cgroup_subsys_state *css;
		struct cpuset *cp;

		/*
		 * The -EINVAL error code indicates that partition sibling
		 * CPU exclusivity rule has been violated. We still allow
		 * the cpumask change to proceed while invalidating the
		 * partition. However, any conflicting sibling partitions
		 * have to be marked as invalid too.
		 */
		invalidate = true;
		rcu_read_lock();
		cpuset_for_each_child(cp, css, parent) {
			struct cpumask *xcpus = fetch_xcpus(trialcs);

			if (is_partition_valid(cp) &&
			    cpumask_intersects(xcpus, cp->effective_xcpus)) {
				rcu_read_unlock();
				update_parent_effective_cpumask(cp, partcmd_invalidate, NULL, &tmp);
				rcu_read_lock();
			}
		}
		rcu_read_unlock();
		retval = 0;
	}

	if (retval < 0)
		goto out_free;

	if (is_partition_valid(cs) ||
	   (is_partition_invalid(cs) && !invalidate)) {
		struct cpumask *xcpus = trialcs->effective_xcpus;

		if (cpumask_empty(xcpus) && is_partition_invalid(cs))
			xcpus = trialcs->cpus_allowed;

		/*
		 * Call remote_cpus_update() to handle valid remote partition
		 */
		if (is_remote_partition(cs))
			remote_cpus_update(cs, xcpus, &tmp);
		else if (invalidate)
			update_parent_effective_cpumask(cs, partcmd_invalidate,
							NULL, &tmp);
		else
			update_parent_effective_cpumask(cs, partcmd_update,
							xcpus, &tmp);
	} else if (!cpumask_empty(cs->exclusive_cpus)) {
		/*
		 * Use trialcs->effective_cpus as a temp cpumask
		 */
		remote_partition_check(cs, trialcs->effective_xcpus,
				       trialcs->effective_cpus, &tmp);
	}

	spin_lock_irq(&callback_lock);
	cpumask_copy(cs->cpus_allowed, trialcs->cpus_allowed);
	cpumask_copy(cs->effective_xcpus, trialcs->effective_xcpus);
	if ((old_prs > 0) && !is_partition_valid(cs))
		reset_partition_data(cs);
	spin_unlock_irq(&callback_lock);

	/* effective_cpus/effective_xcpus will be updated here */
	update_cpumasks_hier(cs, &tmp, hier_flags);

	/* Update CS_SCHED_LOAD_BALANCE and/or sched_domains, if necessary */
	if (cs->partition_root_state)
		update_partition_sd_lb(cs, old_prs);
out_free:
	free_cpumasks(NULL, &tmp);
	return retval;
}

/**
 * update_exclusive_cpumask - update the exclusive_cpus mask of a cpuset
 * @cs: the cpuset to consider
 * @trialcs: trial cpuset
 * @buf: buffer of cpu numbers written to this cpuset
 *
 * The tasks' cpumask will be updated if cs is a valid partition root.
 */
static int update_exclusive_cpumask(struct cpuset *cs, struct cpuset *trialcs,
				    const char *buf)
{
	int retval;
	struct tmpmasks tmp;
	struct cpuset *parent = parent_cs(cs);
	bool invalidate = false;
	int hier_flags = 0;
	int old_prs = cs->partition_root_state;

	if (!*buf) {
		cpumask_clear(trialcs->exclusive_cpus);
		cpumask_clear(trialcs->effective_xcpus);
	} else {
		retval = cpulist_parse(buf, trialcs->exclusive_cpus);
		if (retval < 0)
			return retval;
		if (!is_cpu_exclusive(cs))
			set_bit(CS_CPU_EXCLUSIVE, &trialcs->flags);
	}

	/* Nothing to do if the CPUs didn't change */
	if (cpumask_equal(cs->exclusive_cpus, trialcs->exclusive_cpus))
		return 0;

	if (*buf)
		compute_effective_exclusive_cpumask(trialcs, NULL);

	/*
	 * Check all the descendants in update_cpumasks_hier() if
	 * effective_xcpus is to be changed.
	 */
	if (!cpumask_equal(cs->effective_xcpus, trialcs->effective_xcpus))
		hier_flags = HIER_CHECKALL;

	retval = validate_change(cs, trialcs);
	if (retval)
		return retval;

	if (alloc_cpumasks(NULL, &tmp))
		return -ENOMEM;

	if (old_prs) {
		if (cpumask_empty(trialcs->effective_xcpus)) {
			invalidate = true;
			cs->prs_err = PERR_INVCPUS;
		} else if (prstate_housekeeping_conflict(old_prs, trialcs->effective_xcpus)) {
			invalidate = true;
			cs->prs_err = PERR_HKEEPING;
		} else if (tasks_nocpu_error(parent, cs, trialcs->effective_xcpus)) {
			invalidate = true;
			cs->prs_err = PERR_NOCPUS;
		}

		if (is_remote_partition(cs)) {
			if (invalidate)
				remote_partition_disable(cs, &tmp);
			else
				remote_cpus_update(cs, trialcs->effective_xcpus,
						   &tmp);
		} else if (invalidate) {
			update_parent_effective_cpumask(cs, partcmd_invalidate,
							NULL, &tmp);
		} else {
			update_parent_effective_cpumask(cs, partcmd_update,
						trialcs->effective_xcpus, &tmp);
		}
	} else if (!cpumask_empty(trialcs->exclusive_cpus)) {
		/*
		 * Use trialcs->effective_cpus as a temp cpumask
		 */
		remote_partition_check(cs, trialcs->effective_xcpus,
				       trialcs->effective_cpus, &tmp);
	}
	spin_lock_irq(&callback_lock);
	cpumask_copy(cs->exclusive_cpus, trialcs->exclusive_cpus);
	cpumask_copy(cs->effective_xcpus, trialcs->effective_xcpus);
	if ((old_prs > 0) && !is_partition_valid(cs))
		reset_partition_data(cs);
	spin_unlock_irq(&callback_lock);

	/*
	 * Call update_cpumasks_hier() to update effective_cpus/effective_xcpus
	 * of the subtree when it is a valid partition root or effective_xcpus
	 * is updated.
	 */
	if (is_partition_valid(cs) || hier_flags)
		update_cpumasks_hier(cs, &tmp, hier_flags);

	/* Update CS_SCHED_LOAD_BALANCE and/or sched_domains, if necessary */
	if (cs->partition_root_state)
		update_partition_sd_lb(cs, old_prs);

	free_cpumasks(NULL, &tmp);
	return 0;
}

/*
 * Migrate memory region from one set of nodes to another.  This is
 * performed asynchronously as it can be called from process migration path
 * holding locks involved in process management.  All mm migrations are
 * performed in the queued order and can be waited for by flushing
 * cpuset_migrate_mm_wq.
 */

struct cpuset_migrate_mm_work {
	struct work_struct	work;
	struct mm_struct	*mm;
	nodemask_t		from;
	nodemask_t		to;
};

static void cpuset_migrate_mm_workfn(struct work_struct *work)
{
	struct cpuset_migrate_mm_work *mwork =
		container_of(work, struct cpuset_migrate_mm_work, work);

	/* on a wq worker, no need to worry about %current's mems_allowed */
	do_migrate_pages(mwork->mm, &mwork->from, &mwork->to, MPOL_MF_MOVE_ALL);
	mmput(mwork->mm);
	kfree(mwork);
}

static void cpuset_migrate_mm(struct mm_struct *mm, const nodemask_t *from,
							const nodemask_t *to)
{
	struct cpuset_migrate_mm_work *mwork;

	if (nodes_equal(*from, *to)) {
		mmput(mm);
		return;
	}

	mwork = kzalloc(sizeof(*mwork), GFP_KERNEL);
	if (mwork) {
		mwork->mm = mm;
		mwork->from = *from;
		mwork->to = *to;
		INIT_WORK(&mwork->work, cpuset_migrate_mm_workfn);
		queue_work(cpuset_migrate_mm_wq, &mwork->work);
	} else {
		mmput(mm);
	}
}

static void cpuset_post_attach(void)
{
	flush_workqueue(cpuset_migrate_mm_wq);
}

/*
 * cpuset_change_task_nodemask - change task's mems_allowed and mempolicy
 * @tsk: the task to change
 * @newmems: new nodes that the task will be set
 *
 * We use the mems_allowed_seq seqlock to safely update both tsk->mems_allowed
 * and rebind an eventual tasks' mempolicy. If the task is allocating in
 * parallel, it might temporarily see an empty intersection, which results in
 * a seqlock check and retry before OOM or allocation failure.
 */
static void cpuset_change_task_nodemask(struct task_struct *tsk,
					nodemask_t *newmems)
{
	task_lock(tsk);

	local_irq_disable();
	write_seqcount_begin(&tsk->mems_allowed_seq);

	nodes_or(tsk->mems_allowed, tsk->mems_allowed, *newmems);
	mpol_rebind_task(tsk, newmems);
	tsk->mems_allowed = *newmems;

	write_seqcount_end(&tsk->mems_allowed_seq);
	local_irq_enable();

	task_unlock(tsk);
}

static void *cpuset_being_rebound;

/**
 * update_tasks_nodemask - Update the nodemasks of tasks in the cpuset.
 * @cs: the cpuset in which each task's mems_allowed mask needs to be changed
 *
 * Iterate through each task of @cs updating its mems_allowed to the
 * effective cpuset's.  As this function is called with cpuset_mutex held,
 * cpuset membership stays stable.
 */
static void update_tasks_nodemask(struct cpuset *cs)
{
	static nodemask_t newmems;	/* protected by cpuset_mutex */
	struct css_task_iter it;
	struct task_struct *task;

	cpuset_being_rebound = cs;		/* causes mpol_dup() rebind */

	guarantee_online_mems(cs, &newmems);

	/*
	 * The mpol_rebind_mm() call takes mmap_lock, which we couldn't
	 * take while holding tasklist_lock.  Forks can happen - the
	 * mpol_dup() cpuset_being_rebound check will catch such forks,
	 * and rebind their vma mempolicies too.  Because we still hold
	 * the global cpuset_mutex, we know that no other rebind effort
	 * will be contending for the global variable cpuset_being_rebound.
	 * It's ok if we rebind the same mm twice; mpol_rebind_mm()
	 * is idempotent.  Also migrate pages in each mm to new nodes.
	 */
	css_task_iter_start(&cs->css, 0, &it);
	while ((task = css_task_iter_next(&it))) {
		struct mm_struct *mm;
		bool migrate;

		cpuset_change_task_nodemask(task, &newmems);

		mm = get_task_mm(task);
		if (!mm)
			continue;

		migrate = is_memory_migrate(cs);

		mpol_rebind_mm(mm, &cs->mems_allowed);
		if (migrate)
			cpuset_migrate_mm(mm, &cs->old_mems_allowed, &newmems);
		else
			mmput(mm);
	}
	css_task_iter_end(&it);

	/*
	 * All the tasks' nodemasks have been updated, update
	 * cs->old_mems_allowed.
	 */
	cs->old_mems_allowed = newmems;

	/* We're done rebinding vmas to this cpuset's new mems_allowed. */
	cpuset_being_rebound = NULL;
}

/*
 * update_nodemasks_hier - Update effective nodemasks and tasks in the subtree
 * @cs: the cpuset to consider
 * @new_mems: a temp variable for calculating new effective_mems
 *
 * When configured nodemask is changed, the effective nodemasks of this cpuset
 * and all its descendants need to be updated.
 *
 * On legacy hierarchy, effective_mems will be the same with mems_allowed.
 *
 * Called with cpuset_mutex held
 */
static void update_nodemasks_hier(struct cpuset *cs, nodemask_t *new_mems)
{
	struct cpuset *cp;
	struct cgroup_subsys_state *pos_css;

	rcu_read_lock();
	cpuset_for_each_descendant_pre(cp, pos_css, cs) {
		struct cpuset *parent = parent_cs(cp);

		nodes_and(*new_mems, cp->mems_allowed, parent->effective_mems);

		/*
		 * If it becomes empty, inherit the effective mask of the
		 * parent, which is guaranteed to have some MEMs.
		 */
		if (is_in_v2_mode() && nodes_empty(*new_mems))
			*new_mems = parent->effective_mems;

		/* Skip the whole subtree if the nodemask remains the same. */
		if (nodes_equal(*new_mems, cp->effective_mems)) {
			pos_css = css_rightmost_descendant(pos_css);
			continue;
		}

		if (!css_tryget_online(&cp->css))
			continue;
		rcu_read_unlock();

		spin_lock_irq(&callback_lock);
		cp->effective_mems = *new_mems;
		spin_unlock_irq(&callback_lock);

		WARN_ON(!is_in_v2_mode() &&
			!nodes_equal(cp->mems_allowed, cp->effective_mems));

		update_tasks_nodemask(cp);

		rcu_read_lock();
		css_put(&cp->css);
	}
	rcu_read_unlock();
}

/*
 * Handle user request to change the 'mems' memory placement
 * of a cpuset.  Needs to validate the request, update the
 * cpusets mems_allowed, and for each task in the cpuset,
 * update mems_allowed and rebind task's mempolicy and any vma
 * mempolicies and if the cpuset is marked 'memory_migrate',
 * migrate the tasks pages to the new memory.
 *
 * Call with cpuset_mutex held. May take callback_lock during call.
 * Will take tasklist_lock, scan tasklist for tasks in cpuset cs,
 * lock each such tasks mm->mmap_lock, scan its vma's and rebind
 * their mempolicies to the cpusets new mems_allowed.
 */
static int update_nodemask(struct cpuset *cs, struct cpuset *trialcs,
			   const char *buf)
{
	int retval;

	/*
	 * top_cpuset.mems_allowed tracks node_stats[N_MEMORY];
	 * it's read-only
	 */
	if (cs == &top_cpuset) {
		retval = -EACCES;
		goto done;
	}

	/*
	 * An empty mems_allowed is ok iff there are no tasks in the cpuset.
	 * Since nodelist_parse() fails on an empty mask, we special case
	 * that parsing.  The validate_change() call ensures that cpusets
	 * with tasks have memory.
	 */
	if (!*buf) {
		nodes_clear(trialcs->mems_allowed);
	} else {
		retval = nodelist_parse(buf, trialcs->mems_allowed);
		if (retval < 0)
			goto done;

		if (!nodes_subset(trialcs->mems_allowed,
				  top_cpuset.mems_allowed)) {
			retval = -EINVAL;
			goto done;
		}
	}

	if (nodes_equal(cs->mems_allowed, trialcs->mems_allowed)) {
		retval = 0;		/* Too easy - nothing to do */
		goto done;
	}
	retval = validate_change(cs, trialcs);
	if (retval < 0)
		goto done;

	check_insane_mems_config(&trialcs->mems_allowed);

	spin_lock_irq(&callback_lock);
	cs->mems_allowed = trialcs->mems_allowed;
	spin_unlock_irq(&callback_lock);

	/* use trialcs->mems_allowed as a temp variable */
	update_nodemasks_hier(cs, &trialcs->mems_allowed);
done:
	return retval;
}

bool current_cpuset_is_being_rebound(void)
{
	bool ret;

	rcu_read_lock();
	ret = task_cs(current) == cpuset_being_rebound;
	rcu_read_unlock();

	return ret;
}

static int update_relax_domain_level(struct cpuset *cs, s64 val)
{
#ifdef CONFIG_SMP
	if (val < -1 || val > sched_domain_level_max + 1)
		return -EINVAL;
#endif

	if (val != cs->relax_domain_level) {
		cs->relax_domain_level = val;
		if (!cpumask_empty(cs->cpus_allowed) &&
		    is_sched_load_balance(cs))
			rebuild_sched_domains_locked();
	}

	return 0;
}

/**
 * update_tasks_flags - update the spread flags of tasks in the cpuset.
 * @cs: the cpuset in which each task's spread flags needs to be changed
 *
 * Iterate through each task of @cs updating its spread flags.  As this
 * function is called with cpuset_mutex held, cpuset membership stays
 * stable.
 */
static void update_tasks_flags(struct cpuset *cs)
{
	struct css_task_iter it;
	struct task_struct *task;

	css_task_iter_start(&cs->css, 0, &it);
	while ((task = css_task_iter_next(&it)))
		cpuset_update_task_spread_flags(cs, task);
	css_task_iter_end(&it);
}

/*
 * update_flag - read a 0 or a 1 in a file and update associated flag
 * bit:		the bit to update (see cpuset_flagbits_t)
 * cs:		the cpuset to update
 * turning_on: 	whether the flag is being set or cleared
 *
 * Call with cpuset_mutex held.
 */

static int update_flag(cpuset_flagbits_t bit, struct cpuset *cs,
		       int turning_on)
{
	struct cpuset *trialcs;
	int balance_flag_changed;
	int spread_flag_changed;
	int err;

	trialcs = alloc_trial_cpuset(cs);
	if (!trialcs)
		return -ENOMEM;

	if (turning_on)
		set_bit(bit, &trialcs->flags);
	else
		clear_bit(bit, &trialcs->flags);

	err = validate_change(cs, trialcs);
	if (err < 0)
		goto out;

	balance_flag_changed = (is_sched_load_balance(cs) !=
				is_sched_load_balance(trialcs));

	spread_flag_changed = ((is_spread_slab(cs) != is_spread_slab(trialcs))
			|| (is_spread_page(cs) != is_spread_page(trialcs)));

	spin_lock_irq(&callback_lock);
	cs->flags = trialcs->flags;
	spin_unlock_irq(&callback_lock);

	if (!cpumask_empty(trialcs->cpus_allowed) && balance_flag_changed)
		rebuild_sched_domains_locked();

	if (spread_flag_changed)
		update_tasks_flags(cs);
out:
	free_cpuset(trialcs);
	return err;
}

/**
 * update_prstate - update partition_root_state
 * @cs: the cpuset to update
 * @new_prs: new partition root state
 * Return: 0 if successful, != 0 if error
 *
 * Call with cpuset_mutex held.
 */
static int update_prstate(struct cpuset *cs, int new_prs)
{
	int err = PERR_NONE, old_prs = cs->partition_root_state;
	struct cpuset *parent = parent_cs(cs);
	struct tmpmasks tmpmask;
	bool new_xcpus_state = false;

	if (old_prs == new_prs)
		return 0;

	/*
	 * Treat a previously invalid partition root as if it is a "member".
	 */
	if (new_prs && is_prs_invalid(old_prs))
		old_prs = PRS_MEMBER;

	if (alloc_cpumasks(NULL, &tmpmask))
		return -ENOMEM;

	/*
	 * Setup effective_xcpus if not properly set yet, it will be cleared
	 * later if partition becomes invalid.
	 */
	if ((new_prs > 0) && cpumask_empty(cs->exclusive_cpus)) {
		spin_lock_irq(&callback_lock);
		cpumask_and(cs->effective_xcpus,
			    cs->cpus_allowed, parent->effective_xcpus);
		spin_unlock_irq(&callback_lock);
	}

	err = update_partition_exclusive(cs, new_prs);
	if (err)
		goto out;

	if (!old_prs) {
		enum partition_cmd cmd = (new_prs == PRS_ROOT)
				       ? partcmd_enable : partcmd_enablei;

		/*
		 * cpus_allowed cannot be empty.
		 */
		if (cpumask_empty(cs->cpus_allowed)) {
			err = PERR_CPUSEMPTY;
			goto out;
		}

		err = update_parent_effective_cpumask(cs, cmd, NULL, &tmpmask);
		/*
		 * If an attempt to become local partition root fails,
		 * try to become a remote partition root instead.
		 */
		if (err && remote_partition_enable(cs, new_prs, &tmpmask))
			err = 0;
	} else if (old_prs && new_prs) {
		/*
		 * A change in load balance state only, no change in cpumasks.
		 */
		new_xcpus_state = true;
	} else {
		/*
		 * Switching back to member is always allowed even if it
		 * disables child partitions.
		 */
		if (is_remote_partition(cs))
			remote_partition_disable(cs, &tmpmask);
		else
			update_parent_effective_cpumask(cs, partcmd_disable,
							NULL, &tmpmask);

		/*
		 * Invalidation of child partitions will be done in
		 * update_cpumasks_hier().
		 */
	}
out:
	/*
	 * Make partition invalid & disable CS_CPU_EXCLUSIVE if an error
	 * happens.
	 */
	if (err) {
		new_prs = -new_prs;
		update_partition_exclusive(cs, new_prs);
	}

	spin_lock_irq(&callback_lock);
	cs->partition_root_state = new_prs;
	WRITE_ONCE(cs->prs_err, err);
	if (!is_partition_valid(cs))
		reset_partition_data(cs);
	else if (new_xcpus_state)
		partition_xcpus_newstate(old_prs, new_prs, cs->effective_xcpus);
	spin_unlock_irq(&callback_lock);
	update_unbound_workqueue_cpumask(new_xcpus_state);

	/* Force update if switching back to member */
	update_cpumasks_hier(cs, &tmpmask, !new_prs ? HIER_CHECKALL : 0);

	/* Update sched domains and load balance flag */
	update_partition_sd_lb(cs, old_prs);

	notify_partition_change(cs, old_prs);
	free_cpumasks(NULL, &tmpmask);
	return 0;
}

/*
 * Frequency meter - How fast is some event occurring?
 *
 * These routines manage a digitally filtered, constant time based,
 * event frequency meter.  There are four routines:
 *   fmeter_init() - initialize a frequency meter.
 *   fmeter_markevent() - called each time the event happens.
 *   fmeter_getrate() - returns the recent rate of such events.
 *   fmeter_update() - internal routine used to update fmeter.
 *
 * A common data structure is passed to each of these routines,
 * which is used to keep track of the state required to manage the
 * frequency meter and its digital filter.
 *
 * The filter works on the number of events marked per unit time.
 * The filter is single-pole low-pass recursive (IIR).  The time unit
 * is 1 second.  Arithmetic is done using 32-bit integers scaled to
 * simulate 3 decimal digits of precision (multiplied by 1000).
 *
 * With an FM_COEF of 933, and a time base of 1 second, the filter
 * has a half-life of 10 seconds, meaning that if the events quit
 * happening, then the rate returned from the fmeter_getrate()
 * will be cut in half each 10 seconds, until it converges to zero.
 *
 * It is not worth doing a real infinitely recursive filter.  If more
 * than FM_MAXTICKS ticks have elapsed since the last filter event,
 * just compute FM_MAXTICKS ticks worth, by which point the level
 * will be stable.
 *
 * Limit the count of unprocessed events to FM_MAXCNT, so as to avoid
 * arithmetic overflow in the fmeter_update() routine.
 *
 * Given the simple 32 bit integer arithmetic used, this meter works
 * best for reporting rates between one per millisecond (msec) and
 * one per 32 (approx) seconds.  At constant rates faster than one
 * per msec it maxes out at values just under 1,000,000.  At constant
 * rates between one per msec, and one per second it will stabilize
 * to a value N*1000, where N is the rate of events per second.
 * At constant rates between one per second and one per 32 seconds,
 * it will be choppy, moving up on the seconds that have an event,
 * and then decaying until the next event.  At rates slower than
 * about one in 32 seconds, it decays all the way back to zero between
 * each event.
 */

#define FM_COEF 933		/* coefficient for half-life of 10 secs */
#define FM_MAXTICKS ((u32)99)   /* useless computing more ticks than this */
#define FM_MAXCNT 1000000	/* limit cnt to avoid overflow */
#define FM_SCALE 1000		/* faux fixed point scale */

/* Initialize a frequency meter */
static void fmeter_init(struct fmeter *fmp)
{
	fmp->cnt = 0;
	fmp->val = 0;
	fmp->time = 0;
	spin_lock_init(&fmp->lock);
}

/* Internal meter update - process cnt events and update value */
static void fmeter_update(struct fmeter *fmp)
{
	time64_t now;
	u32 ticks;

	now = ktime_get_seconds();
	ticks = now - fmp->time;

	if (ticks == 0)
		return;

	ticks = min(FM_MAXTICKS, ticks);
	while (ticks-- > 0)
		fmp->val = (FM_COEF * fmp->val) / FM_SCALE;
	fmp->time = now;

	fmp->val += ((FM_SCALE - FM_COEF) * fmp->cnt) / FM_SCALE;
	fmp->cnt = 0;
}

/* Process any previous ticks, then bump cnt by one (times scale). */
static void fmeter_markevent(struct fmeter *fmp)
{
	spin_lock(&fmp->lock);
	fmeter_update(fmp);
	fmp->cnt = min(FM_MAXCNT, fmp->cnt + FM_SCALE);
	spin_unlock(&fmp->lock);
}

/* Process any previous ticks, then return current value. */
static int fmeter_getrate(struct fmeter *fmp)
{
	int val;

	spin_lock(&fmp->lock);
	fmeter_update(fmp);
	val = fmp->val;
	spin_unlock(&fmp->lock);
	return val;
}

static struct cpuset *cpuset_attach_old_cs;

/*
 * Check to see if a cpuset can accept a new task
 * For v1, cpus_allowed and mems_allowed can't be empty.
 * For v2, effective_cpus can't be empty.
 * Note that in v1, effective_cpus = cpus_allowed.
 */
static int cpuset_can_attach_check(struct cpuset *cs)
{
	if (cpumask_empty(cs->effective_cpus) ||
	   (!is_in_v2_mode() && nodes_empty(cs->mems_allowed)))
		return -ENOSPC;
	return 0;
}

static void reset_migrate_dl_data(struct cpuset *cs)
{
	cs->nr_migrate_dl_tasks = 0;
	cs->sum_migrate_dl_bw = 0;
}

/* Called by cgroups to determine if a cpuset is usable; cpuset_mutex held */
static int cpuset_can_attach(struct cgroup_taskset *tset)
{
	struct cgroup_subsys_state *css;
	struct cpuset *cs, *oldcs;
	struct task_struct *task;
	bool cpus_updated, mems_updated;
	int ret;

	/* used later by cpuset_attach() */
	cpuset_attach_old_cs = task_cs(cgroup_taskset_first(tset, &css));
	oldcs = cpuset_attach_old_cs;
	cs = css_cs(css);

	mutex_lock(&cpuset_mutex);

	/* Check to see if task is allowed in the cpuset */
	ret = cpuset_can_attach_check(cs);
	if (ret)
		goto out_unlock;

	cpus_updated = !cpumask_equal(cs->effective_cpus, oldcs->effective_cpus);
	mems_updated = !nodes_equal(cs->effective_mems, oldcs->effective_mems);

	cgroup_taskset_for_each(task, css, tset) {
		ret = task_can_attach(task);
		if (ret)
			goto out_unlock;

		/*
		 * Skip rights over task check in v2 when nothing changes,
		 * migration permission derives from hierarchy ownership in
		 * cgroup_procs_write_permission()).
		 */
		if (!cgroup_subsys_on_dfl(cpuset_cgrp_subsys) ||
		    (cpus_updated || mems_updated)) {
			ret = security_task_setscheduler(task);
			if (ret)
				goto out_unlock;
		}

		if (dl_task(task)) {
			cs->nr_migrate_dl_tasks++;
			cs->sum_migrate_dl_bw += task->dl.dl_bw;
		}
	}

	if (!cs->nr_migrate_dl_tasks)
		goto out_success;

	if (!cpumask_intersects(oldcs->effective_cpus, cs->effective_cpus)) {
		int cpu = cpumask_any_and(cpu_active_mask, cs->effective_cpus);

		if (unlikely(cpu >= nr_cpu_ids)) {
			reset_migrate_dl_data(cs);
			ret = -EINVAL;
			goto out_unlock;
		}

		ret = dl_bw_alloc(cpu, cs->sum_migrate_dl_bw);
		if (ret) {
			reset_migrate_dl_data(cs);
			goto out_unlock;
		}
	}

out_success:
	/*
	 * Mark attach is in progress.  This makes validate_change() fail
	 * changes which zero cpus/mems_allowed.
	 */
	cs->attach_in_progress++;
out_unlock:
	mutex_unlock(&cpuset_mutex);
	return ret;
}

static void cpuset_cancel_attach(struct cgroup_taskset *tset)
{
	struct cgroup_subsys_state *css;
	struct cpuset *cs;

	cgroup_taskset_first(tset, &css);
	cs = css_cs(css);

	mutex_lock(&cpuset_mutex);
	cs->attach_in_progress--;
	if (!cs->attach_in_progress)
		wake_up(&cpuset_attach_wq);

	if (cs->nr_migrate_dl_tasks) {
		int cpu = cpumask_any(cs->effective_cpus);

		dl_bw_free(cpu, cs->sum_migrate_dl_bw);
		reset_migrate_dl_data(cs);
	}

	mutex_unlock(&cpuset_mutex);
}

/*
 * Protected by cpuset_mutex. cpus_attach is used only by cpuset_attach_task()
 * but we can't allocate it dynamically there.  Define it global and
 * allocate from cpuset_init().
 */
static cpumask_var_t cpus_attach;
static nodemask_t cpuset_attach_nodemask_to;

static void cpuset_attach_task(struct cpuset *cs, struct task_struct *task)
{
	lockdep_assert_held(&cpuset_mutex);

	if (cs != &top_cpuset)
		guarantee_online_cpus(task, cpus_attach);
	else
		cpumask_andnot(cpus_attach, task_cpu_possible_mask(task),
			       subpartitions_cpus);
	/*
	 * can_attach beforehand should guarantee that this doesn't
	 * fail.  TODO: have a better way to handle failure here
	 */
	WARN_ON_ONCE(set_cpus_allowed_ptr(task, cpus_attach));

	cpuset_change_task_nodemask(task, &cpuset_attach_nodemask_to);
	cpuset_update_task_spread_flags(cs, task);
}

static void cpuset_attach(struct cgroup_taskset *tset)
{
	struct task_struct *task;
	struct task_struct *leader;
	struct cgroup_subsys_state *css;
	struct cpuset *cs;
	struct cpuset *oldcs = cpuset_attach_old_cs;
	bool cpus_updated, mems_updated;

	cgroup_taskset_first(tset, &css);
	cs = css_cs(css);

	lockdep_assert_cpus_held();	/* see cgroup_attach_lock() */
	mutex_lock(&cpuset_mutex);
	cpus_updated = !cpumask_equal(cs->effective_cpus,
				      oldcs->effective_cpus);
	mems_updated = !nodes_equal(cs->effective_mems, oldcs->effective_mems);

	/*
	 * In the default hierarchy, enabling cpuset in the child cgroups
	 * will trigger a number of cpuset_attach() calls with no change
	 * in effective cpus and mems. In that case, we can optimize out
	 * by skipping the task iteration and update.
	 */
	if (cgroup_subsys_on_dfl(cpuset_cgrp_subsys) &&
	    !cpus_updated && !mems_updated) {
		cpuset_attach_nodemask_to = cs->effective_mems;
		goto out;
	}

	guarantee_online_mems(cs, &cpuset_attach_nodemask_to);

	cgroup_taskset_for_each(task, css, tset)
		cpuset_attach_task(cs, task);

	/*
	 * Change mm for all threadgroup leaders. This is expensive and may
	 * sleep and should be moved outside migration path proper. Skip it
	 * if there is no change in effective_mems and CS_MEMORY_MIGRATE is
	 * not set.
	 */
	cpuset_attach_nodemask_to = cs->effective_mems;
	if (!is_memory_migrate(cs) && !mems_updated)
		goto out;

	cgroup_taskset_for_each_leader(leader, css, tset) {
		struct mm_struct *mm = get_task_mm(leader);

		if (mm) {
			mpol_rebind_mm(mm, &cpuset_attach_nodemask_to);

			/*
			 * old_mems_allowed is the same with mems_allowed
			 * here, except if this task is being moved
			 * automatically due to hotplug.  In that case
			 * @mems_allowed has been updated and is empty, so
			 * @old_mems_allowed is the right nodesets that we
			 * migrate mm from.
			 */
			if (is_memory_migrate(cs))
				cpuset_migrate_mm(mm, &oldcs->old_mems_allowed,
						  &cpuset_attach_nodemask_to);
			else
				mmput(mm);
		}
	}

out:
	cs->old_mems_allowed = cpuset_attach_nodemask_to;

	if (cs->nr_migrate_dl_tasks) {
		cs->nr_deadline_tasks += cs->nr_migrate_dl_tasks;
		oldcs->nr_deadline_tasks -= cs->nr_migrate_dl_tasks;
		reset_migrate_dl_data(cs);
	}

	cs->attach_in_progress--;
	if (!cs->attach_in_progress)
		wake_up(&cpuset_attach_wq);

	mutex_unlock(&cpuset_mutex);
}

/* The various types of files and directories in a cpuset file system */

typedef enum {
	FILE_MEMORY_MIGRATE,
	FILE_CPULIST,
	FILE_MEMLIST,
	FILE_EFFECTIVE_CPULIST,
	FILE_EFFECTIVE_MEMLIST,
	FILE_SUBPARTS_CPULIST,
	FILE_EXCLUSIVE_CPULIST,
	FILE_EFFECTIVE_XCPULIST,
	FILE_ISOLATED_CPULIST,
	FILE_CPU_EXCLUSIVE,
	FILE_MEM_EXCLUSIVE,
	FILE_MEM_HARDWALL,
	FILE_SCHED_LOAD_BALANCE,
	FILE_PARTITION_ROOT,
	FILE_SCHED_RELAX_DOMAIN_LEVEL,
	FILE_MEMORY_PRESSURE_ENABLED,
	FILE_MEMORY_PRESSURE,
	FILE_SPREAD_PAGE,
	FILE_SPREAD_SLAB,
} cpuset_filetype_t;

static int cpuset_write_u64(struct cgroup_subsys_state *css, struct cftype *cft,
			    u64 val)
{
	struct cpuset *cs = css_cs(css);
	cpuset_filetype_t type = cft->private;
	int retval = 0;

	cpus_read_lock();
	mutex_lock(&cpuset_mutex);
	if (!is_cpuset_online(cs)) {
		retval = -ENODEV;
		goto out_unlock;
	}

	switch (type) {
	case FILE_CPU_EXCLUSIVE:
		retval = update_flag(CS_CPU_EXCLUSIVE, cs, val);
		break;
	case FILE_MEM_EXCLUSIVE:
		retval = update_flag(CS_MEM_EXCLUSIVE, cs, val);
		break;
	case FILE_MEM_HARDWALL:
		retval = update_flag(CS_MEM_HARDWALL, cs, val);
		break;
	case FILE_SCHED_LOAD_BALANCE:
		retval = update_flag(CS_SCHED_LOAD_BALANCE, cs, val);
		break;
	case FILE_MEMORY_MIGRATE:
		retval = update_flag(CS_MEMORY_MIGRATE, cs, val);
		break;
	case FILE_MEMORY_PRESSURE_ENABLED:
		cpuset_memory_pressure_enabled = !!val;
		break;
	case FILE_SPREAD_PAGE:
		retval = update_flag(CS_SPREAD_PAGE, cs, val);
		break;
	case FILE_SPREAD_SLAB:
		retval = update_flag(CS_SPREAD_SLAB, cs, val);
		break;
	default:
		retval = -EINVAL;
		break;
	}
out_unlock:
	mutex_unlock(&cpuset_mutex);
	cpus_read_unlock();
	return retval;
}

static int cpuset_write_s64(struct cgroup_subsys_state *css, struct cftype *cft,
			    s64 val)
{
	struct cpuset *cs = css_cs(css);
	cpuset_filetype_t type = cft->private;
	int retval = -ENODEV;

	cpus_read_lock();
	mutex_lock(&cpuset_mutex);
	if (!is_cpuset_online(cs))
		goto out_unlock;

	switch (type) {
	case FILE_SCHED_RELAX_DOMAIN_LEVEL:
		retval = update_relax_domain_level(cs, val);
		break;
	default:
		retval = -EINVAL;
		break;
	}
out_unlock:
	mutex_unlock(&cpuset_mutex);
	cpus_read_unlock();
	return retval;
}

/*
 * Common handling for a write to a "cpus" or "mems" file.
 */
static ssize_t cpuset_write_resmask(struct kernfs_open_file *of,
				    char *buf, size_t nbytes, loff_t off)
{
	struct cpuset *cs = css_cs(of_css(of));
	struct cpuset *trialcs;
	int retval = -ENODEV;

	buf = strstrip(buf);

	/*
	 * CPU or memory hotunplug may leave @cs w/o any execution
	 * resources, in which case the hotplug code asynchronously updates
	 * configuration and transfers all tasks to the nearest ancestor
	 * which can execute.
	 *
	 * As writes to "cpus" or "mems" may restore @cs's execution
	 * resources, wait for the previously scheduled operations before
	 * proceeding, so that we don't end up keep removing tasks added
	 * after execution capability is restored.
	 *
	 * cpuset_handle_hotplug may call back into cgroup core asynchronously
	 * via cgroup_transfer_tasks() and waiting for it from a cgroupfs
	 * operation like this one can lead to a deadlock through kernfs
	 * active_ref protection.  Let's break the protection.  Losing the
	 * protection is okay as we check whether @cs is online after
	 * grabbing cpuset_mutex anyway.  This only happens on the legacy
	 * hierarchies.
	 */
	css_get(&cs->css);
	kernfs_break_active_protection(of->kn);

	cpus_read_lock();
	mutex_lock(&cpuset_mutex);
	if (!is_cpuset_online(cs))
		goto out_unlock;

	trialcs = alloc_trial_cpuset(cs);
	if (!trialcs) {
		retval = -ENOMEM;
		goto out_unlock;
	}

	switch (of_cft(of)->private) {
	case FILE_CPULIST:
		retval = update_cpumask(cs, trialcs, buf);
		break;
	case FILE_EXCLUSIVE_CPULIST:
		retval = update_exclusive_cpumask(cs, trialcs, buf);
		break;
	case FILE_MEMLIST:
		retval = update_nodemask(cs, trialcs, buf);
		break;
	default:
		retval = -EINVAL;
		break;
	}

	free_cpuset(trialcs);
out_unlock:
	mutex_unlock(&cpuset_mutex);
	cpus_read_unlock();
	kernfs_unbreak_active_protection(of->kn);
	css_put(&cs->css);
	flush_workqueue(cpuset_migrate_mm_wq);
	return retval ?: nbytes;
}

/*
 * These ascii lists should be read in a single call, by using a user
 * buffer large enough to hold the entire map.  If read in smaller
 * chunks, there is no guarantee of atomicity.  Since the display format
 * used, list of ranges of sequential numbers, is variable length,
 * and since these maps can change value dynamically, one could read
 * gibberish by doing partial reads while a list was changing.
 */
static int cpuset_common_seq_show(struct seq_file *sf, void *v)
{
	struct cpuset *cs = css_cs(seq_css(sf));
	cpuset_filetype_t type = seq_cft(sf)->private;
	int ret = 0;

	spin_lock_irq(&callback_lock);

	switch (type) {
	case FILE_CPULIST:
		seq_printf(sf, "%*pbl\n", cpumask_pr_args(cs->cpus_allowed));
		break;
	case FILE_MEMLIST:
		seq_printf(sf, "%*pbl\n", nodemask_pr_args(&cs->mems_allowed));
		break;
	case FILE_EFFECTIVE_CPULIST:
		seq_printf(sf, "%*pbl\n", cpumask_pr_args(cs->effective_cpus));
		break;
	case FILE_EFFECTIVE_MEMLIST:
		seq_printf(sf, "%*pbl\n", nodemask_pr_args(&cs->effective_mems));
		break;
	case FILE_EXCLUSIVE_CPULIST:
		seq_printf(sf, "%*pbl\n", cpumask_pr_args(cs->exclusive_cpus));
		break;
	case FILE_EFFECTIVE_XCPULIST:
		seq_printf(sf, "%*pbl\n", cpumask_pr_args(cs->effective_xcpus));
		break;
	case FILE_SUBPARTS_CPULIST:
		seq_printf(sf, "%*pbl\n", cpumask_pr_args(subpartitions_cpus));
		break;
	case FILE_ISOLATED_CPULIST:
		seq_printf(sf, "%*pbl\n", cpumask_pr_args(isolated_cpus));
		break;
	default:
		ret = -EINVAL;
	}

	spin_unlock_irq(&callback_lock);
	return ret;
}

static u64 cpuset_read_u64(struct cgroup_subsys_state *css, struct cftype *cft)
{
	struct cpuset *cs = css_cs(css);
	cpuset_filetype_t type = cft->private;
	switch (type) {
	case FILE_CPU_EXCLUSIVE:
		return is_cpu_exclusive(cs);
	case FILE_MEM_EXCLUSIVE:
		return is_mem_exclusive(cs);
	case FILE_MEM_HARDWALL:
		return is_mem_hardwall(cs);
	case FILE_SCHED_LOAD_BALANCE:
		return is_sched_load_balance(cs);
	case FILE_MEMORY_MIGRATE:
		return is_memory_migrate(cs);
	case FILE_MEMORY_PRESSURE_ENABLED:
		return cpuset_memory_pressure_enabled;
	case FILE_MEMORY_PRESSURE:
		return fmeter_getrate(&cs->fmeter);
	case FILE_SPREAD_PAGE:
		return is_spread_page(cs);
	case FILE_SPREAD_SLAB:
		return is_spread_slab(cs);
	default:
		BUG();
	}

	/* Unreachable but makes gcc happy */
	return 0;
}

static s64 cpuset_read_s64(struct cgroup_subsys_state *css, struct cftype *cft)
{
	struct cpuset *cs = css_cs(css);
	cpuset_filetype_t type = cft->private;
	switch (type) {
	case FILE_SCHED_RELAX_DOMAIN_LEVEL:
		return cs->relax_domain_level;
	default:
		BUG();
	}

	/* Unreachable but makes gcc happy */
	return 0;
}

static int sched_partition_show(struct seq_file *seq, void *v)
{
	struct cpuset *cs = css_cs(seq_css(seq));
	const char *err, *type = NULL;

	switch (cs->partition_root_state) {
	case PRS_ROOT:
		seq_puts(seq, "root\n");
		break;
	case PRS_ISOLATED:
		seq_puts(seq, "isolated\n");
		break;
	case PRS_MEMBER:
		seq_puts(seq, "member\n");
		break;
	case PRS_INVALID_ROOT:
		type = "root";
		fallthrough;
	case PRS_INVALID_ISOLATED:
		if (!type)
			type = "isolated";
		err = perr_strings[READ_ONCE(cs->prs_err)];
		if (err)
			seq_printf(seq, "%s invalid (%s)\n", type, err);
		else
			seq_printf(seq, "%s invalid\n", type);
		break;
	}
	return 0;
}

static ssize_t sched_partition_write(struct kernfs_open_file *of, char *buf,
				     size_t nbytes, loff_t off)
{
	struct cpuset *cs = css_cs(of_css(of));
	int val;
	int retval = -ENODEV;

	buf = strstrip(buf);

	if (!strcmp(buf, "root"))
		val = PRS_ROOT;
	else if (!strcmp(buf, "member"))
		val = PRS_MEMBER;
	else if (!strcmp(buf, "isolated"))
		val = PRS_ISOLATED;
	else
		return -EINVAL;

	css_get(&cs->css);
	cpus_read_lock();
	mutex_lock(&cpuset_mutex);
	if (!is_cpuset_online(cs))
		goto out_unlock;

	retval = update_prstate(cs, val);
out_unlock:
	mutex_unlock(&cpuset_mutex);
	cpus_read_unlock();
	css_put(&cs->css);
	return retval ?: nbytes;
}

/*
 * for the common functions, 'private' gives the type of file
 */

static struct cftype legacy_files[] = {
	{
		.name = "cpus",
		.seq_show = cpuset_common_seq_show,
		.write = cpuset_write_resmask,
		.max_write_len = (100U + 6 * NR_CPUS),
		.private = FILE_CPULIST,
	},

	{
		.name = "mems",
		.seq_show = cpuset_common_seq_show,
		.write = cpuset_write_resmask,
		.max_write_len = (100U + 6 * MAX_NUMNODES),
		.private = FILE_MEMLIST,
	},

	{
		.name = "effective_cpus",
		.seq_show = cpuset_common_seq_show,
		.private = FILE_EFFECTIVE_CPULIST,
	},

	{
		.name = "effective_mems",
		.seq_show = cpuset_common_seq_show,
		.private = FILE_EFFECTIVE_MEMLIST,
	},

	{
		.name = "cpu_exclusive",
		.read_u64 = cpuset_read_u64,
		.write_u64 = cpuset_write_u64,
		.private = FILE_CPU_EXCLUSIVE,
	},

	{
		.name = "mem_exclusive",
		.read_u64 = cpuset_read_u64,
		.write_u64 = cpuset_write_u64,
		.private = FILE_MEM_EXCLUSIVE,
	},

	{
		.name = "mem_hardwall",
		.read_u64 = cpuset_read_u64,
		.write_u64 = cpuset_write_u64,
		.private = FILE_MEM_HARDWALL,
	},

	{
		.name = "sched_load_balance",
		.read_u64 = cpuset_read_u64,
		.write_u64 = cpuset_write_u64,
		.private = FILE_SCHED_LOAD_BALANCE,
	},

	{
		.name = "sched_relax_domain_level",
		.read_s64 = cpuset_read_s64,
		.write_s64 = cpuset_write_s64,
		.private = FILE_SCHED_RELAX_DOMAIN_LEVEL,
	},

	{
		.name = "memory_migrate",
		.read_u64 = cpuset_read_u64,
		.write_u64 = cpuset_write_u64,
		.private = FILE_MEMORY_MIGRATE,
	},

	{
		.name = "memory_pressure",
		.read_u64 = cpuset_read_u64,
		.private = FILE_MEMORY_PRESSURE,
	},

	{
		.name = "memory_spread_page",
		.read_u64 = cpuset_read_u64,
		.write_u64 = cpuset_write_u64,
		.private = FILE_SPREAD_PAGE,
	},

	{
		/* obsolete, may be removed in the future */
		.name = "memory_spread_slab",
		.read_u64 = cpuset_read_u64,
		.write_u64 = cpuset_write_u64,
		.private = FILE_SPREAD_SLAB,
	},

	{
		.name = "memory_pressure_enabled",
		.flags = CFTYPE_ONLY_ON_ROOT,
		.read_u64 = cpuset_read_u64,
		.write_u64 = cpuset_write_u64,
		.private = FILE_MEMORY_PRESSURE_ENABLED,
	},

	{ }	/* terminate */
};

/*
 * This is currently a minimal set for the default hierarchy. It can be
 * expanded later on by migrating more features and control files from v1.
 */
static struct cftype dfl_files[] = {
	{
		.name = "cpus",
		.seq_show = cpuset_common_seq_show,
		.write = cpuset_write_resmask,
		.max_write_len = (100U + 6 * NR_CPUS),
		.private = FILE_CPULIST,
		.flags = CFTYPE_NOT_ON_ROOT,
	},

	{
		.name = "mems",
		.seq_show = cpuset_common_seq_show,
		.write = cpuset_write_resmask,
		.max_write_len = (100U + 6 * MAX_NUMNODES),
		.private = FILE_MEMLIST,
		.flags = CFTYPE_NOT_ON_ROOT,
	},

	{
		.name = "cpus.effective",
		.seq_show = cpuset_common_seq_show,
		.private = FILE_EFFECTIVE_CPULIST,
	},

	{
		.name = "mems.effective",
		.seq_show = cpuset_common_seq_show,
		.private = FILE_EFFECTIVE_MEMLIST,
	},

	{
		.name = "cpus.partition",
		.seq_show = sched_partition_show,
		.write = sched_partition_write,
		.private = FILE_PARTITION_ROOT,
		.flags = CFTYPE_NOT_ON_ROOT,
		.file_offset = offsetof(struct cpuset, partition_file),
	},

	{
		.name = "cpus.exclusive",
		.seq_show = cpuset_common_seq_show,
		.write = cpuset_write_resmask,
		.max_write_len = (100U + 6 * NR_CPUS),
		.private = FILE_EXCLUSIVE_CPULIST,
		.flags = CFTYPE_NOT_ON_ROOT,
	},

	{
		.name = "cpus.exclusive.effective",
		.seq_show = cpuset_common_seq_show,
		.private = FILE_EFFECTIVE_XCPULIST,
		.flags = CFTYPE_NOT_ON_ROOT,
	},

	{
		.name = "cpus.subpartitions",
		.seq_show = cpuset_common_seq_show,
		.private = FILE_SUBPARTS_CPULIST,
		.flags = CFTYPE_ONLY_ON_ROOT | CFTYPE_DEBUG,
	},

	{
		.name = "cpus.isolated",
		.seq_show = cpuset_common_seq_show,
		.private = FILE_ISOLATED_CPULIST,
		.flags = CFTYPE_ONLY_ON_ROOT,
	},

	{ }	/* terminate */
};


/**
 * cpuset_css_alloc - Allocate a cpuset css
 * @parent_css: Parent css of the control group that the new cpuset will be
 *              part of
 * Return: cpuset css on success, -ENOMEM on failure.
 *
 * Allocate and initialize a new cpuset css, for non-NULL @parent_css, return
 * top cpuset css otherwise.
 */
static struct cgroup_subsys_state *
cpuset_css_alloc(struct cgroup_subsys_state *parent_css)
{
	struct cpuset *cs;

	if (!parent_css)
		return &top_cpuset.css;

	cs = kzalloc(sizeof(*cs), GFP_KERNEL);
	if (!cs)
		return ERR_PTR(-ENOMEM);

	if (alloc_cpumasks(cs, NULL)) {
		kfree(cs);
		return ERR_PTR(-ENOMEM);
	}

	__set_bit(CS_SCHED_LOAD_BALANCE, &cs->flags);
	nodes_clear(cs->mems_allowed);
	nodes_clear(cs->effective_mems);
	fmeter_init(&cs->fmeter);
	cs->relax_domain_level = -1;
	INIT_LIST_HEAD(&cs->remote_sibling);

	/* Set CS_MEMORY_MIGRATE for default hierarchy */
	if (cgroup_subsys_on_dfl(cpuset_cgrp_subsys))
		__set_bit(CS_MEMORY_MIGRATE, &cs->flags);

	return &cs->css;
}

static int cpuset_css_online(struct cgroup_subsys_state *css)
{
	struct cpuset *cs = css_cs(css);
	struct cpuset *parent = parent_cs(cs);
	struct cpuset *tmp_cs;
	struct cgroup_subsys_state *pos_css;

	if (!parent)
		return 0;

	cpus_read_lock();
	mutex_lock(&cpuset_mutex);

	set_bit(CS_ONLINE, &cs->flags);
	if (is_spread_page(parent))
		set_bit(CS_SPREAD_PAGE, &cs->flags);
	if (is_spread_slab(parent))
		set_bit(CS_SPREAD_SLAB, &cs->flags);

	cpuset_inc();

	spin_lock_irq(&callback_lock);
	if (is_in_v2_mode()) {
		cpumask_copy(cs->effective_cpus, parent->effective_cpus);
		cs->effective_mems = parent->effective_mems;
		cs->use_parent_ecpus = true;
		parent->child_ecpus_count++;
		/*
		 * Clear CS_SCHED_LOAD_BALANCE if parent is isolated
		 */
		if (!is_sched_load_balance(parent))
			clear_bit(CS_SCHED_LOAD_BALANCE, &cs->flags);
	}

	/*
	 * For v2, clear CS_SCHED_LOAD_BALANCE if parent is isolated
	 */
	if (cgroup_subsys_on_dfl(cpuset_cgrp_subsys) &&
	    !is_sched_load_balance(parent))
		clear_bit(CS_SCHED_LOAD_BALANCE, &cs->flags);

	spin_unlock_irq(&callback_lock);

	if (!test_bit(CGRP_CPUSET_CLONE_CHILDREN, &css->cgroup->flags))
		goto out_unlock;

	/*
	 * Clone @parent's configuration if CGRP_CPUSET_CLONE_CHILDREN is
	 * set.  This flag handling is implemented in cgroup core for
	 * historical reasons - the flag may be specified during mount.
	 *
	 * Currently, if any sibling cpusets have exclusive cpus or mem, we
	 * refuse to clone the configuration - thereby refusing the task to
	 * be entered, and as a result refusing the sys_unshare() or
	 * clone() which initiated it.  If this becomes a problem for some
	 * users who wish to allow that scenario, then this could be
	 * changed to grant parent->cpus_allowed-sibling_cpus_exclusive
	 * (and likewise for mems) to the new cgroup.
	 */
	rcu_read_lock();
	cpuset_for_each_child(tmp_cs, pos_css, parent) {
		if (is_mem_exclusive(tmp_cs) || is_cpu_exclusive(tmp_cs)) {
			rcu_read_unlock();
			goto out_unlock;
		}
	}
	rcu_read_unlock();

	spin_lock_irq(&callback_lock);
	cs->mems_allowed = parent->mems_allowed;
	cs->effective_mems = parent->mems_allowed;
	cpumask_copy(cs->cpus_allowed, parent->cpus_allowed);
	cpumask_copy(cs->effective_cpus, parent->cpus_allowed);
	spin_unlock_irq(&callback_lock);
out_unlock:
	mutex_unlock(&cpuset_mutex);
	cpus_read_unlock();
	return 0;
}

/*
 * If the cpuset being removed has its flag 'sched_load_balance'
 * enabled, then simulate turning sched_load_balance off, which
 * will call rebuild_sched_domains_locked(). That is not needed
 * in the default hierarchy where only changes in partition
 * will cause repartitioning.
 *
 * If the cpuset has the 'sched.partition' flag enabled, simulate
 * turning 'sched.partition" off.
 */

static void cpuset_css_offline(struct cgroup_subsys_state *css)
{
	struct cpuset *cs = css_cs(css);

	cpus_read_lock();
	mutex_lock(&cpuset_mutex);

	if (is_partition_valid(cs))
		update_prstate(cs, 0);

	if (!cgroup_subsys_on_dfl(cpuset_cgrp_subsys) &&
	    is_sched_load_balance(cs))
		update_flag(CS_SCHED_LOAD_BALANCE, cs, 0);

	if (cs->use_parent_ecpus) {
		struct cpuset *parent = parent_cs(cs);

		cs->use_parent_ecpus = false;
		parent->child_ecpus_count--;
	}

	cpuset_dec();
	clear_bit(CS_ONLINE, &cs->flags);

	mutex_unlock(&cpuset_mutex);
	cpus_read_unlock();
}

static void cpuset_css_free(struct cgroup_subsys_state *css)
{
	struct cpuset *cs = css_cs(css);

	free_cpuset(cs);
}

static void cpuset_bind(struct cgroup_subsys_state *root_css)
{
	mutex_lock(&cpuset_mutex);
	spin_lock_irq(&callback_lock);

	if (is_in_v2_mode()) {
		cpumask_copy(top_cpuset.cpus_allowed, cpu_possible_mask);
		cpumask_copy(top_cpuset.effective_xcpus, cpu_possible_mask);
		top_cpuset.mems_allowed = node_possible_map;
	} else {
		cpumask_copy(top_cpuset.cpus_allowed,
			     top_cpuset.effective_cpus);
		top_cpuset.mems_allowed = top_cpuset.effective_mems;
	}

	spin_unlock_irq(&callback_lock);
	mutex_unlock(&cpuset_mutex);
}

/*
 * In case the child is cloned into a cpuset different from its parent,
 * additional checks are done to see if the move is allowed.
 */
static int cpuset_can_fork(struct task_struct *task, struct css_set *cset)
{
	struct cpuset *cs = css_cs(cset->subsys[cpuset_cgrp_id]);
	bool same_cs;
	int ret;

	rcu_read_lock();
	same_cs = (cs == task_cs(current));
	rcu_read_unlock();

	if (same_cs)
		return 0;

	lockdep_assert_held(&cgroup_mutex);
	mutex_lock(&cpuset_mutex);

	/* Check to see if task is allowed in the cpuset */
	ret = cpuset_can_attach_check(cs);
	if (ret)
		goto out_unlock;

	ret = task_can_attach(task);
	if (ret)
		goto out_unlock;

	ret = security_task_setscheduler(task);
	if (ret)
		goto out_unlock;

	/*
	 * Mark attach is in progress.  This makes validate_change() fail
	 * changes which zero cpus/mems_allowed.
	 */
	cs->attach_in_progress++;
out_unlock:
	mutex_unlock(&cpuset_mutex);
	return ret;
}

static void cpuset_cancel_fork(struct task_struct *task, struct css_set *cset)
{
	struct cpuset *cs = css_cs(cset->subsys[cpuset_cgrp_id]);
	bool same_cs;

	rcu_read_lock();
	same_cs = (cs == task_cs(current));
	rcu_read_unlock();

	if (same_cs)
		return;

	mutex_lock(&cpuset_mutex);
	cs->attach_in_progress--;
	if (!cs->attach_in_progress)
		wake_up(&cpuset_attach_wq);
	mutex_unlock(&cpuset_mutex);
}

/*
 * Make sure the new task conform to the current state of its parent,
 * which could have been changed by cpuset just after it inherits the
 * state from the parent and before it sits on the cgroup's task list.
 */
static void cpuset_fork(struct task_struct *task)
{
	struct cpuset *cs;
	bool same_cs;

	rcu_read_lock();
	cs = task_cs(task);
	same_cs = (cs == task_cs(current));
	rcu_read_unlock();

	if (same_cs) {
		if (cs == &top_cpuset)
			return;

		set_cpus_allowed_ptr(task, current->cpus_ptr);
		task->mems_allowed = current->mems_allowed;
		return;
	}

	/* CLONE_INTO_CGROUP */
	mutex_lock(&cpuset_mutex);
	guarantee_online_mems(cs, &cpuset_attach_nodemask_to);
	cpuset_attach_task(cs, task);

	cs->attach_in_progress--;
	if (!cs->attach_in_progress)
		wake_up(&cpuset_attach_wq);

	mutex_unlock(&cpuset_mutex);
}

struct cgroup_subsys cpuset_cgrp_subsys = {
	.css_alloc	= cpuset_css_alloc,
	.css_online	= cpuset_css_online,
	.css_offline	= cpuset_css_offline,
	.css_free	= cpuset_css_free,
	.can_attach	= cpuset_can_attach,
	.cancel_attach	= cpuset_cancel_attach,
	.attach		= cpuset_attach,
	.post_attach	= cpuset_post_attach,
	.bind		= cpuset_bind,
	.can_fork	= cpuset_can_fork,
	.cancel_fork	= cpuset_cancel_fork,
	.fork		= cpuset_fork,
	.legacy_cftypes	= legacy_files,
	.dfl_cftypes	= dfl_files,
	.early_init	= true,
	.threaded	= true,
};

/**
 * cpuset_init - initialize cpusets at system boot
 *
 * Description: Initialize top_cpuset
 **/

int __init cpuset_init(void)
{
	BUG_ON(!alloc_cpumask_var(&top_cpuset.cpus_allowed, GFP_KERNEL));
	BUG_ON(!alloc_cpumask_var(&top_cpuset.effective_cpus, GFP_KERNEL));
	BUG_ON(!alloc_cpumask_var(&top_cpuset.effective_xcpus, GFP_KERNEL));
	BUG_ON(!alloc_cpumask_var(&top_cpuset.exclusive_cpus, GFP_KERNEL));
	BUG_ON(!zalloc_cpumask_var(&subpartitions_cpus, GFP_KERNEL));
	BUG_ON(!zalloc_cpumask_var(&isolated_cpus, GFP_KERNEL));

	cpumask_setall(top_cpuset.cpus_allowed);
	nodes_setall(top_cpuset.mems_allowed);
	cpumask_setall(top_cpuset.effective_cpus);
	cpumask_setall(top_cpuset.effective_xcpus);
	cpumask_setall(top_cpuset.exclusive_cpus);
	nodes_setall(top_cpuset.effective_mems);

	fmeter_init(&top_cpuset.fmeter);
<<<<<<< HEAD
	set_bit(CS_SCHED_LOAD_BALANCE, &top_cpuset.flags);
	top_cpuset.relax_domain_level = -1;
=======
>>>>>>> 0c383648
	INIT_LIST_HEAD(&remote_children);

	BUG_ON(!alloc_cpumask_var(&cpus_attach, GFP_KERNEL));

	return 0;
}

/*
 * If CPU and/or memory hotplug handlers, below, unplug any CPUs
 * or memory nodes, we need to walk over the cpuset hierarchy,
 * removing that CPU or node from all cpusets.  If this removes the
 * last CPU or node from a cpuset, then move the tasks in the empty
 * cpuset to its next-highest non-empty parent.
 */
static void remove_tasks_in_empty_cpuset(struct cpuset *cs)
{
	struct cpuset *parent;

	/*
	 * Find its next-highest non-empty parent, (top cpuset
	 * has online cpus, so can't be empty).
	 */
	parent = parent_cs(cs);
	while (cpumask_empty(parent->cpus_allowed) ||
			nodes_empty(parent->mems_allowed))
		parent = parent_cs(parent);

	if (cgroup_transfer_tasks(parent->css.cgroup, cs->css.cgroup)) {
		pr_err("cpuset: failed to transfer tasks out of empty cpuset ");
		pr_cont_cgroup_name(cs->css.cgroup);
		pr_cont("\n");
	}
}

static void cpuset_migrate_tasks_workfn(struct work_struct *work)
{
	struct cpuset_remove_tasks_struct *s;

	s = container_of(work, struct cpuset_remove_tasks_struct, work);
	remove_tasks_in_empty_cpuset(s->cs);
	css_put(&s->cs->css);
	kfree(s);
}

static void
hotplug_update_tasks_legacy(struct cpuset *cs,
			    struct cpumask *new_cpus, nodemask_t *new_mems,
			    bool cpus_updated, bool mems_updated)
{
	bool is_empty;

	spin_lock_irq(&callback_lock);
	cpumask_copy(cs->cpus_allowed, new_cpus);
	cpumask_copy(cs->effective_cpus, new_cpus);
	cs->mems_allowed = *new_mems;
	cs->effective_mems = *new_mems;
	spin_unlock_irq(&callback_lock);

	/*
	 * Don't call update_tasks_cpumask() if the cpuset becomes empty,
	 * as the tasks will be migrated to an ancestor.
	 */
	if (cpus_updated && !cpumask_empty(cs->cpus_allowed))
		update_tasks_cpumask(cs, new_cpus);
	if (mems_updated && !nodes_empty(cs->mems_allowed))
		update_tasks_nodemask(cs);

	is_empty = cpumask_empty(cs->cpus_allowed) ||
		   nodes_empty(cs->mems_allowed);

	/*
	 * Move tasks to the nearest ancestor with execution resources,
	 * This is full cgroup operation which will also call back into
	 * cpuset. Execute it asynchronously using workqueue.
	 */
<<<<<<< HEAD
	if (is_empty) {
		mutex_unlock(&cpuset_mutex);
		remove_tasks_in_empty_cpuset(cs);
		mutex_lock(&cpuset_mutex);
=======
	if (is_empty && cs->css.cgroup->nr_populated_csets &&
	    css_tryget_online(&cs->css)) {
		struct cpuset_remove_tasks_struct *s;

		s = kzalloc(sizeof(*s), GFP_KERNEL);
		if (WARN_ON_ONCE(!s)) {
			css_put(&cs->css);
			return;
		}

		s->cs = cs;
		INIT_WORK(&s->work, cpuset_migrate_tasks_workfn);
		schedule_work(&s->work);
>>>>>>> 0c383648
	}
}

static void
hotplug_update_tasks(struct cpuset *cs,
		     struct cpumask *new_cpus, nodemask_t *new_mems,
		     bool cpus_updated, bool mems_updated)
{
	/* A partition root is allowed to have empty effective cpus */
	if (cpumask_empty(new_cpus) && !is_partition_valid(cs))
		cpumask_copy(new_cpus, parent_cs(cs)->effective_cpus);
	if (nodes_empty(*new_mems))
		*new_mems = parent_cs(cs)->effective_mems;

	spin_lock_irq(&callback_lock);
	cpumask_copy(cs->effective_cpus, new_cpus);
	cs->effective_mems = *new_mems;
	spin_unlock_irq(&callback_lock);

	if (cpus_updated)
		update_tasks_cpumask(cs, new_cpus);
	if (mems_updated)
		update_tasks_nodemask(cs);
}

static bool force_rebuild;

void cpuset_force_rebuild(void)
{
	force_rebuild = true;
}

/*
 * Attempt to acquire a cpus_read_lock while a hotplug operation may be in
 * progress.
 * Return: true if successful, false otherwise
 *
 * To avoid circular lock dependency between cpuset_mutex and cpus_read_lock,
 * cpus_read_trylock() is used here to acquire the lock.
 */
static bool cpuset_hotplug_cpus_read_trylock(void)
{
	int retries = 0;

	while (!cpus_read_trylock()) {
		/*
		 * CPU hotplug still in progress. Retry 5 times
		 * with a 10ms wait before bailing out.
		 */
		if (++retries > 5)
			return false;
		msleep(10);
	}
	return true;
}

/**
 * cpuset_hotplug_update_tasks - update tasks in a cpuset for hotunplug
 * @cs: cpuset in interest
 * @tmp: the tmpmasks structure pointer
 *
 * Compare @cs's cpu and mem masks against top_cpuset and if some have gone
 * offline, update @cs accordingly.  If @cs ends up with no CPU or memory,
 * all its tasks are moved to the nearest ancestor with both resources.
 */
static void cpuset_hotplug_update_tasks(struct cpuset *cs, struct tmpmasks *tmp)
{
	static cpumask_t new_cpus;
	static nodemask_t new_mems;
	bool cpus_updated;
	bool mems_updated;
	bool remote;
	int partcmd = -1;
	struct cpuset *parent;
retry:
	wait_event(cpuset_attach_wq, cs->attach_in_progress == 0);

	mutex_lock(&cpuset_mutex);

	/*
	 * We have raced with task attaching. We wait until attaching
	 * is finished, so we won't attach a task to an empty cpuset.
	 */
	if (cs->attach_in_progress) {
		mutex_unlock(&cpuset_mutex);
		goto retry;
	}

	parent = parent_cs(cs);
	compute_effective_cpumask(&new_cpus, cs, parent);
	nodes_and(new_mems, cs->mems_allowed, parent->effective_mems);

	if (!tmp || !cs->partition_root_state)
		goto update_tasks;

	/*
	 * Compute effective_cpus for valid partition root, may invalidate
	 * child partition roots if necessary.
	 */
	remote = is_remote_partition(cs);
	if (remote || (is_partition_valid(cs) && is_partition_valid(parent)))
		compute_partition_effective_cpumask(cs, &new_cpus);

	if (remote && cpumask_empty(&new_cpus) &&
<<<<<<< HEAD
	    partition_is_populated(cs, NULL) &&
	    cpuset_hotplug_cpus_read_trylock()) {
=======
	    partition_is_populated(cs, NULL)) {
>>>>>>> 0c383648
		remote_partition_disable(cs, tmp);
		compute_effective_cpumask(&new_cpus, cs, parent);
		remote = false;
		cpuset_force_rebuild();
<<<<<<< HEAD
		cpus_read_unlock();
=======
>>>>>>> 0c383648
	}

	/*
	 * Force the partition to become invalid if either one of
	 * the following conditions hold:
	 * 1) empty effective cpus but not valid empty partition.
	 * 2) parent is invalid or doesn't grant any cpus to child
	 *    partitions.
	 */
	if (is_local_partition(cs) && (!is_partition_valid(parent) ||
				tasks_nocpu_error(parent, cs, &new_cpus)))
		partcmd = partcmd_invalidate;
	/*
	 * On the other hand, an invalid partition root may be transitioned
	 * back to a regular one.
	 */
	else if (is_partition_valid(parent) && is_partition_invalid(cs))
		partcmd = partcmd_update;

<<<<<<< HEAD
	/*
	 * cpus_read_lock needs to be held before calling
	 * update_parent_effective_cpumask(). To avoid circular lock
	 * dependency between cpuset_mutex and cpus_read_lock,
	 * cpus_read_trylock() is used here to acquire the lock.
	 */
	if (partcmd >= 0) {
		if (!cpuset_hotplug_cpus_read_trylock())
			goto update_tasks;

		update_parent_effective_cpumask(cs, partcmd, NULL, tmp);
		cpus_read_unlock();
=======
	if (partcmd >= 0) {
		update_parent_effective_cpumask(cs, partcmd, NULL, tmp);
>>>>>>> 0c383648
		if ((partcmd == partcmd_invalidate) || is_partition_valid(cs)) {
			compute_partition_effective_cpumask(cs, &new_cpus);
			cpuset_force_rebuild();
		}
	}

update_tasks:
	cpus_updated = !cpumask_equal(&new_cpus, cs->effective_cpus);
	mems_updated = !nodes_equal(new_mems, cs->effective_mems);
	if (!cpus_updated && !mems_updated)
		goto unlock;	/* Hotplug doesn't affect this cpuset */

	if (mems_updated)
		check_insane_mems_config(&new_mems);

	if (is_in_v2_mode())
		hotplug_update_tasks(cs, &new_cpus, &new_mems,
				     cpus_updated, mems_updated);
	else
		hotplug_update_tasks_legacy(cs, &new_cpus, &new_mems,
					    cpus_updated, mems_updated);

unlock:
	mutex_unlock(&cpuset_mutex);
}

/**
<<<<<<< HEAD
 * cpuset_hotplug_workfn - handle CPU/memory hotunplug for a cpuset
 * @work: unused
=======
 * cpuset_handle_hotplug - handle CPU/memory hot{,un}plug for a cpuset
>>>>>>> 0c383648
 *
 * This function is called after either CPU or memory configuration has
 * changed and updates cpuset accordingly.  The top_cpuset is always
 * synchronized to cpu_active_mask and N_MEMORY, which is necessary in
 * order to make cpusets transparent (of no affect) on systems that are
 * actively using CPU hotplug but making no active use of cpusets.
 *
 * Non-root cpusets are only affected by offlining.  If any CPUs or memory
 * nodes have been taken down, cpuset_hotplug_update_tasks() is invoked on
 * all descendants.
 *
 * Note that CPU offlining during suspend is ignored.  We don't modify
 * cpusets across suspend/resume cycles at all.
 *
 * CPU / memory hotplug is handled synchronously.
 */
static void cpuset_handle_hotplug(void)
{
	static cpumask_t new_cpus;
	static nodemask_t new_mems;
	bool cpus_updated, mems_updated;
	bool on_dfl = is_in_v2_mode();
	struct tmpmasks tmp, *ptmp = NULL;

	if (on_dfl && !alloc_cpumasks(NULL, &tmp))
		ptmp = &tmp;

	lockdep_assert_cpus_held();
	mutex_lock(&cpuset_mutex);

	/* fetch the available cpus/mems and find out which changed how */
	cpumask_copy(&new_cpus, cpu_active_mask);
	new_mems = node_states[N_MEMORY];

	/*
	 * If subpartitions_cpus is populated, it is likely that the check
	 * below will produce a false positive on cpus_updated when the cpu
	 * list isn't changed. It is extra work, but it is better to be safe.
	 */
	cpus_updated = !cpumask_equal(top_cpuset.effective_cpus, &new_cpus) ||
		       !cpumask_empty(subpartitions_cpus);
	mems_updated = !nodes_equal(top_cpuset.effective_mems, new_mems);

	/*
	 * In the rare case that hotplug removes all the cpus in
	 * subpartitions_cpus, we assumed that cpus are updated.
	 */
	if (!cpus_updated && top_cpuset.nr_subparts)
		cpus_updated = true;

	/* For v1, synchronize cpus_allowed to cpu_active_mask */
	if (cpus_updated) {
		spin_lock_irq(&callback_lock);
		if (!on_dfl)
			cpumask_copy(top_cpuset.cpus_allowed, &new_cpus);
		/*
		 * Make sure that CPUs allocated to child partitions
		 * do not show up in effective_cpus. If no CPU is left,
		 * we clear the subpartitions_cpus & let the child partitions
		 * fight for the CPUs again.
		 */
		if (!cpumask_empty(subpartitions_cpus)) {
			if (cpumask_subset(&new_cpus, subpartitions_cpus)) {
				top_cpuset.nr_subparts = 0;
				cpumask_clear(subpartitions_cpus);
			} else {
				cpumask_andnot(&new_cpus, &new_cpus,
					       subpartitions_cpus);
			}
		}
		cpumask_copy(top_cpuset.effective_cpus, &new_cpus);
		spin_unlock_irq(&callback_lock);
		/* we don't mess with cpumasks of tasks in top_cpuset */
	}

	/* synchronize mems_allowed to N_MEMORY */
	if (mems_updated) {
		spin_lock_irq(&callback_lock);
		if (!on_dfl)
			top_cpuset.mems_allowed = new_mems;
		top_cpuset.effective_mems = new_mems;
		spin_unlock_irq(&callback_lock);
		update_tasks_nodemask(&top_cpuset);
	}

	mutex_unlock(&cpuset_mutex);

	/* if cpus or mems changed, we need to propagate to descendants */
	if (cpus_updated || mems_updated) {
		struct cpuset *cs;
		struct cgroup_subsys_state *pos_css;

		rcu_read_lock();
		cpuset_for_each_descendant_pre(cs, pos_css, &top_cpuset) {
			if (cs == &top_cpuset || !css_tryget_online(&cs->css))
				continue;
			rcu_read_unlock();

			cpuset_hotplug_update_tasks(cs, ptmp);

			rcu_read_lock();
			css_put(&cs->css);
		}
		rcu_read_unlock();
	}

	/* rebuild sched domains if cpus_allowed has changed */
	if (cpus_updated || force_rebuild) {
		force_rebuild = false;
		rebuild_sched_domains_cpuslocked();
	}

	free_cpumasks(NULL, ptmp);
}

void cpuset_update_active_cpus(void)
{
	/*
	 * We're inside cpu hotplug critical region which usually nests
	 * inside cgroup synchronization.  Bounce actual hotplug processing
	 * to a work item to avoid reverse locking order.
	 */
	cpuset_handle_hotplug();
}

/*
 * Keep top_cpuset.mems_allowed tracking node_states[N_MEMORY].
 * Call this routine anytime after node_states[N_MEMORY] changes.
 * See cpuset_update_active_cpus() for CPU hotplug handling.
 */
static int cpuset_track_online_nodes(struct notifier_block *self,
				unsigned long action, void *arg)
{
	cpuset_handle_hotplug();
	return NOTIFY_OK;
}

/**
 * cpuset_init_smp - initialize cpus_allowed
 *
 * Description: Finish top cpuset after cpu, node maps are initialized
 */
void __init cpuset_init_smp(void)
{
	/*
	 * cpus_allowd/mems_allowed set to v2 values in the initial
	 * cpuset_bind() call will be reset to v1 values in another
	 * cpuset_bind() call when v1 cpuset is mounted.
	 */
	top_cpuset.old_mems_allowed = top_cpuset.mems_allowed;

	cpumask_copy(top_cpuset.effective_cpus, cpu_active_mask);
	top_cpuset.effective_mems = node_states[N_MEMORY];

	hotplug_memory_notifier(cpuset_track_online_nodes, CPUSET_CALLBACK_PRI);

	cpuset_migrate_mm_wq = alloc_ordered_workqueue("cpuset_migrate_mm", 0);
	BUG_ON(!cpuset_migrate_mm_wq);
}

/**
 * cpuset_cpus_allowed - return cpus_allowed mask from a tasks cpuset.
 * @tsk: pointer to task_struct from which to obtain cpuset->cpus_allowed.
 * @pmask: pointer to struct cpumask variable to receive cpus_allowed set.
 *
 * Description: Returns the cpumask_var_t cpus_allowed of the cpuset
 * attached to the specified @tsk.  Guaranteed to return some non-empty
 * subset of cpu_online_mask, even if this means going outside the
 * tasks cpuset, except when the task is in the top cpuset.
 **/

void cpuset_cpus_allowed(struct task_struct *tsk, struct cpumask *pmask)
{
	unsigned long flags;
	struct cpuset *cs;

	spin_lock_irqsave(&callback_lock, flags);
	rcu_read_lock();

	cs = task_cs(tsk);
	if (cs != &top_cpuset)
		guarantee_online_cpus(tsk, pmask);
	/*
	 * Tasks in the top cpuset won't get update to their cpumasks
	 * when a hotplug online/offline event happens. So we include all
	 * offline cpus in the allowed cpu list.
	 */
	if ((cs == &top_cpuset) || cpumask_empty(pmask)) {
		const struct cpumask *possible_mask = task_cpu_possible_mask(tsk);

		/*
		 * We first exclude cpus allocated to partitions. If there is no
		 * allowable online cpu left, we fall back to all possible cpus.
		 */
		cpumask_andnot(pmask, possible_mask, subpartitions_cpus);
		if (!cpumask_intersects(pmask, cpu_online_mask))
			cpumask_copy(pmask, possible_mask);
	}

	rcu_read_unlock();
	spin_unlock_irqrestore(&callback_lock, flags);
}

/**
 * cpuset_cpus_allowed_fallback - final fallback before complete catastrophe.
 * @tsk: pointer to task_struct with which the scheduler is struggling
 *
 * Description: In the case that the scheduler cannot find an allowed cpu in
 * tsk->cpus_allowed, we fall back to task_cs(tsk)->cpus_allowed. In legacy
 * mode however, this value is the same as task_cs(tsk)->effective_cpus,
 * which will not contain a sane cpumask during cases such as cpu hotplugging.
 * This is the absolute last resort for the scheduler and it is only used if
 * _every_ other avenue has been traveled.
 *
 * Returns true if the affinity of @tsk was changed, false otherwise.
 **/

bool cpuset_cpus_allowed_fallback(struct task_struct *tsk)
{
	const struct cpumask *possible_mask = task_cpu_possible_mask(tsk);
	const struct cpumask *cs_mask;
	bool changed = false;

	rcu_read_lock();
	cs_mask = task_cs(tsk)->cpus_allowed;
	if (is_in_v2_mode() && cpumask_subset(cs_mask, possible_mask)) {
		do_set_cpus_allowed(tsk, cs_mask);
		changed = true;
	}
	rcu_read_unlock();

	/*
	 * We own tsk->cpus_allowed, nobody can change it under us.
	 *
	 * But we used cs && cs->cpus_allowed lockless and thus can
	 * race with cgroup_attach_task() or update_cpumask() and get
	 * the wrong tsk->cpus_allowed. However, both cases imply the
	 * subsequent cpuset_change_cpumask()->set_cpus_allowed_ptr()
	 * which takes task_rq_lock().
	 *
	 * If we are called after it dropped the lock we must see all
	 * changes in tsk_cs()->cpus_allowed. Otherwise we can temporary
	 * set any mask even if it is not right from task_cs() pov,
	 * the pending set_cpus_allowed_ptr() will fix things.
	 *
	 * select_fallback_rq() will fix things ups and set cpu_possible_mask
	 * if required.
	 */
	return changed;
}

void __init cpuset_init_current_mems_allowed(void)
{
	nodes_setall(current->mems_allowed);
}

/**
 * cpuset_mems_allowed - return mems_allowed mask from a tasks cpuset.
 * @tsk: pointer to task_struct from which to obtain cpuset->mems_allowed.
 *
 * Description: Returns the nodemask_t mems_allowed of the cpuset
 * attached to the specified @tsk.  Guaranteed to return some non-empty
 * subset of node_states[N_MEMORY], even if this means going outside the
 * tasks cpuset.
 **/

nodemask_t cpuset_mems_allowed(struct task_struct *tsk)
{
	nodemask_t mask;
	unsigned long flags;

	spin_lock_irqsave(&callback_lock, flags);
	rcu_read_lock();
	guarantee_online_mems(task_cs(tsk), &mask);
	rcu_read_unlock();
	spin_unlock_irqrestore(&callback_lock, flags);

	return mask;
}

/**
 * cpuset_nodemask_valid_mems_allowed - check nodemask vs. current mems_allowed
 * @nodemask: the nodemask to be checked
 *
 * Are any of the nodes in the nodemask allowed in current->mems_allowed?
 */
int cpuset_nodemask_valid_mems_allowed(nodemask_t *nodemask)
{
	return nodes_intersects(*nodemask, current->mems_allowed);
}

/*
 * nearest_hardwall_ancestor() - Returns the nearest mem_exclusive or
 * mem_hardwall ancestor to the specified cpuset.  Call holding
 * callback_lock.  If no ancestor is mem_exclusive or mem_hardwall
 * (an unusual configuration), then returns the root cpuset.
 */
static struct cpuset *nearest_hardwall_ancestor(struct cpuset *cs)
{
	while (!(is_mem_exclusive(cs) || is_mem_hardwall(cs)) && parent_cs(cs))
		cs = parent_cs(cs);
	return cs;
}

/*
 * cpuset_node_allowed - Can we allocate on a memory node?
 * @node: is this an allowed node?
 * @gfp_mask: memory allocation flags
 *
 * If we're in interrupt, yes, we can always allocate.  If @node is set in
 * current's mems_allowed, yes.  If it's not a __GFP_HARDWALL request and this
 * node is set in the nearest hardwalled cpuset ancestor to current's cpuset,
 * yes.  If current has access to memory reserves as an oom victim, yes.
 * Otherwise, no.
 *
 * GFP_USER allocations are marked with the __GFP_HARDWALL bit,
 * and do not allow allocations outside the current tasks cpuset
 * unless the task has been OOM killed.
 * GFP_KERNEL allocations are not so marked, so can escape to the
 * nearest enclosing hardwalled ancestor cpuset.
 *
 * Scanning up parent cpusets requires callback_lock.  The
 * __alloc_pages() routine only calls here with __GFP_HARDWALL bit
 * _not_ set if it's a GFP_KERNEL allocation, and all nodes in the
 * current tasks mems_allowed came up empty on the first pass over
 * the zonelist.  So only GFP_KERNEL allocations, if all nodes in the
 * cpuset are short of memory, might require taking the callback_lock.
 *
 * The first call here from mm/page_alloc:get_page_from_freelist()
 * has __GFP_HARDWALL set in gfp_mask, enforcing hardwall cpusets,
 * so no allocation on a node outside the cpuset is allowed (unless
 * in interrupt, of course).
 *
 * The second pass through get_page_from_freelist() doesn't even call
 * here for GFP_ATOMIC calls.  For those calls, the __alloc_pages()
 * variable 'wait' is not set, and the bit ALLOC_CPUSET is not set
 * in alloc_flags.  That logic and the checks below have the combined
 * affect that:
 *	in_interrupt - any node ok (current task context irrelevant)
 *	GFP_ATOMIC   - any node ok
 *	tsk_is_oom_victim   - any node ok
 *	GFP_KERNEL   - any node in enclosing hardwalled cpuset ok
 *	GFP_USER     - only nodes in current tasks mems allowed ok.
 */
bool cpuset_node_allowed(int node, gfp_t gfp_mask)
{
	struct cpuset *cs;		/* current cpuset ancestors */
	bool allowed;			/* is allocation in zone z allowed? */
	unsigned long flags;

	if (in_interrupt())
		return true;
	if (node_isset(node, current->mems_allowed))
		return true;
	/*
	 * Allow tasks that have access to memory reserves because they have
	 * been OOM killed to get memory anywhere.
	 */
	if (unlikely(tsk_is_oom_victim(current)))
		return true;
	if (gfp_mask & __GFP_HARDWALL)	/* If hardwall request, stop here */
		return false;

	if (current->flags & PF_EXITING) /* Let dying task have memory */
		return true;

	/* Not hardwall and node outside mems_allowed: scan up cpusets */
	spin_lock_irqsave(&callback_lock, flags);

	rcu_read_lock();
	cs = nearest_hardwall_ancestor(task_cs(current));
	allowed = node_isset(node, cs->mems_allowed);
	rcu_read_unlock();

	spin_unlock_irqrestore(&callback_lock, flags);
	return allowed;
}

/**
 * cpuset_spread_node() - On which node to begin search for a page
 * @rotor: round robin rotor
 *
 * If a task is marked PF_SPREAD_PAGE or PF_SPREAD_SLAB (as for
 * tasks in a cpuset with is_spread_page or is_spread_slab set),
 * and if the memory allocation used cpuset_mem_spread_node()
 * to determine on which node to start looking, as it will for
 * certain page cache or slab cache pages such as used for file
 * system buffers and inode caches, then instead of starting on the
 * local node to look for a free page, rather spread the starting
 * node around the tasks mems_allowed nodes.
 *
 * We don't have to worry about the returned node being offline
 * because "it can't happen", and even if it did, it would be ok.
 *
 * The routines calling guarantee_online_mems() are careful to
 * only set nodes in task->mems_allowed that are online.  So it
 * should not be possible for the following code to return an
 * offline node.  But if it did, that would be ok, as this routine
 * is not returning the node where the allocation must be, only
 * the node where the search should start.  The zonelist passed to
 * __alloc_pages() will include all nodes.  If the slab allocator
 * is passed an offline node, it will fall back to the local node.
 * See kmem_cache_alloc_node().
 */
static int cpuset_spread_node(int *rotor)
{
	return *rotor = next_node_in(*rotor, current->mems_allowed);
}

/**
 * cpuset_mem_spread_node() - On which node to begin search for a file page
 */
int cpuset_mem_spread_node(void)
{
	if (current->cpuset_mem_spread_rotor == NUMA_NO_NODE)
		current->cpuset_mem_spread_rotor =
			node_random(&current->mems_allowed);

	return cpuset_spread_node(&current->cpuset_mem_spread_rotor);
}

/**
 * cpuset_slab_spread_node() - On which node to begin search for a slab page
 */
int cpuset_slab_spread_node(void)
{
	if (current->cpuset_slab_spread_rotor == NUMA_NO_NODE)
		current->cpuset_slab_spread_rotor =
			node_random(&current->mems_allowed);

	return cpuset_spread_node(&current->cpuset_slab_spread_rotor);
}
EXPORT_SYMBOL_GPL(cpuset_mem_spread_node);

/**
 * cpuset_mems_allowed_intersects - Does @tsk1's mems_allowed intersect @tsk2's?
 * @tsk1: pointer to task_struct of some task.
 * @tsk2: pointer to task_struct of some other task.
 *
 * Description: Return true if @tsk1's mems_allowed intersects the
 * mems_allowed of @tsk2.  Used by the OOM killer to determine if
 * one of the task's memory usage might impact the memory available
 * to the other.
 **/

int cpuset_mems_allowed_intersects(const struct task_struct *tsk1,
				   const struct task_struct *tsk2)
{
	return nodes_intersects(tsk1->mems_allowed, tsk2->mems_allowed);
}

/**
 * cpuset_print_current_mems_allowed - prints current's cpuset and mems_allowed
 *
 * Description: Prints current's name, cpuset name, and cached copy of its
 * mems_allowed to the kernel log.
 */
void cpuset_print_current_mems_allowed(void)
{
	struct cgroup *cgrp;

	rcu_read_lock();

	cgrp = task_cs(current)->css.cgroup;
	pr_cont(",cpuset=");
	pr_cont_cgroup_name(cgrp);
	pr_cont(",mems_allowed=%*pbl",
		nodemask_pr_args(&current->mems_allowed));

	rcu_read_unlock();
}

/*
 * Collection of memory_pressure is suppressed unless
 * this flag is enabled by writing "1" to the special
 * cpuset file 'memory_pressure_enabled' in the root cpuset.
 */

int cpuset_memory_pressure_enabled __read_mostly;

/*
 * __cpuset_memory_pressure_bump - keep stats of per-cpuset reclaims.
 *
 * Keep a running average of the rate of synchronous (direct)
 * page reclaim efforts initiated by tasks in each cpuset.
 *
 * This represents the rate at which some task in the cpuset
 * ran low on memory on all nodes it was allowed to use, and
 * had to enter the kernels page reclaim code in an effort to
 * create more free memory by tossing clean pages or swapping
 * or writing dirty pages.
 *
 * Display to user space in the per-cpuset read-only file
 * "memory_pressure".  Value displayed is an integer
 * representing the recent rate of entry into the synchronous
 * (direct) page reclaim by any task attached to the cpuset.
 */

void __cpuset_memory_pressure_bump(void)
{
	rcu_read_lock();
	fmeter_markevent(&task_cs(current)->fmeter);
	rcu_read_unlock();
}

#ifdef CONFIG_PROC_PID_CPUSET
/*
 * proc_cpuset_show()
 *  - Print tasks cpuset path into seq_file.
 *  - Used for /proc/<pid>/cpuset.
 *  - No need to task_lock(tsk) on this tsk->cpuset reference, as it
 *    doesn't really matter if tsk->cpuset changes after we read it,
 *    and we take cpuset_mutex, keeping cpuset_attach() from changing it
 *    anyway.
 */
int proc_cpuset_show(struct seq_file *m, struct pid_namespace *ns,
		     struct pid *pid, struct task_struct *tsk)
{
	char *buf;
	struct cgroup_subsys_state *css;
	int retval;

	retval = -ENOMEM;
	buf = kmalloc(PATH_MAX, GFP_KERNEL);
	if (!buf)
		goto out;

	css = task_get_css(tsk, cpuset_cgrp_id);
	retval = cgroup_path_ns(css->cgroup, buf, PATH_MAX,
				current->nsproxy->cgroup_ns);
	css_put(css);
	if (retval == -E2BIG)
		retval = -ENAMETOOLONG;
	if (retval < 0)
		goto out_free;
	seq_puts(m, buf);
	seq_putc(m, '\n');
	retval = 0;
out_free:
	kfree(buf);
out:
	return retval;
}
#endif /* CONFIG_PROC_PID_CPUSET */

/* Display task mems_allowed in /proc/<pid>/status file. */
void cpuset_task_status_allowed(struct seq_file *m, struct task_struct *task)
{
	seq_printf(m, "Mems_allowed:\t%*pb\n",
		   nodemask_pr_args(&task->mems_allowed));
	seq_printf(m, "Mems_allowed_list:\t%*pbl\n",
		   nodemask_pr_args(&task->mems_allowed));
}<|MERGE_RESOLUTION|>--- conflicted
+++ resolved
@@ -135,21 +135,12 @@
 	 * partition root comes solely from its effective_xcpus and some of the
 	 * effective_xcpus may be distributed to sub-partitions below & hence
 	 * excluded from its effective_cpus.
-<<<<<<< HEAD
 	 */
 	cpumask_var_t effective_xcpus;
 
 	/*
 	 * Exclusive CPUs as requested by the user (default hierarchy only)
 	 */
-=======
-	 */
-	cpumask_var_t effective_xcpus;
-
-	/*
-	 * Exclusive CPUs as requested by the user (default hierarchy only)
-	 */
->>>>>>> 0c383648
 	cpumask_var_t exclusive_cpus;
 
 	/*
@@ -211,8 +202,6 @@
 };
 
 /*
-<<<<<<< HEAD
-=======
  * Legacy hierarchy call to cgroup_transfer_tasks() is handled asynchrously
  */
 struct cpuset_remove_tasks_struct {
@@ -221,7 +210,6 @@
 };
 
 /*
->>>>>>> 0c383648
  * Exclusive CPUs distributed out to sub-partitions of top_cpuset
  */
 static cpumask_var_t	subpartitions_cpus;
@@ -383,10 +371,7 @@
 	.flags = BIT(CS_ONLINE) | BIT(CS_CPU_EXCLUSIVE) |
 		 BIT(CS_MEM_EXCLUSIVE) | BIT(CS_SCHED_LOAD_BALANCE),
 	.partition_root_state = PRS_ROOT,
-<<<<<<< HEAD
-=======
 	.relax_domain_level = -1,
->>>>>>> 0c383648
 	.remote_sibling = LIST_HEAD_INIT(top_cpuset.remote_sibling),
 };
 
@@ -1961,7 +1946,6 @@
 		 * partcmd_update w/o newmask
 		 *
 		 * delmask = effective_xcpus & parent->effective_cpus
-<<<<<<< HEAD
 		 *
 		 * This can be called from:
 		 * 1) update_cpumasks_hier()
@@ -1970,16 +1954,6 @@
 		 * Check to see if it can be transitioned from valid to
 		 * invalid partition or vice versa.
 		 *
-=======
-		 *
-		 * This can be called from:
-		 * 1) update_cpumasks_hier()
-		 * 2) cpuset_hotplug_update_tasks()
-		 *
-		 * Check to see if it can be transitioned from valid to
-		 * invalid partition or vice versa.
-		 *
->>>>>>> 0c383648
 		 * A partition error happens when parent has tasks and all
 		 * its effective CPUs will have to be distributed out.
 		 */
@@ -2087,8 +2061,6 @@
 	if (is_partition_valid(parent)) {
 		parent->nr_subparts += subparts_delta;
 		WARN_ON_ONCE(parent->nr_subparts < 0);
-<<<<<<< HEAD
-=======
 	}
 	spin_unlock_irq(&callback_lock);
 	update_unbound_workqueue_cpumask(isolcpus_updated);
@@ -2099,29 +2071,15 @@
 	if (adding || deleting) {
 		update_tasks_cpumask(parent, tmp->addmask);
 		update_sibling_cpumasks(parent, cs, tmp);
->>>>>>> 0c383648
-	}
-	spin_unlock_irq(&callback_lock);
-	update_unbound_workqueue_cpumask(isolcpus_updated);
-
-	if ((old_prs != new_prs) && (cmd == partcmd_update))
-		update_partition_exclusive(cs, new_prs);
-
-	if (adding || deleting) {
-		update_tasks_cpumask(parent, tmp->addmask);
-		update_sibling_cpumasks(parent, cs, tmp);
 	}
 
 	/*
 	 * For partcmd_update without newmask, it is being called from
-	 * cpuset_hotplug_workfn() where cpus_read_lock() wasn't taken.
-	 * Update the load balance flag and scheduling domain if
-	 * cpus_read_trylock() is successful.
-	 */
-	if ((cmd == partcmd_update) && !newmask && cpus_read_trylock()) {
+	 * cpuset_handle_hotplug(). Update the load balance flag and
+	 * scheduling domain accordingly.
+	 */
+	if ((cmd == partcmd_update) && !newmask)
 		update_partition_sd_lb(cs, old_prs);
-		cpus_read_unlock();
-	}
 
 	notify_partition_change(cs, old_prs);
 	return 0;
@@ -2151,44 +2109,6 @@
 	bool populated = partition_is_populated(cs, NULL);
 
 	/*
-<<<<<<< HEAD
-=======
-	 * For partcmd_update without newmask, it is being called from
-	 * cpuset_handle_hotplug(). Update the load balance flag and
-	 * scheduling domain accordingly.
-	 */
-	if ((cmd == partcmd_update) && !newmask)
-		update_partition_sd_lb(cs, old_prs);
-
-	notify_partition_change(cs, old_prs);
-	return 0;
-}
-
-/**
- * compute_partition_effective_cpumask - compute effective_cpus for partition
- * @cs: partition root cpuset
- * @new_ecpus: previously computed effective_cpus to be updated
- *
- * Compute the effective_cpus of a partition root by scanning effective_xcpus
- * of child partition roots and excluding their effective_xcpus.
- *
- * This has the side effect of invalidating valid child partition roots,
- * if necessary. Since it is called from either cpuset_hotplug_update_tasks()
- * or update_cpumasks_hier() where parent and children are modified
- * successively, we don't need to call update_parent_effective_cpumask()
- * and the child's effective_cpus will be updated in later iterations.
- *
- * Note that rcu_read_lock() is assumed to be held.
- */
-static void compute_partition_effective_cpumask(struct cpuset *cs,
-						struct cpumask *new_ecpus)
-{
-	struct cgroup_subsys_state *css;
-	struct cpuset *child;
-	bool populated = partition_is_populated(cs, NULL);
-
-	/*
->>>>>>> 0c383648
 	 * Check child partition roots to see if they should be
 	 * invalidated when
 	 *  1) child effective_xcpus not a subset of new
@@ -4129,11 +4049,6 @@
 		cs->effective_mems = parent->effective_mems;
 		cs->use_parent_ecpus = true;
 		parent->child_ecpus_count++;
-		/*
-		 * Clear CS_SCHED_LOAD_BALANCE if parent is isolated
-		 */
-		if (!is_sched_load_balance(parent))
-			clear_bit(CS_SCHED_LOAD_BALANCE, &cs->flags);
 	}
 
 	/*
@@ -4387,11 +4302,6 @@
 	nodes_setall(top_cpuset.effective_mems);
 
 	fmeter_init(&top_cpuset.fmeter);
-<<<<<<< HEAD
-	set_bit(CS_SCHED_LOAD_BALANCE, &top_cpuset.flags);
-	top_cpuset.relax_domain_level = -1;
-=======
->>>>>>> 0c383648
 	INIT_LIST_HEAD(&remote_children);
 
 	BUG_ON(!alloc_cpumask_var(&cpus_attach, GFP_KERNEL));
@@ -4467,12 +4377,6 @@
 	 * This is full cgroup operation which will also call back into
 	 * cpuset. Execute it asynchronously using workqueue.
 	 */
-<<<<<<< HEAD
-	if (is_empty) {
-		mutex_unlock(&cpuset_mutex);
-		remove_tasks_in_empty_cpuset(cs);
-		mutex_lock(&cpuset_mutex);
-=======
 	if (is_empty && cs->css.cgroup->nr_populated_csets &&
 	    css_tryget_online(&cs->css)) {
 		struct cpuset_remove_tasks_struct *s;
@@ -4486,7 +4390,6 @@
 		s->cs = cs;
 		INIT_WORK(&s->work, cpuset_migrate_tasks_workfn);
 		schedule_work(&s->work);
->>>>>>> 0c383648
 	}
 }
 
@@ -4517,30 +4420,6 @@
 void cpuset_force_rebuild(void)
 {
 	force_rebuild = true;
-}
-
-/*
- * Attempt to acquire a cpus_read_lock while a hotplug operation may be in
- * progress.
- * Return: true if successful, false otherwise
- *
- * To avoid circular lock dependency between cpuset_mutex and cpus_read_lock,
- * cpus_read_trylock() is used here to acquire the lock.
- */
-static bool cpuset_hotplug_cpus_read_trylock(void)
-{
-	int retries = 0;
-
-	while (!cpus_read_trylock()) {
-		/*
-		 * CPU hotplug still in progress. Retry 5 times
-		 * with a 10ms wait before bailing out.
-		 */
-		if (++retries > 5)
-			return false;
-		msleep(10);
-	}
-	return true;
 }
 
 /**
@@ -4591,20 +4470,11 @@
 		compute_partition_effective_cpumask(cs, &new_cpus);
 
 	if (remote && cpumask_empty(&new_cpus) &&
-<<<<<<< HEAD
-	    partition_is_populated(cs, NULL) &&
-	    cpuset_hotplug_cpus_read_trylock()) {
-=======
 	    partition_is_populated(cs, NULL)) {
->>>>>>> 0c383648
 		remote_partition_disable(cs, tmp);
 		compute_effective_cpumask(&new_cpus, cs, parent);
 		remote = false;
 		cpuset_force_rebuild();
-<<<<<<< HEAD
-		cpus_read_unlock();
-=======
->>>>>>> 0c383648
 	}
 
 	/*
@@ -4624,23 +4494,8 @@
 	else if (is_partition_valid(parent) && is_partition_invalid(cs))
 		partcmd = partcmd_update;
 
-<<<<<<< HEAD
-	/*
-	 * cpus_read_lock needs to be held before calling
-	 * update_parent_effective_cpumask(). To avoid circular lock
-	 * dependency between cpuset_mutex and cpus_read_lock,
-	 * cpus_read_trylock() is used here to acquire the lock.
-	 */
-	if (partcmd >= 0) {
-		if (!cpuset_hotplug_cpus_read_trylock())
-			goto update_tasks;
-
-		update_parent_effective_cpumask(cs, partcmd, NULL, tmp);
-		cpus_read_unlock();
-=======
 	if (partcmd >= 0) {
 		update_parent_effective_cpumask(cs, partcmd, NULL, tmp);
->>>>>>> 0c383648
 		if ((partcmd == partcmd_invalidate) || is_partition_valid(cs)) {
 			compute_partition_effective_cpumask(cs, &new_cpus);
 			cpuset_force_rebuild();
@@ -4668,12 +4523,7 @@
 }
 
 /**
-<<<<<<< HEAD
- * cpuset_hotplug_workfn - handle CPU/memory hotunplug for a cpuset
- * @work: unused
-=======
  * cpuset_handle_hotplug - handle CPU/memory hot{,un}plug for a cpuset
->>>>>>> 0c383648
  *
  * This function is called after either CPU or memory configuration has
  * changed and updates cpuset accordingly.  The top_cpuset is always
