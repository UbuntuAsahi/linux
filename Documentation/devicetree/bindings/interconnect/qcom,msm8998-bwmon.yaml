--- conflicted
+++ resolved
@@ -25,10 +25,7 @@
       - items:
           - enum:
               - qcom,sc7280-cpu-bwmon
-<<<<<<< HEAD
-=======
               - qcom,sc8280xp-cpu-bwmon
->>>>>>> f361c96c
               - qcom,sdm845-bwmon
           - const: qcom,msm8998-bwmon
       - const: qcom,msm8998-bwmon       # BWMON v4
