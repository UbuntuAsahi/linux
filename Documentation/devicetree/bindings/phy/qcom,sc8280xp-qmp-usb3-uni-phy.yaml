--- conflicted
+++ resolved
@@ -24,13 +24,10 @@
       - qcom,qcm2290-qmp-usb3-phy
       - qcom,sa8775p-qmp-usb3-uni-phy
       - qcom,sc8280xp-qmp-usb3-uni-phy
-<<<<<<< HEAD
-      - qcom,sdx75-qmp-usb3-uni-phy
-=======
       - qcom,sdm845-qmp-usb3-uni-phy
       - qcom,sdx55-qmp-usb3-uni-phy
       - qcom,sdx65-qmp-usb3-uni-phy
->>>>>>> d688c826
+      - qcom,sdx75-qmp-usb3-uni-phy
       - qcom,sm6115-qmp-usb3-phy
       - qcom,sm8150-qmp-usb3-uni-phy
       - qcom,sm8250-qmp-usb3-uni-phy
@@ -94,14 +91,11 @@
               - qcom,ipq6018-qmp-usb3-phy
               - qcom,ipq8074-qmp-usb3-phy
               - qcom,ipq9574-qmp-usb3-phy
-<<<<<<< HEAD
-              - qcom,sdx75-qmp-usb3-uni-phy
-=======
               - qcom,msm8996-qmp-usb3-phy
               - qcom,msm8998-qmp-usb3-phy
               - qcom,sdx55-qmp-usb3-uni-phy
               - qcom,sdx65-qmp-usb3-uni-phy
->>>>>>> d688c826
+              - qcom,sdx75-qmp-usb3-uni-phy
     then:
       properties:
         clocks:
